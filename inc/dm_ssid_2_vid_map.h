/**
 * Copyright 2023 Comcast Cable Communications Management, LLC
 *
 * Licensed under the Apache License, Version 2.0 (the "License");
 * you may not use this file except in compliance with the License.
 * You may obtain a copy of the License at
 *
 * http://www.apache.org/licenses/LICENSE-2.0
 *
 * Unless required by applicable law or agreed to in writing, software
 * distributed under the License is distributed on an "AS IS" BASIS,
 * WITHOUT WARRANTIES OR CONDITIONS OF ANY KIND, either express or implied.
 * See the License for the specific language governing permissions and
 * limitations under the License.
 *
 * SPDX-License-Identifier: Apache-2.0
 */

#ifndef DM_SSID_2_VID_MAP_H
#define DM_SSID_2_VID_MAP_H

#include "em_base.h"
#include "db_easy_mesh.h"

class dm_ssid_2_vid_map_t : public db_easy_mesh_t {
    em_ssid_2_vid_map_info_t    m_ssid_2_vid_map_info;
    hash_map_t  *m_list;

public:
<<<<<<< HEAD
    
	/**!
	 * @brief Initializes the system or component.
	 *
	 * This function is responsible for setting up the necessary environment
	 * or state required for the system or component to function correctly.
	 *
	 * @returns int
	 * @retval 0 on success
	 * @retval non-zero error code on failure
	 *
	 * @note Ensure that this function is called before any other operations
	 * are performed on the system or component.
	 */
	int init();

    
	/**!
	 * @brief Retrieves the SSID to VID map information.
	 *
	 * This function returns a pointer to the internal data structure
	 * that holds the mapping information between SSID and VID.
	 *
	 * @returns A pointer to the `em_ssid_2_vid_map_info_t` structure.
	 *
	 * @note Ensure that the returned pointer is not modified directly.
	 */
	em_ssid_2_vid_map_info_t *get_ssid_2_vid_map_info() { return &m_ssid_2_vid_map_info; }
    
	/**!
	 * @brief Retrieves the first element from the hash map.
	 *
	 * This function returns the first element in the hash map, which is of type `dm_ssid_2_vid_map_t`.
	 *
	 * @returns A pointer to the first `dm_ssid_2_vid_map_t` element in the hash map.
	 * @retval NULL if the hash map is empty.
	 *
	 * @note Ensure that the hash map is not empty before calling this function to avoid null pointer dereference.
	 */
	dm_ssid_2_vid_map_t *get_first() { return (dm_ssid_2_vid_map_t *)hash_map_get_first(m_list); }
    
	/**!
	 * @brief Retrieves the next element in the SSID to VID map.
	 *
	 * This function returns the next element in the SSID to VID map, allowing iteration over the map.
	 *
	 * @param[in] ssid_2_vid Pointer to the current element in the SSID to VID map.
	 *
	 * @returns Pointer to the next element in the SSID to VID map.
	 * @retval NULL if there are no more elements in the map.
	 *
	 * @note Ensure that the map is not modified during iteration.
	 */
	dm_ssid_2_vid_map_t *get_next(dm_ssid_2_vid_map_t *ssid_2_vid) { return (dm_ssid_2_vid_map_t *)hash_map_get_next(m_list, ssid_2_vid); }
    
	/**!
	 * @brief Updates the list with the given SSID to VID mapping.
	 *
	 * This function takes a mapping of SSID to VID and updates the internal list
	 * accordingly.
	 *
	 * @param[in] ssid_2_vid The SSID to VID mapping to be updated in the list.
	 *
	 * @returns dm_orch_type_t The type indicating the result of the update operation.
	 *
	 * @note Ensure that the mapping provided is valid and conforms to expected formats.
	 */
	dm_orch_type_t update_list(const dm_ssid_2_vid_map_t& ssid_2_vid);

    
	/**!
	 * @brief Initializes the SSID to VID mapping table.
	 *
	 * This function sets up the necessary data structures and state for the
	 * SSID to VID mapping table to be used.
	 *
	 * @note This function must be called before any other operations on the
	 * mapping table are performed.
	 */
	void init_table();
    
	/**!
	 * @brief Initializes the columns for the SSID to VID mapping.
	 *
	 * This function sets up the necessary data structures or state required
	 * for managing the mapping between SSIDs and VIDs.
	 *
	 * @note This function should be called before any operations that
	 * require SSID to VID mapping.
	 */
	void init_columns();
    
	/**!
	 * @brief Synchronizes the database using the provided database client and context.
	 *
	 * This function attempts to synchronize the database by utilizing the given
	 * database client and context. It ensures that the database state is consistent
	 * with the expected values.
	 *
	 * @param[in] db_client Reference to the database client used for synchronization.
	 * @param[in] ctx Pointer to the context information required for synchronization.
	 *
	 * @returns int Status code indicating the success or failure of the synchronization.
	 * @retval 0 Indicates successful synchronization.
	 * @retval -1 Indicates failure during synchronization.
	 *
	 * @note Ensure that the database client is properly initialized before calling
	 * this function.
	 */
	int sync_db(db_client_t& db_client, void *ctx);
    
	/**!
	 * @brief Updates the database with the given operation and data.
	 *
	 * This function performs the specified operation on the database using the provided data.
	 *
	 * @param[in] db_client Reference to the database client used for the operation.
	 * @param[in] op The operation type to be performed on the database.
	 * @param[in] data Pointer to the data used for the operation.
	 *
	 * @returns int Status code indicating the success or failure of the operation.
	 * @retval 0 Operation was successful.
	 * @retval -1 Operation failed due to invalid parameters.
	 *
	 * @note Ensure that the database client is properly initialized before calling this function.
	 */
	int update_db(db_client_t& db_client, dm_orch_type_t op, void *data);
    
	/**!
	 * @brief Searches the database using the provided key.
	 *
	 * This function attempts to find an entry in the database using the specified key.
	 *
	 * @param[in] db_client Reference to the database client used for the search operation.
	 * @param[in] ctx Contextual information required for the search.
	 * @param[in] key Pointer to the key used for searching the database.
	 *
	 * @returns True if the key is found in the database, false otherwise.
	 *
	 * @note Ensure that the database client is properly initialized before calling this function.
	 */
	bool search_db(db_client_t& db_client, void *ctx, void *key);
=======
    int init();

    em_ssid_2_vid_map_info_t *get_ssid_2_vid_map_info() { return &m_ssid_2_vid_map_info; }
    dm_ssid_2_vid_map_t *get_first() { return static_cast<dm_ssid_2_vid_map_t *>(hash_map_get_first(m_list)); }
    dm_ssid_2_vid_map_t *get_next(dm_ssid_2_vid_map_t *ssid_2_vid) { return static_cast<dm_ssid_2_vid_map_t *>(hash_map_get_next(m_list, ssid_2_vid)); }
    dm_orch_type_t update_list(const dm_ssid_2_vid_map_t& ssid_2_vid);

    void init_table();
    void init_columns();
    int sync_db(db_client_t& db_client, void *ctx);
    int update_db(db_client_t& db_client, dm_orch_type_t op, void *data);
    bool search_db(db_client_t& db_client, void *ctx, void *key);
>>>>>>> 5f2b808c
    bool operator == (const db_easy_mesh_t& obj);
    
	/**!
	 * @brief Sets the configuration using the provided JSON object.
	 *
	 * This function updates the configuration in the database client using the JSON object provided.
	 *
	 * @param[in] db_client Reference to the database client object.
	 * @param[in] obj Pointer to the cJSON object containing configuration data.
	 * @param[out] parent_id Pointer to the parent ID where the configuration is applied.
	 *
	 * @returns int Status code indicating success or failure.
	 * @retval 0 on success.
	 * @retval -1 on failure.
	 *
	 * @note Ensure that the JSON object is properly formatted before calling this function.
	 */
	int set_config(db_client_t& db_client, const cJSON *obj, void *parent_id);
    
	/**!
	 * @brief Retrieves the configuration details from a JSON object.
	 *
	 * This function extracts configuration information from the provided JSON object and associates it with a parent identifier. It can optionally provide a summary of the configuration.
	 *
	 * @param[in] obj The JSON object containing configuration data.
	 * @param[in] parent_id A pointer to the parent identifier to associate with the configuration.
	 * @param[in] summary A boolean flag indicating whether to return a summary of the configuration. Defaults to false.
	 *
	 * @returns An integer status code indicating success or failure of the operation.
	 * @retval 0 on success.
	 * @retval Non-zero error code on failure.
	 *
	 * @note Ensure that the JSON object and parent identifier are valid before calling this function.
	 */
	int get_config(cJSON *obj, void *parent_id, bool summary = false);

    
	/**!
	 * @brief Maps SSID to VID.
	 *
	 * This function takes a pointer to an SSID to VID mapping information structure
	 * and performs the mapping operation.
	 *
	 * @param[in] ssid_2_vid Pointer to the SSID to VID mapping information structure.
	 *
	 * @returns dm_ssid_2_vid_map_t The result of the mapping operation.
	 *
	 * @note Ensure that the input structure is properly initialized before calling this function.
	 */
	dm_ssid_2_vid_map_t(em_ssid_2_vid_map_info_t *ssid_2_vid);
    
	/**!
	 * @brief Copy constructor for dm_ssid_2_vid_map_t.
	 *
	 * This constructor initializes a new instance of the dm_ssid_2_vid_map_t class
	 * by copying the data from an existing instance.
	 *
	 * @param[in] ssid_2_vid The instance of dm_ssid_2_vid_map_t to copy from.
	 *
	 * @note This is a deep copy constructor.
	 */
	dm_ssid_2_vid_map_t(const dm_ssid_2_vid_map_t& ssid_2_vid);
    
	/**!
	 * @brief Constructor for dm_ssid_2_vid_map_t class.
	 *
	 * This constructor initializes the dm_ssid_2_vid_map_t object.
	 *
	 * @note This is a default constructor.
	 */
	dm_ssid_2_vid_map_t();
    
	/**!
	 * @brief Destructor for the dm_ssid_2_vid_map_t class.
	 *
	 * This destructor is responsible for cleaning up resources used by the dm_ssid_2_vid_map_t instance.
	 *
	 * @note Ensure that all resources are properly released before the object is destroyed.
	 */
	~dm_ssid_2_vid_map_t();
};

#endif<|MERGE_RESOLUTION|>--- conflicted
+++ resolved
@@ -27,7 +27,6 @@
     hash_map_t  *m_list;
 
 public:
-<<<<<<< HEAD
     
 	/**!
 	 * @brief Initializes the system or component.
@@ -67,8 +66,8 @@
 	 *
 	 * @note Ensure that the hash map is not empty before calling this function to avoid null pointer dereference.
 	 */
-	dm_ssid_2_vid_map_t *get_first() { return (dm_ssid_2_vid_map_t *)hash_map_get_first(m_list); }
-    
+  dm_ssid_2_vid_map_t *get_first() { return static_cast<dm_ssid_2_vid_map_t *>(hash_map_get_first(m_list)); }
+
 	/**!
 	 * @brief Retrieves the next element in the SSID to VID map.
 	 *
@@ -81,9 +80,9 @@
 	 *
 	 * @note Ensure that the map is not modified during iteration.
 	 */
-	dm_ssid_2_vid_map_t *get_next(dm_ssid_2_vid_map_t *ssid_2_vid) { return (dm_ssid_2_vid_map_t *)hash_map_get_next(m_list, ssid_2_vid); }
-    
-	/**!
+  dm_ssid_2_vid_map_t *get_next(dm_ssid_2_vid_map_t *ssid_2_vid) { return static_cast<dm_ssid_2_vid_map_t *>(hash_map_get_next(m_list, ssid_2_vid)); }
+	
+  /**!
 	 * @brief Updates the list with the given SSID to VID mapping.
 	 *
 	 * This function takes a mapping of SSID to VID and updates the internal list
@@ -170,21 +169,7 @@
 	 * @note Ensure that the database client is properly initialized before calling this function.
 	 */
 	bool search_db(db_client_t& db_client, void *ctx, void *key);
-=======
-    int init();
-
-    em_ssid_2_vid_map_info_t *get_ssid_2_vid_map_info() { return &m_ssid_2_vid_map_info; }
-    dm_ssid_2_vid_map_t *get_first() { return static_cast<dm_ssid_2_vid_map_t *>(hash_map_get_first(m_list)); }
-    dm_ssid_2_vid_map_t *get_next(dm_ssid_2_vid_map_t *ssid_2_vid) { return static_cast<dm_ssid_2_vid_map_t *>(hash_map_get_next(m_list, ssid_2_vid)); }
-    dm_orch_type_t update_list(const dm_ssid_2_vid_map_t& ssid_2_vid);
-
-    void init_table();
-    void init_columns();
-    int sync_db(db_client_t& db_client, void *ctx);
-    int update_db(db_client_t& db_client, dm_orch_type_t op, void *data);
-    bool search_db(db_client_t& db_client, void *ctx, void *key);
->>>>>>> 5f2b808c
-    bool operator == (const db_easy_mesh_t& obj);
+  bool operator == (const db_easy_mesh_t& obj);
     
 	/**!
 	 * @brief Sets the configuration using the provided JSON object.
