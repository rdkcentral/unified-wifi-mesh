--- conflicted
+++ resolved
@@ -65,11 +65,7 @@
     void handle_dm_commit(em_bus_event_t *evt);
     void handle_m2_tx(em_bus_event_t *evt);
     void handle_config_renew(em_bus_event_t *evt);
-<<<<<<< HEAD
-    void handle_sta_assoc_event(em_bus_event_t *evt);
-=======
 	void handle_sta_assoc_event(em_bus_event_t *evt);
->>>>>>> 94a89e7c
 
     void io(void *data, bool input = true);
     bool io_process(em_event_t *evt);
