--- conflicted
+++ resolved
@@ -512,8 +512,6 @@
 	 */
 	static uint8_t* add_wrapped_data_attr(uint8_t *frame, size_t frame_len, uint8_t* frame_attribs, size_t* non_wrapped_len, 
         bool use_aad, uint8_t* key, std::function<std::pair<uint8_t*, uint16_t>()> create_wrap_attribs);
-
-<<<<<<< HEAD
     
 	/**
 	 * @brief Unwrap a wrapped data attribute
@@ -580,57 +578,6 @@
 	 * @returns std::string The hex string representation of the hash.
 	 */
 	static std::string hash_to_hex_string(const std::vector<uint8_t>& hash);
-=======
-    /**
-     * @brief Unwrap a wrapped data attribute
-     * 
-     * @param wrapped_attrib The wrapped attribute to unwrap (retreieved using `get_attribute`)
-     * @param frame The frame to use as AAD. Can be NULL if no AAD is needed
-     * @param uses_aad Whether the wrapped attribute uses AAD
-     * @param key The key to use for decryption
-     * @return std::pair<uint8_t*, size_t> A heap allocated buffer of unwrapped attributes on success which can then be fetched via `get_attribute`,
-     *         along with the length of that buffer. The buffer is NULL and the size is 0 on failure.
-     * 
-     * @warning The caller is responsible for freeing the memory returned by this function
-     * @note Forwards to `unwrap_wrapped_attrib(ec_attribute_t *wrapped_attrib, uint8_t *frame, size_t frame_len, uint8_t *frame_attribs, bool uses_aad, uint8_t *key);`
-     * @note The frame_attribs pointer must be relative to the frame pointer. For example: 
-     * `frame_attribs = frame->attributes;`
-     */
-    static std::pair<uint8_t*, uint16_t> unwrap_wrapped_attrib(ec_attribute_t* wrapped_attrib, ec_frame_t *frame, bool uses_aad, uint8_t* key);
-
-    /**
-     * @brief Unwrap a wrapped data attribute.
-     *
-     * @param wrapped_attrib The wrapped attribute to unwrap (retrieved using `get_attribute`)
-     * @param frame The frame to use as AAD. Can be nullptr if `uses_aad` is false.
-     * @param frame_len The length of the frame.
-     * @param frame_attribs Pointer to the attributes to unwrap.
-     * @param uses_aad Whether the wrapped attribute uses AAD.
-     * @param key The key to use for decryption.
-     * @return std::pair<uint8_t*, uint16_t> The unwrapped attributes / size on success, nullptr & 0 otherwise.
-     * 
-     * @note The frame_attribs pointer must be relative to the frame pointer. For example: 
-     * `frame_attribs = frame->attributes;`
-     */
-    static std::pair<uint8_t*, uint16_t> unwrap_wrapped_attrib(ec_attribute_t *wrapped_attrib, uint8_t *frame, size_t frame_len, uint8_t *frame_attribs, bool uses_aad, uint8_t *key);
-
-    /**
-     * @brief Convert a hash to a hex string
-     * 
-     * @param hash The hash to convert
-     * @param hash_len The length of the hash
-     * @return std::string The hex string representation of the hash
-     */
-    static std::string hash_to_hex_string(const uint8_t *hash, size_t hash_len);
-
-    /**
-     * @brief Convert a hash to a hex string
-     * 
-     * @param hash Vector containing the hash to convert.
-     * @return std::string  The hex string representation of the hash
-     */
-    static std::string hash_to_hex_string(const std::vector<uint8_t>& hash);
->>>>>>> 5f2b808c
 
     // Used for storing channels / op-classes searched when looking for a given SSID.
     struct scanned_channels_t {
