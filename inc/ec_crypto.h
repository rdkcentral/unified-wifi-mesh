--- conflicted
+++ resolved
@@ -595,9 +595,7 @@
     }
 
 // START: Connector methods
-
-<<<<<<< HEAD
-    
+  
 	/**
 	 * @brief Split and decode a connector into its constituent parts.
 	 *
@@ -611,7 +609,6 @@
 	 * @note The caller is responsible for freeing the cJSON objects.
 	 */
 	static std::optional<std::vector<cJSON*>> split_decode_connector(const char* conn);
-
 
     
 	/**
@@ -654,53 +651,6 @@
 	 * @note The caller is responsible for freeing the cJSON object.
 	 */
 	static inline std::optional<cJSON*> get_jws_header(const char* conn) {
-=======
-    /**
-     * @brief Split and decode a connector into its constituent parts
-     * 
-     * @param conn The connector to split and decode
-     * @return std::optional<std::vector<cJSON*>> A vector of cJSON objects containing the decoded parts, or nullopt on failure
-     * 
-     * @note The caller is responsible for freeing the cJSON objects
-     */
-    static std::optional<std::vector<cJSON*>> split_decode_connector(const char* conn);
-
-
-    /**
-     * @brief Generate a connector from JWS header, payload, and the key to create the signature with
-     * 
-     * @param jws_header The JWS Protected Header
-     * @param jws_payload The JWS Payload
-     * @param sign_key The key to sign the connector with (creating 'sig')
-     * @return const char* The generated connector, or NULL on failure
-     * 
-     * @note The caller is responsible for freeing the returned memory
-     * 
-     * @paragraph
-     * EasyConnect 4.2.1.1 Digital Signature Computation
-     *   The procedures to compute the digital signature of a Connector and the procedure to verify such signature are described
-     *   in FIPS-186-4 [19] and are specified in this section.  The curve used for the signature may be different from the one used in DPP Bootstrapping and DPP Authentication protocols.
-     *   The signature is performed over the concatenation of the base64url encodings of both the JWS Protected Header and the JWS Payload, separated by a dot (“.”), see section 5.1 of [14].
-     *   The data passed to the signature algorithm is:
-     *   
-     *   base64url(UTF8(JWS Protected Header)) | ‘.’ | base64url(JWS Payload)
-     *    
-     *   where UTF8(s) is the UTF8 representation of the string “s”.
-     *   If “sig” is the result of the signature, the Connector is then:
-     *   base64url(UTF8(JWS Protected Header)) | ‘.’ | base64url(JWS Payload) | ‘.’ | base64url(sig)
-     */
-    static const char* generate_connector(const cJSON* jws_header, const cJSON* jws_payload, SSL_KEY* sign_key);
-
-    /**
-     * @brief Get the JWS Protected Header from a connector
-     * 
-     * @param conn The connector to extract the header from
-     * @return cJSON* The JWS Protected Header, or nullopt on failure
-     * 
-     * @note The caller is responsible for freeing the cJSON object
-     */
-    static inline std::optional<cJSON*> get_jws_header(const char* conn) {
->>>>>>> d2bd6205
         auto parts = split_decode_connector(conn);
         if (!parts.has_value()) return std::nullopt;
         return parts.value()[0]; // JWS header is the first part
