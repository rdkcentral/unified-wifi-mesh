--- conflicted
+++ resolved
@@ -137,8 +137,6 @@
         .configurator = 1,
         .reserved = 0
     }};
-
-<<<<<<< HEAD
     
 	/**!
 	 * @brief Creates an authentication request for a given enrollee MAC address.
@@ -233,35 +231,6 @@
 	 * @return cJSON* DPP Configuration object on success, nullptr otherwise.
 	 */
 	cJSON *finalize_config_obj(cJSON *base, ec_connection_context_t& conn_ctx, dpp_config_obj_type_e config_obj_type);
-=======
-    std::pair<uint8_t*, size_t> create_auth_request(std::string enrollee_mac);
-    std::pair<uint8_t*, size_t> create_recfg_auth_request();
-    std::pair<uint8_t*, size_t> create_auth_confirm(std::string enrollee_mac, ec_status_code_t dpp_status, uint8_t* i_auth_tag);
-    std::pair<uint8_t*, size_t> create_recfg_auth_confirm(std::string enrollee_mac, ec_status_code_t dpp_status);
-
-    /**
-     * @brief Creates a DPP Configuration Response frame, wrapped as an Encap DPP TLV
-     * 
-     * @param dest_mac The destination MAC (Enrollee).
-     * @param dialog_token The Enrollee session dialog token.
-     * @param dpp_status The status of the DPP Configuration (DPP_STATUS_OK if OK, otherwise DPP_STATUS_CONFIGURATION_FAILURE should be passed).
-     * @return std::pair<uint8_t*, size_t> The frame and length of frame on success, nullptr and 0 otherwise.
-     */
-    std::pair<uint8_t*, size_t> create_config_response_frame(uint8_t dest_mac[ETH_ALEN], const uint8_t dialog_token, ec_status_code_t dpp_status);
-
-    /**
-     * @brief Finalizes a base DPP Configuration object
-     * 
-     * A base configuration object has all mandatory base fields filled out, including keys
-     * "wi-fi_tech", "discovery", and "cred"
-     * 
-     * @param base The base JSON object.
-     * @param conn_ctx The EC connection context.
-     * @param config_obj_type The type of DPP Configuration object we're filling out
-     * @return cJSON* DPP Configuration object on success, nullptr otherwise.
-     */
-    cJSON *finalize_config_obj(cJSON *base, ec_connection_context_t& conn_ctx, dpp_config_obj_type_e config_obj_type);
->>>>>>> 18c42f46
 
     /**
      * @brief Maps Enrollee MAC (as string) to onboarded status. True if onboarded (now a Proxy Agent), false if still onboarding / onboarding failed.
