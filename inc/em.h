--- conflicted
+++ resolved
@@ -42,14 +42,8 @@
 
     em_orch_state_t m_orch_state;
     em_cmd_t *m_cmd;
-<<<<<<< HEAD
-    em_state_t  m_state;
-    em_sm_t  m_sm;
-    em_service_type_t   m_service_type;
-=======
     em_sm_t  m_sm;
 	em_service_type_t   m_service_type;
->>>>>>> 94a89e7c
     int m_fd;
     em_interface_t  m_ruid;
     em_freq_band_t  m_band;
@@ -88,11 +82,7 @@
     bool is_start_dev_init(dm_radio_t *radio) { return (is_al_interface_em() == true) ? false:true; }
     bool is_tx_cfg_renew_candidate() { return is_al_interface_em(); }
     bool is_cfg_renew_candidate() { return (m_sm.get_state() == em_state_ctrl_misconfigured) ? true:false;; }
-<<<<<<< HEAD
-    bool is_dev_init_candidate(unsigned char *mac) { return (memcmp(mac, get_radio_interface_mac(), sizeof(mac_address_t)) == 0); }
-=======
 	bool is_dev_init_candidate(unsigned char *mac) { return (memcmp(mac, get_radio_interface_mac(), sizeof(mac_address_t)) == 0); }
->>>>>>> 94a89e7c
     bool is_autoconfig_renew_candidate(em_freq_band_t radio_freq_band , em_freq_band_t em_freq_band) { return (radio_freq_band == em_freq_band) ? true:false;}
     bool is_matching_freq_band(em_freq_band_t *band);
     void set_al_type(bool is_al_mac) {m_is_al_em = is_al_mac;}
@@ -103,11 +93,7 @@
 
     em_state_t get_state() { return m_sm.get_state(); }
     void set_state(em_state_t state) {  m_sm.set_state(state); }
-<<<<<<< HEAD
-    em_service_type_t   get_service_type() { return m_service_type; }
-=======
 	em_service_type_t   get_service_type() { return m_service_type; }
->>>>>>> 94a89e7c
     em_profile_type_t   get_profile_type() { return m_profile_type; }
     void    set_profile_type(em_profile_type_t profile) { m_profile_type = profile; }
 
