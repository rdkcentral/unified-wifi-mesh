--- conflicted
+++ resolved
@@ -185,11 +185,7 @@
 typedef char    em_subdoc_name_space_t[64];
 typedef char    em_subdoc_data_buff_t[EM_SUBDOC_BUFF_SZ];
 typedef char    em_status_string_t[EM_IO_BUFF_SZ];
-<<<<<<< HEAD
-typedef unsigned	char    em_raw_data_t[EM_SUBDOC_BUFF_SZ];
-=======
 typedef unsigned char    em_raw_data_t[EM_SUBDOC_BUFF_SZ];
->>>>>>> 94a89e7c
 
 typedef struct {
     unsigned char   dsap;
@@ -1623,11 +1619,8 @@
     em_cmd_type_topo_sync,
     em_cmd_type_em_config,
     em_cmd_type_onewifi_cb,
-<<<<<<< HEAD
     em_cmd_type_sta_assoc,
-=======
     em_cmd_type_channel_pref_query,
->>>>>>> 94a89e7c
     em_cmd_type_max,
 } em_cmd_type_t;
 
@@ -2013,10 +2006,7 @@
     em_bus_event_type_onewifi_cb,
     em_bus_event_type_m2ctrl_configuration,
 	em_bus_event_type_sta_assoc,
-<<<<<<< HEAD
-=======
 	em_bus_event_type_channel_pref_query,
->>>>>>> 94a89e7c
 } em_bus_event_type_t;
 
 typedef struct {
@@ -2136,10 +2126,6 @@
     em_client_assoc_event_t   assoc;
 } em_bus_event_type_client_assoc_params_t;
 
-<<<<<<< HEAD
-=======
-
->>>>>>> 94a89e7c
 typedef struct {
     mac_address_t   radio;
     mac_address_t   ctrl_src;
