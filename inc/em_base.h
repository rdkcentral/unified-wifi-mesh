/**
 * Copyright 2023 Comcast Cable Communications Management, LLC
 *
 * Licensed under the Apache License, Version 2.0 (the "License");
 * you may not use this file except in compliance with the License.
 * You may obtain a copy of the License at
 *
 * http://www.apache.org/licenses/LICENSE-2.0
 *
 * Unless required by applicable law or agreed to in writing, software
 * distributed under the License is distributed on an "AS IS" BASIS,
 * WITHOUT WARRANTIES OR CONDITIONS OF ANY KIND, either express or implied.
 * See the License for the specific language governing permissions and
 * limitations under the License.
 *
 * SPDX-License-Identifier: Apache-2.0
 */

#ifndef EM_BASE_H
#define EM_BASE_H

#include "wifi_webconfig.h"
#include <openssl/evp.h>
#include <uuid/uuid.h>
#include "ec_base.h"

#define EM_MAX_NETWORKS	5
#define EM_MAX_NET_SSIDS 4
#define EM_MAX_DEVICES 16
#define ETH_P_1905      0x893a
#define MAX_INTF_NAME_SZ    16
#define EM_MAC_STR_LEN  17
#define EM_MAX_COLS     32

#define EM_PROTO_TOUT   1
#define EM_MGR_TOUT     1
#define EM_METRICS_REQ_MULT 5
#define EM_2_TOUT_MULT 	2
#define EM_5_TOUT_MULT 	5
#define EM_CTRL_CAP_SZ  8
#define MIN_MAC_LEN 12
#define MAX_EM_BUFF_SZ  1024
#define EM_MAX_FRAME_BODY_LEN	512
#define MAX_VENDOR_INFO 5

#define EM_TEST_IO_PERM 0666
#define EM_IO_BUFF_SZ   4096

#define EM_MAX_OP_CLASS    48
#define EM_MAX_POLICIES	16	
#define EM_MAX_CHANNEL_PER_OP_CLASS  59
#define EM_MAX_SERVICE          8
#define EM_MAX_BSS_PER_RADIO           16
#define EM_MAX_RADIO_PER_AGENT         4
#define EM_MAX_TRAFFIC_SEP_SSID        8
#define EM_MAX_FREQ_RECORDS_PER_RADIO  8
#define EM_MAX_CHANNELS   30
#define MAP_INVENTORY_ITEM_LEN  64
#define MAX_MCS  6
#define MAP_AP_ROLE_MAX 2
#define MAX_MCS_NSS 6
#define EM_MAX_CAC_METHODS 4
#define EM_MAX_STA_PER_BSS         128
#define EM_MAX_STA_PER_STEER_POLICY        16 
#define EM_MAX_STA_PER_AGENT       (EM_MAX_RADIO_PER_AGENT * EM_MAX_STA_PER_BSS)

//#define   EM_SUBDOC_BUFF_SZ   4096*100
#define EM_BUFF_SZ_MUL  20
#define EM_SUBDOC_BUFF_SZ   EM_IO_BUFF_SZ*EM_BUFF_SZ_MUL
#define EM_MAX_CHANNELS_IN_LIST  8
#define EM_MAX_CMD_GEN_TTL  10
#define EM_MAX_CMD_EXT_TTL  30
#define EM_MAX_RENEW_TX_THRESH  5
#define EM_MAX_CAP_QUERY_TX_THRESH  2
#define EM_MAX_TOPO_QUERY_TX_THRESH  5
#define EM_MAX_CLIENT_STEER_REQ_TX_THRESH  5
#define EM_MAX_CLIENT_ASSOC_CTRL_REQ_TX_THRESH  5
#define MAX_STA_TO_DISASSOC		32


#define EM_CLI_MAX_ARGS 5

/* Authentication Type Flags */
#define EM_AUTH_OPEN 0x0001
#define EM_AUTH_WPAPSK 0x0002
#define EM_AUTH_SHARED 0x0004 /* deprecated */
#define EM_AUTH_SAE 0x0005
#define EM_AUTH_WPA 0x0008
#define EM_AUTH_WPA2 0x0010
#define EM_AUTH_WPA2PSK 0x0020
#define EM_AUTH_TYPES (EM_AUTH_OPEN | EM_AUTH_WPAPSK | EM_AUTH_SHARED | \
            EM_AUTH_WPA | EM_AUTH_WPA2 | EM_AUTH_WPA2PSK)
    
/* Encryption Type Flags */
#define EM_ENCR_NONE 0x0001
#define EM_ENCR_WEP 0x0002 /* deprecated */
#define EM_ENCR_TKIP 0x0004
#define EM_ENCR_AES 0x0008
#define EM_ENCR_TYPES (EM_ENCR_NONE | EM_ENCR_WEP | EM_ENCR_TKIP | \
            EM_ENCR_AES)

/* RF Bands */
#define EM_RF_24GHZ 0x01
#define EM_RF_50GHZ 0x02
#define EM_RF_60GHZ 0x04

/* Config Methods */
#define EM_CONFIG_USBA 0x0001
#define EM_CONFIG_ETHERNET 0x0002
#define EM_CONFIG_LABEL 0x0004
#define EM_CONFIG_DISPLAY 0x0008
#define EM_CONFIG_EXT_NFC_TOKEN 0x0010
#define EM_CONFIG_INT_NFC_TOKEN 0x0020
#define EM_CONFIG_NFC_INTERFACE 0x0040
#define EM_CONFIG_PUSHBUTTON 0x0080
#define EM_CONFIG_KEYPAD 0x0100
#define EM_CONFIG_VIRT_PUSHBUTTON 0x0280
#define EM_CONFIG_PHY_PUSHBUTTON 0x0480
#define EM_CONFIG_P2PS 0x1000
#define EM_CONFIG_VIRT_DISPLAY 0x2008
#define EM_CONFIG_PHY_DISPLAY 0x4008
    
/* Connection Type Flags */
#define EM_CONN_ESS 0x01
#define EM_CONN_IBSS 0x02

#define EM_MAX_BANDS    3
#define EM_MAX_BSSS     EM_MAX_BANDS*8  
#define EM_MAX_AKMS     10
#define EM_MAX_HAUL_TYPES   3
#define EM_MAX_OPCLASS  64
#define EM_MAX_AP_MLD   64

#define EM_MAX_CMD  16

#define EM_BACKHAUL_DOWNMAC_ADDR 16

#define DPP_MAX_EN_CHANNELS 4

#define EM_PATH_PREFIX "/tmp/onewifi_mesh"
#define EM_AGENT_PATH   "agent"
#define EM_CTRL_PATH    "ctrl"
#define EM_CLI_PATH "cli"

#define EM_MAX_SSID_LEN                33 
#define EM_MAX_WIFI_PASSWORD_LEN       65 
/* Disallowed STAList */
#define EM_MSCS_DISALLOWED_STA      10
#define EM_SCS_DISALLOWED_STA       10

#define EM_MIN_OP_CLASS_24 81
#define EM_MAX_OP_CLASS_24 84
#define EM_MIN_OP_CLASS_5 112
#define EM_MAX_OP_CLASS_5 130
#define EM_MIN_OP_CLASS_6 136

#define MAX_WIFI_SSID_LEN           33 /* Length = 32 + 1 for Null character at the end */
#define MAX_SSID_LEN                33 /* Length = 32 + 1 for adding NULL character at the end */
#define MAX_WIFI_PASSWORD_LEN       65 /* Length = 64 + 1 for Null character at the end */

#define DH_KEY_SZ   192
#define AUTHENTICATOR_LEN   8

#define WIFI_EASYMESH_NOTIFICATION "Device.WiFi.Easymesh.Notification"

#define EM_MEDIA_ETH    0x0000
#define EM_MEDIA_WIFI   0x0100
#define EM_MEDIA_ETH_fast   htons(EM_MEDIA_ETH | 0x00)
#define EM_MEDIA_ETH_gig    htons(EM_MEDIA_ETH | 0x01)
#define EM_MEDIA_WIFI_80211b_2_4    htons(EM_MEDIA_WIFI | 0x00)
#define EM_MEDIA_WIFI_80211g_2_4    htons(EM_MEDIA_WIFI | 0x01)
#define EM_MEDIA_WIFI_80211a_5      htons(EM_MEDIA_WIFI | 0x02)
#define EM_MEDIA_WIFI_80211n_2_4    htons(EM_MEDIA_WIFI | 0x03)
#define EM_MEDIA_WIFI_80211n_5      htons(EM_MEDIA_WIFI | 0x04)
#define EM_MEDIA_WIFI_80211ac_5     htons(EM_MEDIA_WIFI | 0x05)
#define EM_MEDIA_WIFI_80211ad_60    htons(EM_MEDIA_WIFI | 0x06)
#define EM_MEDIA_WIFI_80211af       htons(EM_MEDIA_WIFI | 0x07)
#define EM_MEDIA_WIFI_80211ax_6     htons(EM_MEDIA_WIFI | 0x08)

#define 	EM_PARSE_NO_ERR			0
#define 	EM_PARSE_ERR_GEN		EM_PARSE_NO_ERR	- 1	
#define 	EM_PARSE_ERR_NET_ID		EM_PARSE_NO_ERR	- 2	
#define 	EM_PARSE_ERR_CONFIG		EM_PARSE_NO_ERR	- 3	
#define 	EM_PARSE_ERR_NO_CHANGE	EM_PARSE_NO_ERR	- 4	

typedef char em_interface_name_t[32];
typedef unsigned char em_nonce_t[16];
typedef unsigned char em_dh5_key_t[192];    // because this is DH group 5 (1536 bits)
typedef mac_address_t em_radio_id_t;
typedef unsigned char em_bssid_id_t[6];
typedef char    em_short_string_t[32];
typedef char    em_long_string_t[64];
typedef char    em_string_t[16];
typedef char    em_small_string_t[8];
typedef char    em_tiny_string_t[4];
typedef char    em_subdoc_name_space_t[64];
typedef char    em_subdoc_data_buff_t[EM_SUBDOC_BUFF_SZ];
typedef char    em_status_string_t[EM_IO_BUFF_SZ];
typedef unsigned	char    em_raw_data_t[EM_SUBDOC_BUFF_SZ];

typedef int (* em_editor_callback_t)(const char *);

typedef struct {
    unsigned char   dsap;
    unsigned char   ssap;
    unsigned char   ctrl;
} __attribute__((__packed__)) llc_hdr_t;

typedef struct {
    unsigned char   oui[3];
    unsigned short  type;
} __attribute__((__packed__)) snap_hdr_t;

typedef struct {
    mac_address_t   dst;
    mac_address_t   src;
    unsigned short  type;
} __attribute__((__packed__)) em_raw_hdr_t;

typedef struct {
    mac_address_t   dst;
    mac_address_t   src;
    unsigned short  len;
    llc_hdr_t       llc;
    snap_hdr_t      snap;
} __attribute__((__packed__)) em_raw_ext_hdr_t;

typedef struct {
    unsigned short  id;
    unsigned short  len;
    unsigned char   value[0];
} __attribute__((__packed__)) em_attrib_t;

typedef struct {
    unsigned char   type;
    unsigned short  len;
    unsigned char   value[0];
} __attribute__((__packed__)) em_tlv_t;

typedef struct {
    unsigned char ver;
    unsigned char   reserved;
    unsigned short  type;
    unsigned short  id;
    unsigned char   frag_id;
    unsigned char   reserved_field:6;
    unsigned char   relay_ind:1;
    unsigned char   last_frag_ind:1;
} __attribute__((__packed__)) em_cmdu_t;

typedef struct {
    mac_address_t   cli_mac_address;
    mac_address_t   bssid;
    unsigned char   reserved_field:7;
    unsigned char   assoc_event:1;
} __attribute__((__packed__)) em_client_assoc_event_t;

typedef unsigned char em_enum_type_t;

typedef enum {
    em_service_type_ctrl,
    em_service_type_agent,
    em_service_type_cli,
    em_service_type_none
} em_service_type_t;

typedef enum {
    em_profile_type_reserved,
    em_profile_type_1,
    em_profile_type_2,
    em_profile_type_3,
} em_profile_type_t;

typedef enum {
    em_freq_band_24,    //IEEE-1905-1-2013 table 6-23
    em_freq_band_5,
    em_freq_band_60,
    em_freq_band_unknown
} em_freq_band_t;

typedef enum {
    em_rd_freq_band_unknown,    //rf band based on Wi-Fi Simple Configuration Technical Specification v2 table 44
    em_rd_freq_band_24,
    em_rd_freq_band_5,
    em_rd_freq_band_60 = 0x4,
} em_rd_freq_band_t;

typedef struct {
    unsigned int    bit_map;
    mac_address_t   enrollee_mac;
    unsigned char   hash_len;
    unsigned char   hash_val[0];
} __attribute__((__packed__)) em_chirp_t;

typedef struct {
    unsigned char   channel[0];
} __attribute__((__packed__)) em_channels_list_t;

typedef struct {
    unsigned char   op_class;
    unsigned char   max_tx_eirp;
	unsigned char   num;
    em_channels_list_t  channels;
} __attribute__((__packed__)) em_op_class_t;

typedef struct {
    em_radio_id_t   ruid;
    unsigned char   num_bss;
    unsigned char   op_class_num;
    em_op_class_t   op_classes[0];
} __attribute__((__packed__)) em_ap_radio_basic_cap_t;


typedef enum {
    mandatory,
    optional,
    bad,
} em_tlv_requirement_t;

typedef enum {
    em_msg_type_topo_disc = 0x0000,
    em_msg_type_topo_notif,
    em_msg_type_topo_query,
    em_msg_type_topo_resp,
    em_msg_type_topo_vendor,
    em_msg_type_link_metric_query,
    em_msg_type_link_metric_resp,
    em_msg_type_autoconf_search,
    em_msg_type_autoconf_resp,
    em_msg_type_autoconf_wsc,
    em_msg_type_autoconf_renew,
    em_msg_type_1905_ack = 0x8000,
    em_msg_type_ap_cap_query,
    em_msg_type_ap_cap_rprt,
    em_msg_type_map_policy_config_req,
    em_msg_type_channel_pref_query,
    em_msg_type_channel_pref_rprt,
    em_msg_type_channel_sel_req,
    em_msg_type_channel_sel_rsp,
    em_msg_type_op_channel_rprt,
    em_msg_type_client_cap_query,
    em_msg_type_client_cap_rprt,
    em_msg_type_ap_metrics_query,
    em_msg_type_ap_metrics_rsp,
    em_msg_type_assoc_sta_link_metrics_query,
    em_msg_type_assoc_sta_link_metrics_rsp,
    em_msg_type_unassoc_sta_link_metrics_query,
    em_msg_type_unassoc_sta_link_metrics_rsp,
    em_msg_type_beacon_metrics_query,
    em_msg_type_beacon_metrics_rsp,
    em_msg_type_combined_infra_metrics,
    em_msg_type_client_steering_req,
    em_msg_type_client_steering_btm_rprt,
    em_msg_type_client_assoc_ctrl_req,
    em_msg_type_steering_complete,
    em_msg_type_higher_layer_data,
    em_msg_type_bh_steering_req,
    em_msg_type_bh_steering_rsp,
    em_msg_type_channel_scan_req,
    em_msg_type_channel_scan_rprt,
    em_msg_type_dpp_cce_ind,
    em_msg_type_1905_rekey_req,
    em_msg_type_1905_decrypt_fail,
    em_msg_type_cac_req,
    em_msg_type_cac_term,
    em_msg_type_client_disassoc_stats,
    em_msg_type_svc_prio_req,
    em_msg_type_err_rsp,
    em_msg_type_assoc_status_notif,
    em_msg_type_tunneled,
    em_msg_type_bh_sta_cap_query,
    em_msg_type_bh_sta_cap_rprt,
    em_msg_type_proxied_encap_dpp,
    em_msg_type_direct_encap_dpp,
    em_msg_type_reconfig_trigger,
    em_msg_type_bss_config_req,
    em_msg_type_bss_config_rsp,
    em_msg_type_bss_config_res,
    em_msg_type_chirp_notif,
    em_msg_type_1905_encap_eapol,
    em_msg_type_dpp_bootstrap_uri_notif,
    em_msg_type_anticipated_channel_pref,
    em_msg_type_failed_conn,
    em_msg_type_agent_list = 0x8035,
    em_msg_type_anticipated_channel_usage_rprt,
    em_msg_type_qos_mgmt_notif,
    em_msg_type_ap_mld_config_req = 0x8044,
    em_msg_type_ap_mld_config_resp,
    em_msg_type_bsta_mld_config_req,
    em_msg_type_bsta_mld_config_resp,
} em_msg_type_t;

typedef enum {
    em_attrib_id_auth_type  = 0x1003,
    em_attrib_id_encr_type = 0x100f,
    em_attrib_id_encr_settings = 0x1018,
    em_attrib_id_key_wrap_auth = 0x101e,
    em_attrib_id_manufacturer  = 0x1021,
    em_attrib_id_message_type,
    em_attrib_id_model_name,
    em_attrib_id_model_number,
    em_attrib_id_network_index = 0x1026,
    em_attrib_id_network_key,
    em_attrib_id_serial_number = 0x1042,
    em_attrib_id_ssid   = 0x1045,
    em_attrib_id_uuid_e  = 0x1047,
    em_attrib_id_uuid_r,
    em_attrib_id_version  = 0x104a,
    em_attrib_id_primary_device_type = 0x1054,
} em_attrib_id_t;

typedef enum {
    em_wsc_msg_type_none,
    em_wsc_msg_type_beacon,
    em_wsc_msg_type_probe_req,
    em_wsc_msg_type_probe_rsp,
    em_wsc_msg_type_m1,
    em_wsc_msg_type_m2,
    em_wsc_msg_type_m2d,
    em_wsc_msg_type_m3,
    em_wsc_msg_type_m4,
    em_wsc_msg_type_m5,
    em_wsc_msg_type_m6,
    em_wsc_msg_type_m7,
    em_wsc_msg_type_m8,
    em_wsc_msg_type_ack,
    em_wsc_msg_type_nack,
    em_wsc_msg_type_done,
} em_wsc_msg_type_t;

typedef enum {
    em_tlv_type_eom = 0,
    em_tlv_type_al_mac_address = 1, 
    em_tlv_type_mac_address = 2,
    em_tlv_type_device_info = 3,
    em_tlv_type_device_bridging_cap = 4,
    em_tlv_type_non1905_neigh_list = 6,
    em_tlv_type_1905_neigh_list = 7,
    em_tlv_type_link_metric = 8,
    em_tlv_type_transmitter_link_metric = 9,
    em_tlv_type_receiver_link_metric = 0x0a,
    em_tlv_type_vendor_specific = 0x0b,
    em_tlv_type_link_metric_result_code = 0x0c,
    em_tlv_type_searched_role = 0x0d,
    em_tlv_type_autoconf_freq_band = 0x0e,
    em_tlv_type_supported_role = 0x0f,
    em_tlv_type_supported_freq_band = 0x10,
    em_tlv_type_wsc = 0x11,
    em_tlv_type_supported_service = 0x80,
    em_tlv_type_searched_service = 0x81,
    em_tlv_type_radio_id = 0x82,
    em_tlv_type_operational_bss = 0x83,
    em_tlv_type_associated_clients = 0x84,
    em_tlv_type_ap_radio_basic_cap = 0x85,
    em_tlv_type_ht_cap = 0x86,
    em_tlv_type_vht_cap = 0x87,
    em_tlv_type_he_cap = 0x88,
    em_tlv_type_steering_policy = 0x89,
    em_tlv_type_metric_reporting_policy = 0x8a,
    em_tlv_type_channel_pref = 0x8b,
    em_tlv_type_radio_op_restriction = 0x8c,
    em_tlv_type_tx_power = 0x8d,
    em_tlv_type_channel_sel_resp = 0x8e,
    em_tlv_type_op_channel_report = 0x8f,
    em_tlv_type_client_info = 0x90,
    em_tlv_type_client_cap_report = 0x91,
    em_tlv_type_client_assoc_event = 0x92,
    em_tlv_type_ap_metrics_query = 0x93,
    em_tlv_type_ap_metrics = 0x94,
    em_tlv_type_sta_mac_addr = 0x95,
    em_tlv_type_assoc_sta_link_metric = 0x96,
    em_tlv_type_unassoc_sta_link_metric_query = 0x97,
    em_tlv_type_unassoc_sta_link_metric_rsp = 0x98,
    em_tlv_type_bcon_metric_query = 0x99,
    em_tlv_type_bcon_metric_rsp = 0x9a,
    em_tlv_type_steering_request = 0x9b,
    em_tlv_type_steering_btm_rprt = 0x9c,
    em_tlv_type_client_assoc_ctrl_req = 0x9d,
    em_tlv_type_bh_steering_req = 0x9e,
    em_tlv_type_bh_steering_rsp = 0x9f,
    em_tlv_type_higher_layer_data = 0xa0,
    em_tlv_type_ap_cap = 0xa1,
    em_tlv_type_assoc_sta_traffic_sts = 0xa2,
    em_tlv_type_error_code = 0xa3,
    em_tlv_type_channel_scan_rprt_policy = 0xa4,
    em_tlv_type_channel_scan_cap = 0xa5,
    em_tlv_type_channel_scan_req = 0xa6,
    em_tlv_type_channel_scan_rslt = 0xa7,
    em_tlv_type_timestamp = 0xa8,
    em_tlv_type_1905_layer_security_cap = 0xa9,
    em_tlv_type_ap_wifi6_cap = 0xaa,
    em_tlv_type_mic = 0xab,
    em_tlv_type_encrypt_payload = 0xac,
    em_tlv_type_cac_req = 0xad,
    em_tlv_type_cac_term = 0xae,
    em_tlv_type_cac_cmpltn_rprt = 0xaf,
    em_tlv_type_assoc_wifi6_sta_rprt = 0xb0,
    em_tlv_type_cac_sts_rprt = 0xb1,
    em_tlv_type_cac_cap = 0xb2,
    em_tlv_type_profile = 0xb3,
    em_tlv_type_profile_2_ap_cap = 0xb4,
    em_tlv_type_dflt_8021q_settings = 0xb5,
    em_tlv_type_traffic_separation_policy = 0xb6,
    em_tlv_type_bss_conf_rep = 0xb7,
    em_tlv_type_bssid = 0xb8,
    em_tlv_type_svc_prio_rule = 0xb9,
    em_tlv_type_dscp_map_tbl = 0xba,
    em_tlv_type_bss_conf_req = 0xbb,
    em_tlv_type_profile_2_error_code = 0xbc,
    em_tlv_type_bss_conf_rsp = 0xbd,
    em_tlv_type_ap_radio_advanced_cap = 0xbe,
    em_tlv_type_assoc_sts_notif = 0xbf,
    em_tlv_type_src_info = 0xc0,
    em_tlv_type_tunneled_msg_type = 0xc1,
    em_tlv_type_tunneled = 0xc2,
    em_tlv_type_profile2_steering_request = 0xc3,
    em_tlv_type_unsucc_assoc_policy = 0xc4,
    em_tlv_type_metric_cltn_interval = 0xc5,
    em_tlv_type_radio_metric = 0xc6,
    em_tlv_type_ap_ext_metric = 0xc7,
    em_tlv_type_assoc_sta_ext_link_metric = 0xc8,
    em_tlv_type_status_code = 0xc9,
    em_tlv_type_reason_code = 0xca,
    em_tlv_type_bh_sta_radio_cap = 0xcb,
    em_tlv_type_akm_suite = 0xcc,
    em_tlv_type_encap_dpp = 0xcd,
    em_tlv_type_1905_encap_eapol = 0xce,
    em_tlv_type_dpp_bootstrap_uri_notification = 0xcf,
    em_tlv_type_backhaul_bss_conf = 0xd0,
    em_tlv_type_dpp_msg = 0xd1,
    em_tlv_type_dpp_cce_indication = 0xd2,
    em_tlv_type_dpp_chirp_value = 0xd3,
    em_tlv_type_device_inventory = 0xd4,
    em_tlv_type_agent_list = 0xd5,
    em_tlv_type_anticipated_channel_pref = 0xd6,
    em_tlv_type_channel_usage = 0xd7,
    em_tlv_type_spatial_reuse_req = 0xd8,
    em_tlv_type_spatial_reuse_rep = 0xd9,
    em_tlv_type_spatial_reuse_cfg_rsp = 0xda,
    em_tlv_type_qos_mgmt_policy = 0xdb,
    em_tlv_type_qos_mgmt_desc = 0xdc,
    em_tlv_type_ctrl_cap = 0xdd,
    em_tlv_type_wifi7_agent_cap = 0xdf,
    em_tlv_type_ap_mld_config = 0xe0,
    em_tlv_type_bsta_mld_config = 0xe1,
    em_tlv_type_tid_to_link_map_policy = 0xe6,
    em_tlv_eht_operations = 0xe7,
} em_tlv_type_t;

typedef struct {
    unsigned short qmid;
    mac_address_t bssid;
    mac_address_t client_mac;
    unsigned char desc_element[0];
} __attribute__((__packed__)) em_qos_mgmt_des_t;

typedef struct {
    unsigned char num_agents;
    mac_address_t agent_mac;
    unsigned char multi_ap_profile;
    unsigned char security;
} __attribute__((__packed__)) em_agent_list_t;

typedef struct {
    unsigned char op_class;
    unsigned char channel_num;
    unsigned char ref_bssid[6];
    unsigned char usage_entries;
    unsigned char burst_start_time[4];
    unsigned char burst_len[4];
    unsigned char repetitions[4];
    unsigned char burst_interval[4];
    unsigned char rubitmask_len;
    unsigned char rubitmask[10];
    unsigned char trans_id[6];
    unsigned char power_level;
    unsigned char channel_usage_reason;
    unsigned char reserved[4];
} __attribute__((__packed__)) em_anti_chan_usage_t;

typedef struct {
    em_radio_id_t   ruid;
    unsigned char bssid[6];
    mac_address_t bsta_addr;
    unsigned char dpp_uri[0];
}__attribute__((__packed__)) em_dpp_bootstrap_uri_t;

typedef struct {
    unsigned char frame_type;
    unsigned short encap_frame_len;
    mac_address_t dest_mac_addr[6];
    unsigned char enrollee_mac_addr_present : 1;
    unsigned char reserved : 1;
    unsigned char dpp_frame_indicator : 1;
    unsigned char content_type : 5;
    unsigned char encap_frame[0];
}__attribute__((__packed__)) em_encap_dpp_t;

typedef struct {
    unsigned char bssid[6];
    unsigned char num_bssid;
    unsigned char assoc_allow_status;
}__attribute__((__packed__)) em_assoc_sts_notif_t;

typedef struct {
    unsigned char reason_code;
    unsigned char bssid[6]; 
    unsigned int svc_prior_rule_id; 
    unsigned short qmid; 
}__attribute__((__packed__)) em_prof2_error_t;

typedef struct {
    em_radio_id_t   ruid;
    unsigned char num_radios;
    unsigned char op_class;
    unsigned char channel;
}__attribute__((__packed__)) em_cac_term_t;


typedef struct {
    unsigned char num_radios;
    em_radio_id_t ruid;
    unsigned char op_lass;
    unsigned char channel;
    unsigned char cas_method : 3;
    unsigned char cac_completion_action : 3;
    unsigned char reserved : 2;
}__attribute__((__packed__)) em_cac_req_t;

typedef struct {
    unsigned char timestamp_length;
    unsigned char timestamp[0]; 
}__attribute__((__packed__)) em_timestamp_t;

typedef struct {
    em_radio_id_t ruid;
    unsigned char op_class;
    unsigned char channel;
    unsigned char scan_status;
    unsigned char timestamp_len;
    unsigned char timestamp[0]; 
    unsigned char util;
    unsigned char noise;
    unsigned short num_neigh;
    unsigned char bssid[6];
    unsigned char ssid_len;
    unsigned char ssid[0]; 
    unsigned char signal_strength;
    unsigned char channel_band_len;
    unsigned char channel_band[0]; 
    unsigned char bss_load_element_present;
    unsigned char bss_color;
    unsigned char channel_util;
    unsigned short sta_count;
    unsigned int  aggr_scan_duration;
    unsigned char scan_type;
}__attribute__((__packed__)) em_channel_scan_result_t;

typedef struct {
    unsigned char perform_fresh_scan : 1;
    unsigned char reserved : 7;
    unsigned char num_radios;
    em_radio_id_t ruid;
    unsigned char num_op_classes;
    unsigned char op_class;
    unsigned char num_channels;
    unsigned char channel_list[0]; 
}__attribute__((__packed__)) em_channel_scan_req_t;

typedef struct {
    unsigned char higher_layer_proto;
    unsigned char *payload;
}__attribute__((__packed__)) em_higher_layer_data_t;

typedef struct {
    unsigned char reason_code;
    mac_address_t sta_mac_addr;
}__attribute__((__packed__)) em_error_code_t;

typedef struct {
    mac_address_t bh_sta_mac_addr;
    unsigned char target_bssid[6];
    unsigned char result_code;
}__attribute__((__packed__)) em_bh_steering_resp_t;

typedef struct {
    mac_address_t bh_sta_mac_addr;
    unsigned char target_bssid[6];
    unsigned char op_class;
    unsigned char channel_numb;
}__attribute__((__packed__)) em_bh_steering_req_t;

typedef struct {
    bssid_t 	bssid;
    unsigned char assoc_control;
    unsigned short validity_period;
    unsigned char count;
    mac_address_t sta_mac;
}__attribute__((__packed__)) em_client_assoc_ctrl_req_t;

typedef struct {
    unsigned char bssid[6];
    mac_address_t sta_mac_addr;
    unsigned char btm_status_code;
    unsigned char target_bssid[6];
}__attribute__((__packed__)) em_steering_btm_rprt_t;


typedef struct {
    unsigned char bssid[6];
    unsigned char req_mode : 1;
    unsigned char btm_dissoc_imminent : 1;
    unsigned char btm_abridged : 1;
    unsigned char reserved : 5;
    unsigned short steering_opportunity_window;
    unsigned short btm_dissoc_timer;
    unsigned char sta_list_count;
    mac_address_t sta_mac_addr;
    unsigned char target_bssid_list_count;
    unsigned char target_bssids[6];
    unsigned char target_bss_op_class;
    unsigned char target_bss_channel_num;
}__attribute__((__packed__)) em_steering_req_t;

typedef struct {
    em_steering_req_t agile_multiband;
    unsigned char reason_code;
}__attribute__((__packed__)) em_profile2_steering_req_t;

typedef struct {
    mac_address_t sta_mac_addr;
    unsigned char reserved;
    unsigned char meas_rprt_count;
    unsigned char meas_reports[0];
}__attribute__((__packed__)) em_beacon_metrics_resp_t;

typedef struct {
    mac_address_t sta_mac_addr;
    unsigned char op_class;
    unsigned char channel_num;
    unsigned char bssid[6];
    unsigned char rprt_detail;
    unsigned char ssid_len;
    unsigned char ssid[0];
    unsigned char num_ap_channel_rprt;
    unsigned char ap_channel_rprt_len;
    unsigned char ap_channel_op_class;
    unsigned char ap_channel_list[0];
    unsigned char num_element_id;
    unsigned char element_list[0];
}__attribute__((__packed__)) em_beacon_metrics_query_t;

typedef struct {
    unsigned char op_class;
    unsigned char num_channels;
    unsigned char channel_num;
    unsigned char num_sta_mac_addr;
    mac_address_t sta_mac_addr;
}__attribute__((__packed__)) em_unassoc_sta_link_metrics_query_t;

typedef struct {
    unsigned char op_class;
    unsigned char num_sta_entries;
    mac_address_t sta_mac_addr;
    unsigned char channel_num;
    unsigned int  time_delta_ms;
    unsigned char uplink_rcpi;
}__attribute__((__packed__)) em_unassoc_sta_link_metrics_rsp_t;

typedef struct {
     mac_address_t sta_mac_addr;
}__attribute__((__packed__)) em_assoc_sta_mac_addr_t;

typedef struct {
    bssid_t     bssid;
    unsigned int  time_delta_ms;
    unsigned int  est_mac_data_rate_dl;
    unsigned int  est_mac_data_rate_ul;
    unsigned char rcpi;
}__attribute__((__packed__)) em_assoc_link_metrics_t;

typedef struct {
    mac_address_t sta_mac;
    unsigned char num_bssids;
    em_assoc_link_metrics_t	assoc_link_metrics[0];
}__attribute__((__packed__)) em_assoc_sta_link_metrics_t;

typedef struct {
    bssid_t 	bssid;
    unsigned int  last_data_dl_rate;
    unsigned int  last_data_ul_rate;
    unsigned int  util_receive;
    unsigned int  util_transmit;
}__attribute__((__packed__)) em_assoc_ext_link_metrics_t;

typedef struct {
    mac_address_t sta_mac;
    unsigned char num_bssids;
    em_assoc_ext_link_metrics_t	assoc_ext_link_metrics[0];
}__attribute__((__packed__)) em_assoc_sta_ext_link_metrics_t;

typedef struct {
    unsigned char num_bssids;
    unsigned char bssid[6];
}__attribute__((__packed__)) em_ap_metrics_query_t;

typedef struct {
    em_radio_id_t   ruid;
}__attribute__((__packed__)) em_ap_radio_id_t;

typedef struct {
    unsigned char bssid[6];
    unsigned char channel_util;
    unsigned short num_sta;
    unsigned char est_service_params_BE_bit : 1;
    unsigned char est_service_params_BK_bit : 1;
    unsigned char est_service_params_VO_bit : 1;
    unsigned char est_service_params_VI_bit : 1;
    unsigned char reserved : 4;
    unsigned char est_service_params_BE[3];
    unsigned char est_service_params_BK[3];
    unsigned char est_service_params_VO[3];
    unsigned char est_service_params_VI[3];
} __attribute__((__packed__)) em_ap_metric_t;


typedef struct {
    unsigned char bssid[6];
    unsigned char uni_bytes_sent[4];
    unsigned char uni_bytes_recv[4];
    unsigned char multi_bytes_sent[4];
    unsigned char multi_bytes_recv[4];
    unsigned char bcast_bytes_sent[4];
    unsigned char bcast_bytes_recv[4];
} __attribute__((__packed__)) em_ap_ext_metric_t;

typedef struct {
    em_radio_id_t ruid;
    unsigned char noise;
    unsigned char transmit;
    unsigned char rece_self;
    unsigned char rece_other;
} __attribute__((__packed__)) em_radio_metric_t;

typedef struct {
    mac_address_t sta_mac_addr;
    unsigned int bytes_sent;
    unsigned int bytes_recv;
    unsigned int packets_sent;
    unsigned int packets_recv;
    unsigned int tx_packets_errors;
    unsigned int rx_packets_errors;
    unsigned int retrans_count;
} __attribute__((__packed__)) em_assoc_sta_traffic_sts_t;

typedef struct {
    mac_address_t sta_mac_addr;
    unsigned char n;
    unsigned char tid;
    unsigned char queue_size;
} __attribute__((__packed__)) em_assoc_wifi6_sta_sts_t;

typedef struct {
    mac_address_t client_mac_addr;
    unsigned char bssid[6];
} __attribute__((__packed__)) em_client_info_t;

typedef struct {
    unsigned char result_code;
    unsigned short  assoc_frame_body_len;
    unsigned char *assoc_frame_body;
} __attribute__((__packed__)) em_client_cap_rprt_t;

typedef struct {
    unsigned char op_class;
    unsigned char channel;
} __attribute__((__packed__)) em_op_class_ch_rprt_t;

typedef struct {
    em_radio_id_t  ruid;
    unsigned char  op_classes_num;
    em_op_class_ch_rprt_t  op_classes[0];
} __attribute__((__packed__)) em_op_channel_rprt_t;

typedef struct {
    em_radio_id_t ruid;
    unsigned char reserved1 : 1;
    unsigned char partial_bss_color : 2;
    unsigned char bss_color : 6;
    unsigned char reserved2 : 3;
    unsigned char hesiga_spatial_reuse_value15_allowed : 1;
    unsigned char srg_info_valid : 1;
    unsigned char non_srg_offset_valid : 1;
    unsigned char reserved3 : 1;
    unsigned char psr_disallowed : 1;
    unsigned char non_srg_obsspd_max_offset;
    unsigned char srg_obsspd_min_offset;
    unsigned char srg_obsspd_max_offset;
    unsigned char srg_bss_color_bitmap[8];
    unsigned char srg_partial_bssid_bitmap[8];
    unsigned char neigh_bss_color_in_use_bitmap[8];
    unsigned char reserved[2];
} __attribute__((__packed__)) em_spatial_reuse_rprt_t;

typedef enum {
    em_chan_sel_resp_code_type_accept,
    em_chan_sel_resp_code_type_decline,
    em_chan_sel_resp_code_type_decline_rep_pref,
    em_chan_sel_resp_code_type_decline_conflict,
} em_chan_sel_resp_code_type_t;

typedef struct {
    em_radio_id_t ruid;
    unsigned char response_code;
} __attribute__((__packed__)) em_channel_sel_rsp_t;

typedef struct {
    em_channel_sel_rsp_t config_resp;
} __attribute__((__packed__)) em_spatial_reuse_cfg_rsp_t;

typedef struct {
    unsigned char op_class;
	unsigned char   num;
    em_channels_list_t channels;
} __attribute__((__packed__)) em_channel_pref_op_class_t;

typedef struct {
    em_radio_id_t ruid;
    unsigned char op_classes_num;
    em_channel_pref_op_class_t op_classes[0];
} __attribute__((__packed__)) em_channel_pref_t;

typedef struct {
    em_radio_id_t ruid;
    unsigned char tx_power_eirp;
} __attribute__((__packed__)) em_tx_power_limit_t;

typedef struct {
    em_radio_id_t ruid;
    unsigned char reserved1 : 2;
    unsigned char bss_color : 6;
    unsigned char reserved2 : 3;
    unsigned char hesiga_spatial_reuse_value15_allowed : 1;
    unsigned char srg_info_valid : 1;
    unsigned char non_srg_offset_valid : 1;
    unsigned char reserved3: 1;
    unsigned char psr_disallowed : 1;
    unsigned char non_srg_obsspd_max_offset;
    unsigned char srg_obsspd_min_offset;
    unsigned char srg_obsspd_max_offset;
    unsigned char srg_bss_color_bitmap[8];
    unsigned char srg_partial_bssid_bitmap[8];
    unsigned char reserved[2];
} __attribute__((__packed__)) em_spatial_reuse_req_t;

typedef struct {
    unsigned char channel;
    unsigned char freq_restrict;
} __attribute__((__packed__)) em_radio_op_restrict_channel_t;

typedef struct {
    unsigned char op_class;
    unsigned char channels_num;
    em_radio_op_restrict_channel_t channels[0];
} __attribute__((__packed__)) em_radio_op_restrict_op_class_t;

typedef struct {
    em_radio_id_t ruid;
    unsigned char op_classes_num;
    em_radio_op_restrict_op_class_t op_classes[0];
} __attribute__((__packed__)) em_radio_op_restriction_t;


typedef struct {
    unsigned char op_class;
    unsigned char channel;
} __attribute__((__packed__)) em_cac_comp_rprt_pair_t;

typedef struct {
    em_radio_id_t ruid;
    unsigned char op_class;
    unsigned char channel;
    unsigned char status;
    unsigned char detected_pairs_num;
    em_cac_comp_rprt_pair_t detected_pairs[0];
} __attribute__((__packed__)) em_cac_comp_rprt_radio_t;

typedef struct {
    unsigned char radios_num;
    em_cac_comp_rprt_radio_t   radios[0];
} __attribute__((__packed__)) em_cac_comp_rprt_t;


typedef struct  {
    unsigned char  op_class;
    unsigned char  channel;
    unsigned short mins_since_cac_comp;
} __attribute__((__packed__)) em_cac_avail_t;

typedef struct {
    unsigned char  op_class;
    unsigned char  channel;
    unsigned short sec_remain_non_occ_dur;
} __attribute__((__packed__)) em_cac_non_occ_t;

typedef struct {
    unsigned char  op_class;
    unsigned char  channel;
    unsigned char  countdown_cac_comp[3];
} __attribute__((__packed__)) em_cac_active_t;

typedef struct {
    unsigned char         avail_num;
    em_cac_avail_t   avail[0];
} __attribute__((__packed__)) em_cac_status_rprt_avail_t;

typedef struct {
    unsigned char         non_occ_num;
    em_cac_non_occ_t   non_occ[0];
} __attribute__((__packed__)) em_cac_status_rprt_non_occ_t;

typedef struct {
    unsigned char   active_num;
    em_cac_active_t   active[0];
} __attribute__((__packed__)) em_cac_status_rprt_active_t;

typedef struct {
    unsigned short  media_type;
    unsigned char  media_spec_size; // size of the ensuing data
    mac_address_t network_memb;
    unsigned char  role;
    unsigned char  band;
    unsigned char  center_freq_index_1;
    unsigned char  center_freq_index_2;
} __attribute__((__packed__)) em_media_spec_data_t;

typedef struct {
    mac_address_t  mac_addr;
	em_media_spec_data_t	media_data;
} __attribute__((__packed__)) em_local_interface_t;

typedef struct {
    mac_address_t  al_mac_addr;
    unsigned char  local_interface_num;
	em_local_interface_t 	local_interface[0];
} __attribute__((__packed__)) em_device_info_type_t;

typedef struct {
    mac_address_t mac_addr;
} __attribute__((__packed__)) em_bridge_tuple_mac_entry_t;

typedef struct {
    unsigned char bridge_tuple_macs_nr;
    em_bridge_tuple_mac_entry_t  *bridge_tuple_macs;
} __attribute__((__packed__)) em_bridge_tuple_entry_t;

typedef struct {
    unsigned char   bridge_tuples_num;
    em_bridge_tuple_entry_t  *bridge_tuples;
} __attribute__((__packed__)) em_device_bridge_cap_t;

typedef struct {
    mac_address_t  mac_addr;
} __attribute__((__packed__)) em_non_1905_neigh_entry_t;

typedef struct {
    mac_address_t  local_mac_addr;
    unsigned char   non_1905_neigh_num;
    em_non_1905_neigh_entry_t  *non_1905_neigh;
} __attribute__((__packed__)) em_non_1905_neigh_device_list_t;

typedef struct {
    mac_address_t  mac_addr;
    unsigned char  bridge_flag;
} __attribute__((__packed__)) em_neigh_entry_t;

typedef struct {
    mac_address_t  local_mac_addr;
    unsigned char   neigh_num;
    em_neigh_entry_t  *neigh;
} __attribute__((__packed__)) em_neigh_device_list_t;

typedef struct {
    mac_address_t bssid;
    unsigned char  ssid_len;
    char  ssid[0];
} __attribute__((__packed__)) em_ap_operational_bss_t;

typedef struct {
    em_radio_id_t ruid;
    unsigned char     bss_num;
    em_ap_operational_bss_t  bss[0];
} __attribute__((__packed__)) em_ap_op_bss_radio_t;

typedef struct {
    unsigned char    radios_num;
    em_ap_op_bss_radio_t   radios[0];
} __attribute__((__packed__)) em_ap_op_bss_t;

typedef struct {
    mac_address_t   mac_addr;
    unsigned short   assoc_time;
} __attribute__((__packed__)) em_assoc_clients_sta_t;

typedef struct {
    mac_address_t   bssid;
    unsigned short   stas_num;
    em_assoc_clients_sta_t *stas;
} __attribute__((__packed__)) em_assoc_clients_bss_t;

typedef struct {
    unsigned char  bss_num;
    em_assoc_clients_bss_t  bss[EM_MAX_BSS_PER_RADIO];
} __attribute__((__packed__)) em_assoc_clients_t;

typedef struct {
    mac_address_t   bssid;
} __attribute__((__packed__)) em_bssid_t;

typedef struct {
    unsigned short status_code;
} __attribute__((__packed__)) em_status_code_t;

typedef struct {
    unsigned short reason_code;
} __attribute__((__packed__)) em_reason_code_t;

typedef struct {
    unsigned char *dpp_config_obj;
} __attribute__((__packed__)) em_bss_conf_rsp_t;

typedef struct {
    unsigned char *dpp_config_req_obj;
} __attribute__((__packed__)) em_bss_conf_req_t;

typedef struct {
    unsigned short primary_vlan_id;
    unsigned char  default_pcp : 3;
    unsigned char  reserved : 5;
} __attribute__((__packed__)) em_8021q_settings_t;

typedef struct {
    unsigned char  ssid_len;
    char  ssid[0];
} __attribute__((__packed__)) em_traffic_sep_policy_ssid_t;

typedef struct {
    unsigned char  ssids_num;
    em_traffic_sep_policy_ssid_t  ssids[0];
} __attribute__((__packed__)) em_traffic_sep_policy_t;

typedef struct {
    unsigned char  oui[3];
    unsigned char  akm_suite_type;
} __attribute__((__packed__)) em_bh_akm_suite_t;

typedef struct {
    unsigned char  oui[3];
    unsigned char  akm_suite_type;
} __attribute__((__packed__)) em_fh_akm_suite_t;

typedef struct {
    unsigned char  bh_akm_suite_count;
    em_bh_akm_suite_t  *bh_akm_suites;
    unsigned char  fh_akm_suite_count;
    em_fh_akm_suite_t  *fh_akm_suites;
} __attribute__((__packed__)) em_akm_suite_info_t;

typedef struct {
    em_radio_id_t  ruid;
    unsigned char  bsta_mac_present : 1;
    unsigned char  reserved : 7;
    mac_address_t  bsta_addr;
} __attribute__((__packed__)) em_bh_sta_radio_cap_t;

typedef struct {
        unsigned char   op_class_num;
        em_op_class_t   op_classes[EM_MAX_OP_CLASS];
} __attribute__((__packed__)) em_anti_channel_pref_t;

typedef struct {
    unsigned char  max_prior_rule;
    unsigned char  reserved1;
    unsigned char  byte_counter_units : 2;
    unsigned char  prioritization : 1;
    unsigned char  dpp_onboarding : 1;
    unsigned char  traffic_separation : 1;
    unsigned char  reserved2 : 3;
    unsigned char  max_vid_count;
} __attribute__((__packed__)) em_profile_2_ap_cap_t;

typedef struct {
    unsigned int   rule_id;
    unsigned char  add_rule : 1;
    unsigned char  reserved1 : 7;
    unsigned char  rule_precedence;
    unsigned char  rule_output;
    unsigned char  always_match : 1;
    unsigned char  reserved2 : 7;
} __attribute__((__packed__)) em_service_prio_rule_t;

typedef struct {
    unsigned char   dscp_pcp[64];
} __attribute__((__packed__)) em_dscp_map_table_t;

typedef struct  {
    mac_address_t sta_mac;
    unsigned int tx_bytes;
    unsigned int rx_bytes;
    unsigned int tx_pkts;
    unsigned int rx_pkts;
    unsigned int tx_pkt_errors;
    unsigned int rx_pkt_errors;
    unsigned int retx_cnt;
} __attribute__((__packed__)) em_assoc_sta_traffic_stats_t;

typedef struct {
    mac_address_t src_mac;
} __attribute__((__packed__)) em_source_info_t;

typedef struct {
    unsigned char msg_type;
} __attribute__((__packed__)) em_tunneled_msg_type_t;

typedef struct {
    unsigned short  frame_body_len;
    unsigned char  *frame_body;
} __attribute__((__packed__)) em_tunneled_t;

typedef struct {
    mac_address_t mac_addr;         
} __attribute__((__packed__)) em_1905_mac_addr_t;

typedef struct {
    unsigned char  vendor_oui[3];
    unsigned short m_num;
    unsigned char  *m;
} __attribute__((__packed__)) em_vendor_specific_t;

typedef struct {
    unsigned char  destination;    
    mac_address_t  specific_neigh;
    unsigned char  link_metrics_type; 
} __attribute__((__packed__)) em_link_metric_query_t;

typedef struct {
    mac_address_t   local_interface_addr;
    mac_address_t   neigh_interface_addr;
    unsigned short  intf_type;
    unsigned char   bridge_flag;
    unsigned int    packet_errors;
    unsigned int    tx_packets;
    unsigned short  mac_tp_capacity;
    unsigned short  link_availability;
    unsigned short  phy_rate;
} __attribute__((__packed__)) em_tx_link_metric_entry_t;

typedef struct {
    mac_address_t   local_al_addr;
    mac_address_t   neigh_al_addr;
    unsigned char   tx_link_metrics_num;
    em_tx_link_metric_entry_t  *tx_link_metrics;
} __attribute__((__packed__)) em_tx_link_metric_t;

typedef struct {
    mac_address_t   local_interface_addr;
    mac_address_t   neigh_interface_addr;
    unsigned short  intf_type;
    unsigned int    packet_errors;
    unsigned int    rx_packets;
    unsigned char   rssi;
} __attribute__((__packed__)) em_rx_link_metric_entry_t;

typedef struct {
    mac_address_t   local_al_addr;
    mac_address_t   neigh_al_addr;
    unsigned char   rx_link_metrics_num;
    em_rx_link_metric_entry_t  *rx_link_metrics;
} __attribute__((__packed__)) em_rx_link_metric_t;

typedef struct {
    em_radio_id_t   ruid;
    unsigned char   vendor_len;
    unsigned char   vendor[MAP_INVENTORY_ITEM_LEN];
} __attribute__((__packed__)) em_radio_vendor_t;

typedef struct {
    unsigned char   serial_len;
    unsigned char   serial[MAP_INVENTORY_ITEM_LEN];
    unsigned char   ver_len;
    unsigned char   version[MAP_INVENTORY_ITEM_LEN];
    unsigned char   envi_len;
    unsigned char   environment[MAP_INVENTORY_ITEM_LEN];
    unsigned char   radios_num;
    em_radio_vendor_t radios[EM_MAX_RADIO_PER_AGENT];
} __attribute__((__packed__)) em_device_inventory_t;

typedef struct {
    em_radio_id_t  ruid;
    unsigned char  max_sprt_tx_streams : 2;
    unsigned char  max_sprt_rx_streams : 2;
    unsigned char  gi_sprt_20mhz : 1;
    unsigned char  gi_sprt_40mhz : 1;
    unsigned char  ht_sprt_40mhz : 1;
    unsigned char  reserved : 1;
} __attribute__((__packed__)) em_ap_ht_cap_t;

typedef struct {
    em_radio_id_t  ruid;
    unsigned short sprt_tx_mcs;
    unsigned short sprt_rx_mcs;
    unsigned char  max_sprt_tx_streams : 3;
    unsigned char  max_sprt_rx_streams : 3;
    unsigned char  gi_sprt_80mhz : 1;
    unsigned char  gi_sprt_160mhz : 1;
    unsigned char  sprt_80_80_mhz : 1;
    unsigned char  sprt_160mhz : 1;
    unsigned char  su_beamformer_cap : 1;
    unsigned char  mu_beamformer_cap : 1;
    unsigned char  reserved : 4;
} __attribute__((__packed__)) em_ap_vht_cap_t;

typedef struct {
    em_radio_id_t  ruid;
    unsigned char  sprt_mcs_len;
    unsigned short sprt_tx_rx_mcs[MAX_MCS];
    unsigned char  max_sprt_tx_streams : 3;
    unsigned char  max_sprt_rx_streams : 3;
    unsigned char  sprt_80_80_mhz : 1;
    unsigned char  sprt_160mhz : 1;
    unsigned char  su_beamformer_cap : 1;
    unsigned char  mu_beamformer_cap : 1;
    unsigned char  ul_mimo_cap : 1;
    unsigned char  ul_mimo_ofdma_cap : 1;
    unsigned char  dl_mimo_ofdma_cap : 1;
    unsigned char  ul_ofdma_cap : 1;
    unsigned char  dl_ofdma_cap : 1;
    unsigned char  reserved : 1;
} __attribute__((__packed__))em_ap_he_cap_t;


typedef struct {
    unsigned char  agent_role : 2;
    unsigned char  he_160 : 1;
    unsigned char  he_8080 : 1;
    unsigned char  mcs_nss_num : 4;
    unsigned short mcs_nss[MAX_MCS_NSS];
    unsigned char  su_beam_former : 1;
    unsigned char  su_beam_formee : 1;
    unsigned char  mu_beam_former : 1;
    unsigned char  beam_formee_sts_l80 : 1;
    unsigned char  beam_formee_sts_g80 : 1;
    unsigned char  ul_mumimo : 1;
    unsigned char  ul_ofdma : 1;
    unsigned char  dl_ofdma : 1;
    unsigned char  max_dl_mumimo_tx : 4;
    unsigned char  max_ul_mumimo_rx : 4;
    unsigned char  max_dl_ofdma_tx;
    unsigned char  max_ul_ofdma_rx;
    unsigned char  rts : 1;
    unsigned char  mu_rts : 1;
    unsigned char  multi_bssid : 1;
    unsigned char  mu_edca : 1;
    unsigned char  twt_req : 1;
    unsigned char  twt_resp : 1;
    unsigned char  reserved : 2;
} __attribute__((__packed__)) em_radio_wifi6_cap_data_t;

typedef struct {
    em_radio_id_t  ruid;
    unsigned char  roles_num;
    em_radio_wifi6_cap_data_t  cap_data[MAP_AP_ROLE_MAX];
} __attribute__((__packed__))em_ap_wifi6_cap_t;

typedef struct {
    em_radio_id_t ruid;
    unsigned char freq_sep : 5;
    unsigned char reserved : 3;
} __attribute__((__packed__)) em_radio_wifi7_freq_record_t;

typedef struct {
    unsigned char num_records;
    em_radio_wifi7_freq_record_t records[EM_MAX_FREQ_RECORDS_PER_RADIO];
} __attribute__((__packed__)) em_radio_wifi7_freq_records_t;

typedef struct {
    unsigned char max_num_mlds;
    unsigned char ap_max_links : 4;
    unsigned char bsta_max_links : 4;
    unsigned char tid_link_mapping_cap : 2;
    unsigned char reserved1 : 6;
    unsigned char reserved2[13];
} __attribute__((__packed__)) em_radio_wifi7_cap_data_t;

typedef struct {
    em_radio_id_t ruid;
    unsigned char reserved3[24];
    unsigned char ap_str_support : 1;
    unsigned char ap_nstr_support : 1;
    unsigned char ap_emlsr_support : 1;
    unsigned char ap_emlmr_support : 1;
    unsigned char reserved4 : 4;
    unsigned char bsta_str_support : 1;
    unsigned char bsta_nstr_support : 1;
    unsigned char bsta_emlrs_support : 1;
    unsigned char bsta_emlmr_support : 1;
    unsigned char reserved5 : 4;
    em_radio_wifi7_freq_records_t ap_str;
    em_radio_wifi7_freq_records_t ap_nstr;
    em_radio_wifi7_freq_records_t ap_emlsr;
    em_radio_wifi7_freq_records_t ap_emlmr;
    em_radio_wifi7_freq_records_t bsta_str;
    em_radio_wifi7_freq_records_t bsta_nstr;
    em_radio_wifi7_freq_records_t bsta_emlsr;
    em_radio_wifi7_freq_records_t bsta_emlmr;
} __attribute__((__packed__)) em_radio_wifi7_radio_t;

typedef struct {
    em_radio_wifi7_cap_data_t cap_data;
    unsigned char radios_num;
    em_radio_wifi7_radio_t radios[EM_MAX_RADIO_PER_AGENT];
} __attribute__((__packed__)) em_wifi7_agent_cap_t;

typedef struct {
    mac_address_t bssid;
    unsigned char op_info_valid : 1;
    unsigned char disabled_subchannel_valid : 1;
    unsigned char default_pe_duration : 1;
    unsigned char group_addr_bu_ind_limit : 1;
    unsigned char group_addr_bu_ind_exp : 2;
    unsigned char reserved1 : 2;
    unsigned char eht_msc_nss_set[4];
    unsigned char control;
    unsigned char ccfs0;
    unsigned char ccfs1;
    unsigned char disabled_subchannel_bitmap[2];
    unsigned char reserved2[16];
} __attribute__((__packed__)) em_eht_operations_bss_t;

typedef struct {
    em_radio_id_t ruid;
    unsigned char bss_num;
    em_eht_operations_bss_t bss[EM_MAX_BSS_PER_RADIO];
    unsigned char reserved[25];
} __attribute__((__packed__)) em_eht_operations_radio_t;

typedef struct {
    unsigned char reserved[32];
    unsigned char radios_num;
    em_eht_operations_radio_t radios[EM_MAX_RADIO_PER_AGENT];
} __attribute__((__packed__)) em_eht_operations_t;

typedef struct {
    em_radio_id_t  ruid;
    unsigned char  boot_only : 1;
    unsigned char  scan_impact : 2;
    unsigned int   min_scan_interval;
    unsigned char  op_classes_num;
    em_op_class_t  op_classes[EM_MAX_OP_CLASS];
} __attribute__((__packed__))em_channel_scan_cap_radio_t;

typedef struct {
    unsigned char  radio_num;
    em_channel_scan_cap_radio_t  radios[EM_MAX_RADIO_PER_AGENT];
} __attribute__((__packed__))em_channel_scan_cap_t;

typedef struct {
    unsigned char   cac_method;
    unsigned int    cac_duration;
    unsigned char   op_classes_num;
    em_op_class_t   op_classes[EM_MAX_OP_CLASS];
} __attribute__((__packed__)) em_cac_cap_method_t;

typedef struct {
    em_radio_id_t   ruid;
    unsigned char   cac_methods_num;
    em_cac_cap_method_t  cac_methods[EM_MAX_CAC_METHODS];
} __attribute__((__packed__))em_cac_cap_radio_t;

typedef struct {
    unsigned short   country_code;
    unsigned char    radios_num;
    em_cac_cap_radio_t  radios[EM_MAX_RADIO_PER_AGENT];
}  __attribute__((__packed__))em_cac_cap_t;

typedef struct {
    unsigned int  metric_cltn_interval;
} __attribute__((__packed__))em_metric_cltn_interval_t;

typedef struct {
    unsigned char   num_sta;
    mac_address_t   sta_mac[0];
} __attribute__((__packed__))em_steering_policy_sta_t;

typedef struct {
    em_radio_id_t   ruid;
    unsigned char   steering_policy;
    unsigned char   channel_util_thresh;
    unsigned char   rssi_steering_thresh;
} __attribute__((__packed__))em_steering_policy_radio_t;

typedef struct {
    em_radio_id_t   ruid;
    unsigned char   rcpi_thres;
    unsigned char   rcpi_hysteresis;
    unsigned char   util_thres;
    unsigned char   sta_policy;
} __attribute__((__packed__)) em_metric_rprt_policy_radio_t;

typedef struct {
    unsigned char   interval;
    unsigned char   radios_num;
    em_metric_rprt_policy_radio_t radios[0];
} __attribute__((__packed__)) em_metric_rprt_policy_t;

typedef struct {
   unsigned char rprt_ind_ch_scan : 1;
   unsigned char reserved : 7;
} __attribute__((__packed__)) em_channel_scan_rprt_policy_t;

typedef struct {
    unsigned char  rprt_flag : 1;
    unsigned char  reserved : 7;
    unsigned int   max_rprt_rate;
} __attribute__((__packed__)) em_unsuccessful_assoc_policy_t;

typedef struct {
    mac_address_t  bssid;
    unsigned char  p1_bsta_disallowed : 1;
    unsigned char  p2_bsta_disallowed : 1;
    unsigned char  reserved : 6;
} __attribute__((__packed__)) em_bh_bss_config_t;

typedef struct {
    unsigned char  mscs_disallowed_num;
    em_assoc_sta_mac_addr_t  mac_addr_mscs_disallowed[EM_MAX_STA_PER_AGENT];
    unsigned char  scs_disallowed_num;
    em_assoc_sta_mac_addr_t  mac_addr_scs_disallowed[EM_MAX_STA_PER_AGENT];
    unsigned char  reserved[20];
} __attribute__((__packed__)) em_qos_mgmt_policy_t;

typedef struct {
    unsigned char   num;
    unsigned char   service[EM_MAX_SERVICE];
} __attribute__((__packed__)) em_supported_service_t;

typedef struct {
    unsigned char   num;
    unsigned char   service[EM_MAX_SERVICE];
} __attribute__((__packed__)) em_searched_service_t;

typedef struct {
    unsigned char   reserved:5;
    unsigned char   rcpi_steering:1;
    unsigned char   unassociated_client_link_metrics_non_op_channels:1;
    unsigned char   unassociated_client_link_metrics_op_channels:1;
} __attribute__((__packed__)) em_ap_capability_t;


typedef struct {
    em_radio_id_t   ruid;
    unsigned char   comb_front_back : 1;
    unsigned char   comp_prof1_prof2 : 1;
    unsigned char   mscs : 1;
    unsigned char   scs : 1;
    unsigned char   qos_map : 1;
    unsigned char   dscp_policy : 1;
    unsigned char   reserved : 2;
} __attribute__((__packed__)) em_ap_radio_advanced_cap_t;

typedef enum {
    em_media_type_ieee80211b_24 = 0x0100,
    em_media_type_ieee80211g_24,
    em_media_type_ieee80211a_5,
    em_media_type_ieee80211n_24,
    em_media_type_ieee80211n_5,
    em_media_type_ieee80211ac_5,
    em_media_type_ieee80211ad_60,
    em_media_type_ieee80211af,
} em_media_type_t;

typedef struct {
    unsigned char len;
    unsigned char value[0];
} em_hash_t;

typedef struct {
    unsigned char presence;
    mac_address_t   enrollee[0];
    em_hash_t   hash[0];
} __attribute__((__packed__)) em_dpp_chirp_value_t;

typedef struct {
    unsigned char   value[EM_CTRL_CAP_SZ];
} __attribute__((__packed__)) em_ctrl_cap_t;

typedef struct {
    unsigned short  id;
    unsigned short len;
    unsigned char val[0];
} __attribute__((__packed__)) data_elem_attr_t;

typedef enum {
    attr_id_ap_channel = 0x1001,
    attr_id_assoc_state,
    attr_id_auth_type,
    attr_id_auth_type_flags,
    attr_id_authenticator,
    attr_id_cfg_methods = 0x1008,
    attr_id_cfg_error,
    attr_id_cnf_url4,
    attr_id_cnf_url6,
    attr_id_conn_type,
    attr_id_conn_type_flags,
    attr_id_cred,
    attr_id_encryption_type,
    attr_id_encryption_type_flags,
    attr_id_device_name = 0x1011,
    attr_id_device_password_id,
    attr_id_e_hash1 = 0x1014,
    attr_id_e_hash2,
    attr_id_e_snonce1,
    attr_id_e_snonce2,
    attr_id_encrypted_settings,
    attr_id_enrollee_nonce = 0x101a,
    attr_id_feature_id,
    attr_id_identity,
    attr_id_identity_proof,
    attr_id_key_wrap_authenticator,
    attr_id_key_id,
    attr_id_mac_address,
    attr_id_manufacturer,
    attr_id_msg_type,
    attr_id_model_name,
    attr_id_model_number,
    attr_id_network_index = 0x1026,
    attr_id_network_key,
    attr_id_network_key_index,
    attr_id_new_device_name,
    attr_id_new_password = 0x102a,
    attr_id_oob_device_password = 0x102c,
    attr_id_os_version,
    attr_id_power_level,
    attr_id_psk_current,
    attr_id_psk_max,
    attr_id_public_key = 0x1032,
    attr_id_radio_enabled,
    attr_id_reboot,
    attr_id_registrar_current,
    attr_id_registrar_established,
    attr_id_registrar_list,
    attr_id_registrar_max,
    attr_id_registrar_nonce,
    attr_id_request_type,
    attr_id_response_type,
    attr_id_rf_bands,
    attr_id_r_hash1,
    attr_id_r_hash2,
    attr_id_r_snonce1,
    attr_id_r_snonce2,
    attr_id_selected_registrar,
    attr_id_serial_num,
    attr_id_wifi_wsc_state = 0x1044,
    attr_id_ssid,
    attr_id_totalPnetworks,
    attr_id_uuid_e, 
    attr_id_uuid_r, 
    attr_id_version,
    attr_id_primary_device_type = 0x1054,
} data_elem_attr_id_t;

typedef enum {
    em_state_agent_unconfigured,
    em_state_agent_autoconfig_rsp_pending,
    em_state_agent_wsc_m2_pending,
    em_state_agent_owconfig_pending,
    em_state_agent_onewifi_bssconfig_ind,
	em_state_agent_autoconfig_renew_pending,
    em_state_agent_topo_synchronized,
	em_state_agent_channel_selection_pending,
    em_state_agent_channel_report_pending,
    em_state_agent_configured,
	
	// Transient agent stats
    em_state_agent_topology_notify,
    em_state_agent_ap_cap_report,
    em_state_agent_client_cap_report,
    em_state_agent_channel_pref_query,
    em_state_agent_sta_link_metrics,

    em_state_ctrl_unconfigured = 0x100,
    em_state_ctrl_wsc_m1_pending,
    em_state_ctrl_wsc_m2_sent,
    em_state_ctrl_topo_sync_pending,
    em_state_ctrl_topo_synchronized,
    em_state_ctrl_channel_query_pending,
    em_state_ctrl_channel_queried,
	em_state_ctrl_channel_select_pending,
    em_state_ctrl_channel_selected,
    em_state_ctrl_channel_cnf_pending,
    em_state_ctrl_channel_report_pending,
    em_state_ctrl_configured,
    em_state_ctrl_misconfigured,
    em_state_ctrl_sta_cap_pending,
    em_state_ctrl_sta_cap_confirmed,
    em_state_ctrl_sta_link_metrics_pending,
    em_state_ctrl_sta_steer_pending,
    em_state_ctrl_sta_disassoc_pending,
    em_state_ctrl_set_policy_pending,

    em_state_max,
} em_state_t;

typedef enum {
    em_cmd_type_none,
    em_cmd_type_reset,
    em_cmd_type_get_network,
    em_cmd_type_get_device,
    em_cmd_type_remove_device,
    em_cmd_type_get_radio,
    em_cmd_type_get_ssid,
    em_cmd_type_set_ssid,
    em_cmd_type_get_channel,
    em_cmd_type_set_channel,
    em_cmd_type_scan_channel,
    em_cmd_type_get_bss,
    em_cmd_type_get_sta,
    em_cmd_type_steer_sta,
    em_cmd_type_disassoc_sta,
    em_cmd_type_btm_sta,
    em_cmd_type_dev_init,
    em_cmd_type_dev_test,
    em_cmd_type_cfg_renew,
    em_cmd_type_vap_config,
    em_cmd_type_radio_config,
    em_cmd_type_sta_list,
    em_cmd_type_start_dpp,
    em_cmd_type_ap_cap_query,
    em_cmd_type_client_cap_query,
    em_cmd_type_topo_sync,
    em_cmd_type_em_config,
    em_cmd_type_onewifi_cb,
    em_cmd_type_sta_assoc,
    em_cmd_type_channel_pref_query,
    em_cmd_type_sta_link_metrics,
    em_cmd_type_op_channel_report,
    em_cmd_type_sta_steer,
    em_cmd_type_sta_disassoc,
    em_cmd_type_get_policy,
    em_cmd_type_set_policy,
    em_cmd_type_max,
} em_cmd_type_t;


typedef struct {
    queue_t *queue;
    pthread_cond_t  cond;
    pthread_mutex_t lock;
    unsigned int    timeout;
} em_queue_t;

typedef enum {
    em_event_type_frame,
    em_event_type_device,
    em_event_type_node,
    em_event_type_bus,
    em_event_type_max
} em_event_type_t;

typedef struct {
    unsigned char *frame;
    unsigned int len;
} __attribute__((__packed__)) em_frame_info_t;

typedef struct {
    em_interface_name_t name;
    mac_address_t   mac;
} __attribute__((__packed__)) em_interface_t;

typedef em_frame_info_t em_frame_event_t;

typedef struct {
    em_long_string_t    id;
    unsigned short    num_of_devices;
    em_long_string_t    timestamp;
    em_interface_t    ctrl_id; // CM MAC
    unsigned char    num_mscs_disallowed_sta;
    em_string_t     mscs_disallowed_sta[EM_MSCS_DISALLOWED_STA];
    unsigned char    num_scs_disallowed_sta;
    em_string_t     scs_disallowed_sta[EM_SCS_DISALLOWED_STA];
    em_interface_t    colocated_agent_id; // Controller and Colocated Agent AL MAC
} em_network_info_t;

typedef struct {
    unsigned short  auth_flags;
    unsigned short  encr_flags;
    unsigned short  conn_flags;
    unsigned short  cfg_methods;
} ieee_1905_security_t;

typedef struct {
    em_interface_t   id;
    em_long_string_t    net_id;
    em_profile_type_t   profile;
    em_long_string_t    multi_ap_cap;
    unsigned int   coll_interval;
    bool    report_unsuccess_assocs;
    unsigned short  max_reporting_rate;
    unsigned short  ap_metrics_reporting_interval;
    em_long_string_t    manufacturer;
    em_long_string_t    serial_number;
    em_long_string_t    manufacturer_model;
    em_string_t             software_ver;
    em_string_t             exec_env;
    em_string_t             dscp_map;
    unsigned char   max_pri_rules;
    unsigned char   max_vids;
    em_tiny_string_t        country_code;
    bool    prioritization_sup;
    bool    report_ind_scans;
    bool    traffic_sep_allowed;
    bool    svc_prio_allowed;
    bool    dfs_enable;
    unsigned short  max_unsuccessful_assoc_report_rate;
    bool    sta_steer_state;
    bool    coord_cac_allowed;
    em_string_t    ctrl_operation_mode;
    em_interface_t   backhaul_mac;
    unsigned char    num_backhaul_down_mac;
    em_string_t      backhaul_down_mac[EM_BACKHAUL_DOWNMAC_ADDR];
    wifi_ieee80211Variant_t backhaul_media_type;
    unsigned int    backhaul_phyrate;
    em_interface_t   backhaul_alid;
    bool    traffic_sep_cap;
    bool    easy_conn_cap;
    unsigned char test_cap;
    unsigned char apmld_maxlinks;
    em_string_t   tidlink_map;
    unsigned char assoc_sta_reporting_int;
    unsigned char max_nummlds;
    unsigned char bstamld_maxlinks;

    em_small_string_t    primary_device_type;
    em_small_string_t    secondary_device_type;
    ieee_1905_security_t    sec_1905;
} em_device_info_t;

typedef struct {
    unsigned char  onboarding_proto;
    unsigned char  integrity_algo;
    unsigned char  encryption_algo;
} __attribute__((__packed__)) em_ieee_1905_security_cap_t;

typedef struct {
    mac_address_t   id;
    em_ieee_1905_security_cap_t sec_cap;
} em_ieee_1905_security_info_t;

typedef struct {
    em_long_string_t    id; // ssid@mac_address
    ssid_t  ssid;
    unsigned short vid;
} em_ssid_2_vid_map_info_t;

typedef enum {
	em_haul_type_fronthaul,
	em_haul_type_backhaul,
	em_haul_type_iot,
	em_haul_type_configurator,
	em_haul_type_max,
} em_haul_type_t;

typedef struct {
    em_long_string_t    id;
    ssid_t  ssid;
    em_long_string_t    pass_phrase;
    unsigned char   num_bands;
    em_short_string_t    band[EM_MAX_BANDS];
    bool    enable;
    unsigned char   num_akms;
    em_short_string_t akm[EM_MAX_AKMS];
    em_string_t suite_select;
    bool    advertisement;
    em_string_t mfp;
    mac_address_t   mobility_domain;
    unsigned char   num_hauls;
    em_haul_type_t haul_type[EM_MAX_HAUL_TYPES];   
} em_network_ssid_info_t;

typedef struct {
    unsigned int    version;
    ec_data_t   ec_data;
    wifi_channel_t  en_chans[DPP_MAX_EN_CHANNELS];
} em_dpp_info_t;

typedef enum {
    em_op_class_type_none,
    em_op_class_type_current,
    em_op_class_type_capability,
    em_op_class_type_cac_available,
	em_op_class_type_cac_non_occ,
	em_op_class_type_cac_active,
    em_op_class_type_preference,
    em_op_class_type_anticipated,
} em_op_class_type_t;

typedef struct {
    em_radio_id_t  ruid;
    em_op_class_type_t  type;
    unsigned int 	op_class;
} em_op_class_id_t;

typedef struct {
    em_op_class_id_t    id;
    unsigned int op_class;
    unsigned int channel;
    int tx_power;
    int max_tx_power;
    unsigned int    num_channels;
    unsigned int    channels[EM_MAX_CHANNELS_IN_LIST];
    unsigned short	mins_since_cac_comp;
	unsigned short	sec_remain_non_occ_dur;
	unsigned int	countdown_cac_comp;
} em_op_class_info_t;

typedef struct {
	em_radio_id_t	ruid;
	unsigned char op_class;
    unsigned char channel;
    unsigned char status;
    unsigned char detected_pairs_num;
	em_cac_comp_rprt_pair_t	detected_pairs[EM_MAX_CAC_METHODS];
} em_cac_comp_info_t;

/*typedef struct {    
    em_interface_t  ruid;
    em_ap_ht_cap_t  ht_cap;
    em_ap_vht_cap_t vht_cap;
    em_ap_he_cap_t  he_cap;
    em_long_string_t    eht_cap;
    em_radio_wifi6_cap_data_t wifi6_cap;
    em_radio_info_t ch_scan;
    em_ap_radio_advanced_cap_t radio_ad_cap;
    em_profile_2_ap_cap_t   prof_2_ap_cap;
    em_cac_cap_radio_t cac_cap;
    em_metric_cltn_interval_t metric_interval;
    unsigned int        num_op_classes;
} em_radio_cap_info_t;*/

typedef struct {
    mac_address_t   id;
    mac_address_t   bssid;
    mac_address_t radiomac;
    bool associated;
    em_long_string_t    timestamp;
    unsigned int    last_ul_rate;
    unsigned int    last_dl_rate;
    unsigned int    est_ul_rate;
    unsigned int    est_dl_rate;
    unsigned int    last_conn_time;
    unsigned int    retrans_count;
    signed int      signal_strength;
    unsigned char   rcpi;
    unsigned int    util_tx;
    unsigned int    util_rx;
    unsigned int    pkts_tx;
    unsigned int    pkts_rx;
    unsigned int    bytes_tx;
    unsigned int    bytes_rx;
    unsigned int    errors_tx;
    unsigned int    errors_rx;
    unsigned int 	frame_body_len;
    unsigned char	frame_body[EM_MAX_FRAME_BODY_LEN];
    unsigned int    num_vendor_infos;

    em_long_string_t    cap;
    em_long_string_t    ht_cap;
    em_long_string_t    vht_cap;
    em_long_string_t    he_cap;
    em_long_string_t    wifi6_cap;
    em_long_string_t    wifi7_cap;
    em_long_string_t    cellular_data_pref;
    em_long_string_t    listen_interval;
    em_long_string_t    ssid;
    em_long_string_t    supp_rates;
    em_long_string_t    power_cap;
    em_long_string_t    supp_channels;
    em_long_string_t    rsn_info;
    em_long_string_t    ext_supp_rates;
    em_long_string_t    supp_op_classes;
    em_long_string_t    ext_cap;
    em_long_string_t    rm_cap;
    em_long_string_t    vendor_info[MAX_VENDOR_INFO];
} em_sta_info_t;

typedef enum {
    em_target_sta_map_assoc,
    em_target_sta_map_disassoc,
    em_target_sta_map_consolidated,
} em_target_sta_map_t;

typedef struct {
    em_interface_t  bssid;
    em_interface_t  ruid;
    ssid_t  ssid;
    bool    enabled;
    unsigned int last_change;
    em_string_t     timestamp;
    unsigned int unicast_bytes_sent;
    unsigned int    unicast_bytes_rcvd;
    unsigned int    numberofsta;
    em_string_t     est_svc_params_be;
    em_string_t     est_svc_params_bk;
    em_string_t     est_svc_params_vi;
    em_string_t     est_svc_params_vo;
    unsigned int    byte_counter_units;
    unsigned char   num_fronthaul_akms;
    em_short_string_t     fronthaul_akm[EM_MAX_AKMS];
    unsigned char   num_backhaul_akms;
    em_short_string_t     backhaul_akm[EM_MAX_AKMS];
    bool    profile_1b_sta_allowed;
    bool    profile_2b_sta_allowed;
    unsigned int    assoc_allowed_status;
    bool    backhaul_use;
    bool    fronthaul_use;
    bool    r1_disallowed;
    bool    r2_disallowed;
    bool    multi_bssid;
    bool    transmitted_bssid;
} em_bss_info_t;

typedef struct {
    bool  mac_addr_valid;
    bool  link_id_valid;
    em_interface_t  ruid;
    mac_address_t  mac_addr;
    unsigned char  link_id;
} em_affiliated_ap_info_t;

typedef struct {
    bool  mac_addr_valid;
    ssid_t  ssid;
    mac_address_t  mac_addr;
    bool  str;
    bool  nstr;
    bool  emlsr;
    bool  emlmr;
    unsigned char  num_affiliated_ap;
    em_affiliated_ap_info_t  affiliated_ap[EM_MAX_AP_MLD];
} em_ap_mld_info_t;

typedef struct {
    bool  mac_addr_valid;
    em_interface_t  ruid;
    mac_address_t  mac_addr;
} em_affiliated_bsta_info_t;

typedef struct {
    bool  mac_addr_valid;
    bool  ap_mld_mac_addr_valid;
    mac_address_t  mac_addr;
    mac_address_t  ap_mld_mac_addr;
    bool  str;
    bool  nstr;
    bool  emlsr;
    bool  emlmr;
    unsigned char  num_affiliated_bsta;
    em_affiliated_bsta_info_t  affiliated_bsta[EM_MAX_AP_MLD];
} em_bsta_mld_info_t;

typedef struct {
    bool  add_remove;
    mac_address_t  sta_mld_mac_addr;
    bool  direction;
    bool  default_link_map;
    bool  map_switch_time_present;
    bool  expected_dur_present;
    bool  link_map_size;
    unsigned char  link_map_presence_ind;
    unsigned char  expected_dur[3];
    unsigned char tid_to_link_map;
} em_tid_to_link_map_info_t;

typedef struct {
    bool  is_bsta_config;
    mac_address_t  mld_mac_addr;
    bool  tid_to_link_map_neg;
    unsigned char  num_mapping;
    em_tid_to_link_map_info_t  tid_to_link_mapping[EM_MAX_AP_MLD];
} em_tid_to_link_info_t;

typedef struct {
    em_interface_t  id;
	mac_address_t dev_id;
    em_long_string_t net_id;
    bool    enabled;
    em_freq_band_t band;
    em_media_spec_data_t	media_data;
    unsigned  int   number_of_bss;
    unsigned  int   number_of_unassoc_sta;
    int     noise;
    unsigned short utilization;
    bool    traffic_sep_combined_fronthaul;
    bool    traffic_sep_combined_backhaul;
    unsigned int steering_policy;
    unsigned int channel_util_threshold;
    unsigned int rcpi_steering_threshold;
    unsigned int sta_reporting_rcpi_threshold;
    unsigned int sta_reporting_hysteresis_margin_override;
    unsigned int channel_utilization_reporting_threshold;
    bool    associated_sta_traffic_stats_inclusion_policy;
    bool    associated_sta_link_mterics_inclusion_policy;
    bool    unassociated_sta_link_mterics_opclass_inclusion_policy;
    bool    unassociated_sta_link_mterics_nonopclass_inclusion_policy;
    bool    support_rcpi_steering;
    em_long_string_t    chip_vendor;
    bool    ap_metrics_wifi6;
    em_device_inventory_t inventory_info;
    int     transmit_power_limit;
} em_radio_info_t;

typedef struct {
    em_interface_t  ruid;
    em_ap_ht_cap_t  ht_cap;
    em_ap_vht_cap_t vht_cap;
    em_ap_he_cap_t  he_cap;
    em_long_string_t    eht_cap;
    em_radio_wifi6_cap_data_t wifi6_cap;
    em_wifi7_agent_cap_t wifi7_cap;
    em_eht_operations_t eht_ops;
    em_radio_info_t ch_scan;
    em_ap_radio_advanced_cap_t radio_ad_cap;
    em_profile_2_ap_cap_t   prof_2_ap_cap;
    em_cac_cap_radio_t cac_cap;
    em_metric_cltn_interval_t metric_interval;
    unsigned int        num_op_classes;
} em_radio_cap_info_t;

typedef struct {
	bssid_t	bssid;
	unsigned char	desc;
    unsigned char   reserved;
    unsigned char   ssid_len;
	char ssid[0];	
} __attribute__((__packed__)) em_bss_rprt_t;

 typedef struct {
    em_radio_id_t ruid;
    unsigned char num_bss;
	em_bss_rprt_t	bss_rprt[0];
} __attribute__((__packed__)) em_radio_rprt_t;

typedef struct {
    unsigned char num_radios;
    em_radio_rprt_t radio_rprt[0];
} __attribute__((__packed__)) em_bss_config_rprt_t;

typedef struct {
    unsigned char ssid_len;
    char ssid[0];
} __attribute__((__packed__)) em_ap_mld_ssids_t;

typedef struct {
    unsigned char affiliated_mac_addr_valid : 1;
    unsigned char link_id_valid : 1;
    unsigned char reseverd1 : 6;
    em_radio_id_t ruid;
    mac_addr_t affiliated_mac_addr;
    unsigned char link_id;
    unsigned char reserved2[18];
} __attribute__((__packed__)) em_affiliated_ap_mld_t;

typedef struct {
    unsigned char ap_mld_mac_addr_valid : 1;
    unsigned char reserved1 : 7;
    em_ap_mld_ssids_t ssids[0];
    mac_addr_t ap_mld_mac_addr;
    unsigned char str : 1;
    unsigned char nstr : 1;
    unsigned char emlsr : 1;
    unsigned char emlmr : 1;
    unsigned char reseverd2 : 4;
    unsigned char reserved3[20];
    unsigned char num_affiliated_ap;
    em_affiliated_ap_mld_t affiliated_ap_mld[0];
} __attribute__((__packed__)) em_ap_mld_t;

typedef struct {
    unsigned char num_ap_mld;
    em_ap_mld_t ap_mld[0];
} __attribute__((__packed__)) em_ap_mld_config_t;

typedef struct {
    unsigned char affiliated_bsta_mac_addr_valid : 1;
    unsigned char reseverd1 : 7;
    em_radio_id_t ruid;
    mac_addr_t affiliated_bsta_mac_addr;
    unsigned char reserved2[19];
} __attribute__((__packed__)) em_affiliated_bsta_mld_t;

typedef struct {
    unsigned char bsta_mld_mac_addr_valid : 1;
    unsigned char ap_mld_mac_addr_valid : 1;
    unsigned char reserved1 : 6;
    mac_addr_t bsta_mld_mac_addr;
    mac_addr_t ap_mld_mac_addr;
    unsigned char str : 1;
    unsigned char nstr : 1;
    unsigned char emlsr : 1;
    unsigned char emlmr : 1;
    unsigned char reseverd2 : 4;
    unsigned char reserved3[17];
    unsigned char num_affiliated_bsta;
    em_affiliated_bsta_mld_t affiliated_bsta_mld[0];
} __attribute__((__packed__)) em_bsta_mld_config_t;

typedef struct {
    unsigned char add_remove : 1;
    unsigned char reserved4 : 7;
    mac_addr_t sta_mld_mac_addr;
    unsigned char direction : 2;
    unsigned char default_link_mapping : 1;
    unsigned char map_switch_time_present : 1;
    unsigned char exp_dur_present : 1;
    unsigned char link_map_size : 1;
    unsigned char reserved5 : 2;
    unsigned char link_map_presence_ind;
    unsigned char expected_duration[3];
    unsigned char tid_to_link_map[0];
    unsigned char reserved6[7];
} __attribute__((__packed__)) em_tid_to_link_mapping_t;

typedef struct {
    unsigned char is_bsta_config : 1;
    unsigned char reserved1 : 7;
    mac_addr_t mld_mac_addr;
    unsigned char tid_to_link_map_negotiation : 1;
    unsigned char reserved2 : 7;
    unsigned char reserved3[22];
    unsigned char num_mapping;
    em_tid_to_link_mapping_t tid_to_link_mapping[0];
} __attribute__((__packed__)) em_tid_to_link_map_policy_t;

typedef struct {
    em_nonce_t  e_nonce;  
    em_nonce_t  r_nonce;  
    uuid_t  e_uuid;
    uuid_t  r_uuid;
    mac_address_t   e_mac;
    mac_address_t   r_mac;
    unsigned char   e_priv[DH_KEY_SZ];
    unsigned int    e_priv_len;
    unsigned char   e_pub[DH_KEY_SZ];
    unsigned int    e_pub_len;
    unsigned char   r_priv[DH_KEY_SZ];
    unsigned int    r_priv_len;
    unsigned char   r_pub[DH_KEY_SZ];
    unsigned int    r_pub_len;
    EVP_PKEY *pkey;
    EVP_PKEY_CTX *kctx;
    DH *dh;
} em_crypto_info_t;


typedef enum {
    em_bus_event_type_none,
    em_bus_event_type_chirp,
    em_bus_event_type_reset,
    em_bus_event_type_dev_test,
    em_bus_event_type_get_network,
    em_bus_event_type_get_device,
    em_bus_event_type_remove_device,
    em_bus_event_type_get_radio,
    em_bus_event_type_get_ssid,
    em_bus_event_type_set_ssid,
    em_bus_event_type_get_channel,
    em_bus_event_type_set_channel,
    em_bus_event_type_scan_channel,
    em_bus_event_type_get_bss,
    em_bus_event_type_get_sta,
    em_bus_event_type_steer_sta,
    em_bus_event_type_disassoc_sta,
    em_bus_event_type_get_policy,
    em_bus_event_type_set_policy,
    em_bus_event_type_btm_sta,
    em_bus_event_type_start_dpp,
    em_bus_event_type_dev_init,
    em_bus_event_type_cfg_renew,
    em_bus_event_type_radio_config,
    em_bus_event_type_vap_config,
    em_bus_event_type_sta_list,
    em_bus_event_type_ap_cap_query,
    em_bus_event_type_client_cap_query,
    em_bus_event_type_listener_stop,
    em_bus_event_type_dm_commit,
    em_bus_event_type_m2_tx,
    em_bus_event_type_topo_sync,
    em_bus_event_type_onewifi_private_cb,
    em_bus_event_type_onewifi_radio_cb,
    em_bus_event_type_m2ctrl_configuration,
    em_bus_event_type_sta_assoc,
    em_bus_event_type_channel_pref_query,
    em_bus_event_type_channel_sel_req,
    em_bus_event_type_sta_link_metrics
} em_bus_event_type_t;

typedef struct {
    em_subdoc_name_space_t  name;
    em_subdoc_data_buff_t   buff;
    int sz;
} __attribute__((__packed__)) em_subdoc_info_t;

typedef struct {
    mac_address_t	mac;
    em_long_string_t	net_id;
    int sz;
} __attribute__((__packed__)) em_commit_info_t;

typedef enum {
    dm_orch_type_none,
    dm_orch_type_net_insert,
    dm_orch_type_net_update,
    dm_orch_type_net_delete,
    dm_orch_type_al_insert,
    dm_orch_type_al_update,
    dm_orch_type_al_delete,
    dm_orch_type_em_insert,
    dm_orch_type_em_update,
    dm_orch_type_em_delete,
    dm_orch_type_em_reset,
    dm_orch_type_em_test,
    dm_orch_type_bss_insert,
    dm_orch_type_bss_update,
    dm_orch_type_bss_delete,
    dm_orch_type_ssid_insert,
    dm_orch_type_ssid_update,
    dm_orch_type_ssid_delete,
    dm_orch_type_sta_insert,
    dm_orch_type_sta_update,
    dm_orch_type_sta_aggregate,
    dm_orch_type_sta_delete,
    dm_orch_type_sec_insert,
    dm_orch_type_sec_update,
    dm_orch_type_sec_delete,
    dm_orch_type_cap_insert,
    dm_orch_type_cap_update,
    dm_orch_type_cap_delete,
    dm_orch_type_op_class_insert,
    dm_orch_type_op_class_update,
    dm_orch_type_op_class_delete,
    dm_orch_type_ssid_vid_insert,
    dm_orch_type_ssid_vid_update,
    dm_orch_type_ssid_vid_delete,
    dm_orch_type_dpp_insert,
    dm_orch_type_dpp_update,
    dm_orch_type_dpp_delete,
    dm_orch_type_db_reset,
    dm_orch_type_db_cfg,
    dm_orch_type_db_insert,
    dm_orch_type_db_update,
    dm_orch_type_db_delete,
    dm_orch_type_dm_delete,
    dm_orch_type_dm_delete_all,
    dm_orch_type_tx_cfg_renew,
    dm_orch_type_owconfig_req,
    dm_orch_type_owconfig_cnf,
    dm_orch_type_ctrl_notify,
    dm_orch_type_ap_cap_report,
    dm_orch_type_client_cap_report,
    dm_orch_type_1905_security_update,
    dm_orch_type_topology_response,
    dm_orch_type_net_ssid_update,
    dm_orch_type_topo_sync,
    dm_orch_type_channel_pref,
    dm_orch_type_channel_sel,
    dm_orch_type_channel_cnf,
    dm_orch_type_channel_sel_resp,
    dm_orch_type_sta_cap,
    dm_orch_type_sta_link_metrics,
    dm_orch_type_op_channel_report,
    dm_orch_type_sta_steer,
    dm_orch_type_sta_disassoc,
    dm_orch_type_policy_cfg,
} dm_orch_type_t;

typedef struct {
	dm_orch_type_t	op;
	bool	submit;
} em_orch_desc_t;

typedef enum {
	db_cfg_type_none,
	db_cfg_type_network_list_update = (1 << 0),
	db_cfg_type_network_list_delete = (1 << 1),
	db_cfg_type_device_list_update = (1 << 2),
	db_cfg_type_device_list_delete = (1 << 3),
	db_cfg_type_radio_list_update = (1 << 4),
	db_cfg_type_radio_list_delete = (1 << 5),
	db_cfg_type_op_class_list_update = (1 << 6),
	db_cfg_type_op_class_list_delete = (1 << 7),
	db_cfg_type_bss_list_update = (1 << 8),
	db_cfg_type_bss_list_delete = (1 << 9),
	db_cfg_type_sta_list_update = (1 << 10),
	db_cfg_type_sta_list_delete = (1 << 11),
	db_cfg_type_network_ssid_list_update = (1 << 12),
	db_cfg_type_network_ssid_list_delete = (1 << 13),
	db_cfg_type_radio_cap_list_update = (1 << 14),
	db_cfg_type_radio_cap_list_delete = (1 << 15),
	db_cfg_type_1905_security_list_update = (1 << 16),
	db_cfg_type_1905_security_list_delete = (1 << 17),
<<<<<<< HEAD
    db_cfg_type_sta_metrics_update = (1 << 18)
=======
  db_cfg_type_sta_metrics_update = (1 << 18),
>>>>>>> 08453fa7
	db_cfg_type_policy_list_update = (1 << 19),
	db_cfg_type_policy_list_delete = (1 << 20),
} db_cfg_type_t;

typedef struct{
    em_long_string_t ssid;
    unsigned int authtype;
    em_long_string_t password;
    mac_address_t mac;
    unsigned int key_wrap_authenticator;
    bool enable;
}m2ctrl_vapconfig;

typedef struct{
    unsigned int num;
    em_op_class_info_t op_class_info[EM_MAX_OP_CLASS];
}op_class_channel_sel;

typedef struct {
    mac_address_t   mac;
    unsigned short  msg_id;
} em_bus_event_type_channel_pref_query_params_t;

typedef struct {
    mac_address_t   al;
    mac_address_t   radio;
} em_bus_event_type_m2_tx_params_t;

typedef struct {
    mac_address_t   dev;
    em_client_assoc_event_t   assoc;
} em_bus_event_type_client_assoc_params_t;

typedef struct {
    mac_address_t   radio;
    mac_address_t   ctrl_src;
} em_bus_event_type_cfg_renew_params_t;

typedef struct {
    unsigned int num_args;
    em_long_string_t args[EM_CLI_MAX_ARGS];
    em_long_string_t fixed_args;
} em_cmd_args_t;

typedef enum {
    em_steering_opportunity_none,
} em_steering_opportunity_t;

typedef enum {
    em_steering_mandate_none,
} em_steering_mandate_t;

typedef struct {
    em_steering_opportunity_t	opportunity;
    em_steering_mandate_t	mandate;
} em_steer_req_mode_t;

typedef struct {
    mac_address_t	sta_mac;
    bssid_t	source;
    bssid_t	target;
    em_steer_req_mode_t	request_mode;
    bool	disassoc_imminent;
    bool	btm_abridged;
    bool	link_removal_imminent;
    unsigned int	steer_opportunity_win;
    unsigned int 	target_op_class;
    unsigned int	target_channel;
} em_cmd_steer_params_t;

typedef struct {
    mac_address_t	sta_mac;
    bssid_t	bssid;
    unsigned int disassoc_time;
    unsigned int reason;
    bool	silent;
} em_disassoc_params_t;

typedef struct {
    unsigned int num;
    em_disassoc_params_t	params[MAX_STA_TO_DISASSOC];
} em_cmd_disassoc_params_t;

typedef struct {
    union {
        em_cmd_args_t	args;
        em_cmd_steer_params_t	steer_params;
        em_cmd_disassoc_params_t	disassoc_params;
    } u;
} em_cmd_params_t;

typedef struct {
    unsigned int arr_index;
    dm_orch_type_t  type;
    em_long_string_t        obj_id;
} em_cmd_ctx_t;

typedef struct {
    em_cmd_type_t   type;
    unsigned int count;
    unsigned int time;
} em_cmd_stats_t;

typedef struct {
    em_bus_event_type_t type;
    em_cmd_params_t params;
    union {
        em_subdoc_info_t    subdoc;
        em_commit_info_t	commit;
        em_raw_data_t raw_buff;
    } u;
} __attribute__((__packed__)) em_bus_event_t;

typedef struct {
    em_event_type_t     type;
    union {
        em_frame_event_t    fevt;
        em_bus_event_t      bevt;
    } u;    
} __attribute__((__packed__)) em_event_t;

typedef em_long_string_t db_table_name_t;
typedef em_long_string_t db_column_name_t;

typedef enum {
    db_data_type_char,
    db_data_type_varchar,
    db_data_type_binary,
    db_data_type_varbinary,
    db_data_type_text,
    db_data_type_integer,
    db_data_type_int,
    db_data_type_smallint,
    db_data_type_tinyint,
    db_data_type_mediumint,
    db_data_type_bigint,
    db_data_type_decimal,
    db_data_type_numeric,
    db_data_type_float,
    db_data_type_double,
    db_data_type_bit,
    db_data_type_date,
    db_data_type_datetime,
    db_data_type_timestamp,
} db_data_type_t;

typedef unsigned int db_data_type_args_t;
typedef unsigned char em_advertise_cce_t;
typedef unsigned char em_eapol_frame_payload_t[0];

typedef char db_query_t[2048];
typedef char db_result_t[2048];
typedef char db_fmt_t[8];

typedef enum {
    em_orch_state_none,
    em_orch_state_idle,
    em_orch_state_pending,
    em_orch_state_progress,
    em_orch_state_fini,
    em_orch_state_cancel
} em_orch_state_t;

typedef enum {
    em_commit_target_cmd,
    em_commit_target_al,
    em_commit_target_em,
    em_commit_target_agent,
    em_commit_target_sta_hash_map,
    em_commit_target_radio,
    em_commit_target_bss,
} em_commit_target_type_t;

typedef struct {
    em_commit_target_type_t type;
    unsigned char params[64];
    unsigned int params_size;
} em_commit_target_t;

typedef enum {
    em_cmd_out_status_success,
    em_cmd_out_status_not_ready,
    em_cmd_out_status_invalid_input,
    em_cmd_out_status_timeout,
    em_cmd_out_status_invalid_mac,
    em_cmd_out_status_interface_down,
    em_cmd_out_status_other,
    em_cmd_out_status_prev_cmd_in_progress,
    em_cmd_out_status_no_change,
} em_cmd_out_status_t;

typedef struct {
    char ssid[MAX_WIFI_SSID_LEN];
    char keypass_phrase[MAX_WIFI_PASSWORD_LEN];
}__attribute__((__packed__)) em_vap_info_t;

typedef enum {
    tag_ssid = 0,
    tag_supported_rates = 1,
    tag_power_capability = 33,
    tag_supported_channels = 36,
    tag_ht_capabilities = 45,
    tag_rsn_information = 48,
    tag_extended_supported_rates = 50,
    tag_supported_operating_classes = 59,
    tag_rm_enabled_capability = 70,
    tag_extended_capabilities = 127,
    tag_vht_capability = 191,
    tag_vendor_specific = 221,
} tag_type_t;

typedef struct {
    tag_type_t tag_id;
    unsigned char length;
    unsigned char value[0];
} __attribute__((packed)) ieee80211_tagvalue_t;

typedef enum {
    em_get_sta_list_reason_none,
    em_get_sta_list_reason_steer,
    em_get_sta_list_reason_btm,
    em_get_sta_list_reason_disassoc,
} em_get_sta_list_reason_t;

typedef enum {
	em_policy_id_type_steering_local,
	em_policy_id_type_steering_btm,
	em_policy_id_type_steering_param,
	em_policy_id_type_ap_metrics_rep,
	em_policy_id_type_radio_metrics_rep,
	em_policy_id_type_channel_scan,
	em_policy_id_type_backhaul_bss_config,
	em_policy_id_type_unknown,
} em_policy_id_type_t;

typedef struct {
    em_long_string_t    net_id;
	mac_address_t	dev_mac;
	em_radio_id_t	radio_mac;
	em_policy_id_type_t	type;
} em_policy_id_t;

typedef enum {
	em_steering_policy_type_disallowed,
	em_steering_policy_type_rcpi_mandated,
	em_steering_policy_type_rcpi_allowed,
	em_steering_policy_type_unknown,
} em_steering_policy_type_t;

typedef struct {
	em_policy_id_t	id;
	unsigned int num_sta;
	mac_address_t	sta_mac[EM_MAX_STA_PER_STEER_POLICY];
	em_steering_policy_type_t	policy;
	unsigned short	util_threshold;
	unsigned short	rcpi_threshold;	
	unsigned short	interval;
	unsigned short	rcpi_hysteresis;
	bool	sta_traffic_stats;
	bool	sta_link_metric;
	bool	sta_status;
	em_long_string_t	managed_sta_marker;	
	bool	independent_scan_report;
	bool	profile_1_sta_disallowed;
	bool	profile_2_sta_disallowed;
} em_policy_t;

#endif // EM_BASE_H<|MERGE_RESOLUTION|>--- conflicted
+++ resolved
@@ -2408,11 +2408,7 @@
 	db_cfg_type_radio_cap_list_delete = (1 << 15),
 	db_cfg_type_1905_security_list_update = (1 << 16),
 	db_cfg_type_1905_security_list_delete = (1 << 17),
-<<<<<<< HEAD
-    db_cfg_type_sta_metrics_update = (1 << 18)
-=======
   db_cfg_type_sta_metrics_update = (1 << 18),
->>>>>>> 08453fa7
 	db_cfg_type_policy_list_update = (1 << 19),
 	db_cfg_type_policy_list_delete = (1 << 20),
 } db_cfg_type_t;
