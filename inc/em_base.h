/**
 * Copyright 2023 Comcast Cable Communications Management, LLC
 *
 * Licensed under the Apache License, Version 2.0 (the "License");
 * you may not use this file except in compliance with the License.
 * You may obtain a copy of the License at
 *
 * http://www.apache.org/licenses/LICENSE-2.0
 *
 * Unless required by applicable law or agreed to in writing, software
 * distributed under the License is distributed on an "AS IS" BASIS,
 * WITHOUT WARRANTIES OR CONDITIONS OF ANY KIND, either express or implied.
 * See the License for the specific language governing permissions and
 * limitations under the License.
 *
 * SPDX-License-Identifier: Apache-2.0
 */

#ifndef EM_BASE_H
#define EM_BASE_H

#include "wifi_webconfig.h"
#include <openssl/evp.h>
#include <uuid/uuid.h>
#include "ec_base.h"

#define EM_MAX_NETWORKS	5
#define EM_MAX_NET_SSIDS 4
#define EM_MAX_DEVICES 16
#define ETH_P_1905      0x893a
#define MAX_INTF_NAME_SZ    16
#define EM_MAC_STR_LEN  17
#define EM_MAX_COLS     32

#define EM_PROTO_TOUT   1
#define EM_MGR_TOUT     1
#define EM_METRICS_REQ_MULT 5
#define EM_2_TOUT_MULT 	2
#define EM_5_TOUT_MULT 	5
#define EM_CTRL_CAP_SZ  8
#define MIN_MAC_LEN 12
#define MAX_EM_BUFF_SZ  1024
#define EM_MAX_FRAME_BODY_LEN	512
#define MAX_VENDOR_INFO 5

#define EM_TEST_IO_PERM 0666
#define EM_IO_BUFF_SZ   4096

#define EM_MAX_OP_CLASS    48
#define EM_MAX_CHANNEL_PER_OP_CLASS  59
#define EM_MAX_SERVICE          8
#define EM_MAX_BSS_PER_RADIO           16
#define EM_MAX_RADIO_PER_AGENT         4
#define EM_MAX_TRAFFIC_SEP_SSID        8
#define EM_MAX_CHANNELS   30
#define MAP_INVENTORY_ITEM_LEN  64
#define MAX_MCS  6
#define MAP_AP_ROLE_MAX 2
#define MAX_MCS_NSS 6
#define EM_MAX_CAC_METHODS 4
#define EM_MAX_STA_PER_BSS         128
#define EM_MAX_STA_PER_AGENT       (EM_MAX_RADIO_PER_AGENT * EM_MAX_STA_PER_BSS)

//#define   EM_SUBDOC_BUFF_SZ   4096*100
#define EM_BUFF_SZ_MUL  20
#define EM_SUBDOC_BUFF_SZ   EM_IO_BUFF_SZ*EM_BUFF_SZ_MUL
#define EM_MAX_NON_OP_CHANNELS  16
#define EM_MAX_CMD_TTL  10
#define EM_MAX_RENEW_TX_THRESH  5
#define EM_MAX_CAP_QUERY_TX_THRESH  2
#define EM_MAX_TOPO_QUERY_TX_THRESH  5


#define EM_CLI_MAX_ARGS 5

/* Authentication Type Flags */
#define EM_AUTH_OPEN 0x0001
#define EM_AUTH_WPAPSK 0x0002
#define EM_AUTH_SHARED 0x0004 /* deprecated */
#define EM_AUTH_SAE 0x0005
#define EM_AUTH_WPA 0x0008
#define EM_AUTH_WPA2 0x0010
#define EM_AUTH_WPA2PSK 0x0020
#define EM_AUTH_TYPES (EM_AUTH_OPEN | EM_AUTH_WPAPSK | EM_AUTH_SHARED | \
            EM_AUTH_WPA | EM_AUTH_WPA2 | EM_AUTH_WPA2PSK)
    
/* Encryption Type Flags */
#define EM_ENCR_NONE 0x0001
#define EM_ENCR_WEP 0x0002 /* deprecated */
#define EM_ENCR_TKIP 0x0004
#define EM_ENCR_AES 0x0008
#define EM_ENCR_TYPES (EM_ENCR_NONE | EM_ENCR_WEP | EM_ENCR_TKIP | \
            EM_ENCR_AES)

/* RF Bands */
#define EM_RF_24GHZ 0x01
#define EM_RF_50GHZ 0x02
#define EM_RF_60GHZ 0x04

/* Config Methods */
#define EM_CONFIG_USBA 0x0001
#define EM_CONFIG_ETHERNET 0x0002
#define EM_CONFIG_LABEL 0x0004
#define EM_CONFIG_DISPLAY 0x0008
#define EM_CONFIG_EXT_NFC_TOKEN 0x0010
#define EM_CONFIG_INT_NFC_TOKEN 0x0020
#define EM_CONFIG_NFC_INTERFACE 0x0040
#define EM_CONFIG_PUSHBUTTON 0x0080
#define EM_CONFIG_KEYPAD 0x0100
#define EM_CONFIG_VIRT_PUSHBUTTON 0x0280
#define EM_CONFIG_PHY_PUSHBUTTON 0x0480
#define EM_CONFIG_P2PS 0x1000
#define EM_CONFIG_VIRT_DISPLAY 0x2008
#define EM_CONFIG_PHY_DISPLAY 0x4008
    
/* Connection Type Flags */
#define EM_CONN_ESS 0x01
#define EM_CONN_IBSS 0x02

#define EM_MAX_BANDS    5
#define EM_MAX_BSSS     EM_MAX_BANDS*8  
#define EM_MAX_AKMS     10
#define EM_MAX_HAUL_TYPES   3
#define EM_MAX_OPCLASS  64
#define EM_MAX_AP_MLD   64

#define EM_MAX_CMD  16

#define EM_BACKHAUL_DOWNMAC_ADDR 16

#define DPP_MAX_EN_CHANNELS 4

#define EM_PATH_PREFIX "/tmp/onewifi_mesh"
#define EM_AGENT_PATH   "agent"
#define EM_CTRL_PATH    "ctrl"
#define EM_CLI_PATH "cli"

#define EM_MAX_SSID_LEN                33 
#define EM_MAX_WIFI_PASSWORD_LEN       65 
/* Disallowed STAList */
#define EM_MSCS_DISALLOWED_STA      10
#define EM_SCS_DISALLOWED_STA       10

#define EM_MIN_OP_CLASS_24 81
#define EM_MAX_OP_CLASS_24 84
#define EM_MIN_OP_CLASS_5 112
#define EM_MAX_OP_CLASS_5 130
#define EM_MIN_OP_CLASS_6 136

#define MAX_WIFI_SSID_LEN           33 /* Length = 32 + 1 for Null character at the end */
#define MAX_SSID_LEN                33 /* Length = 32 + 1 for adding NULL character at the end */
#define MAX_WIFI_PASSWORD_LEN       65 /* Length = 64 + 1 for Null character at the end */

#define DH_KEY_SZ   192
#define AUTHENTICATOR_LEN   8

#define WIFI_EASYMESH_NOTIFICATION "Device.WiFi.Easymesh.Notification"

#define EM_MEDIA_ETH    0x0000
#define EM_MEDIA_WIFI   0x0100
#define EM_MEDIA_ETH_fast   htons(EM_MEDIA_ETH | 0x00)
#define EM_MEDIA_ETH_gig    htons(EM_MEDIA_ETH | 0x01)
#define EM_MEDIA_WIFI_80211b_2_4    htons(EM_MEDIA_WIFI | 0x00)
#define EM_MEDIA_WIFI_80211g_2_4    htons(EM_MEDIA_WIFI | 0x01)
#define EM_MEDIA_WIFI_80211a_5      htons(EM_MEDIA_WIFI | 0x02)
#define EM_MEDIA_WIFI_80211n_2_4    htons(EM_MEDIA_WIFI | 0x03)
#define EM_MEDIA_WIFI_80211n_5      htons(EM_MEDIA_WIFI | 0x04)
#define EM_MEDIA_WIFI_80211ac_5     htons(EM_MEDIA_WIFI | 0x05)
#define EM_MEDIA_WIFI_80211ad_60    htons(EM_MEDIA_WIFI | 0x06)
#define EM_MEDIA_WIFI_80211af       htons(EM_MEDIA_WIFI | 0x07)
#define EM_MEDIA_WIFI_80211ax_6     htons(EM_MEDIA_WIFI | 0x08)

#define 	EM_PARSE_NO_ERR			0
#define 	EM_PARSE_ERR_GEN		EM_PARSE_NO_ERR	- 1	
#define 	EM_PARSE_ERR_NET_ID		EM_PARSE_NO_ERR	- 2	
#define 	EM_PARSE_ERR_CONFIG		EM_PARSE_NO_ERR	- 3	
#define 	EM_PARSE_ERR_NO_CHANGE	EM_PARSE_NO_ERR	- 4	

typedef char em_interface_name_t[32];
typedef unsigned char em_nonce_t[16];
typedef unsigned char em_dh5_key_t[192];    // because this is DH group 5 (1536 bits)
typedef mac_address_t em_radio_id_t;
typedef unsigned char em_bssid_id_t[6];
typedef char    em_short_string_t[32];
typedef char    em_long_string_t[64];
typedef char    em_string_t[16];
typedef char    em_small_string_t[8];
typedef char    em_tiny_string_t[4];
typedef char    em_subdoc_name_space_t[64];
typedef char    em_subdoc_data_buff_t[EM_SUBDOC_BUFF_SZ];
typedef char    em_status_string_t[EM_IO_BUFF_SZ];
typedef unsigned	char    em_raw_data_t[EM_SUBDOC_BUFF_SZ];

typedef struct {
    unsigned char   dsap;
    unsigned char   ssap;
    unsigned char   ctrl;
} __attribute__((__packed__)) llc_hdr_t;

typedef struct {
    unsigned char   oui[3];
    unsigned short  type;
} __attribute__((__packed__)) snap_hdr_t;

typedef struct {
    mac_address_t   dst;
    mac_address_t   src;
    unsigned short  type;
} __attribute__((__packed__)) em_raw_hdr_t;

typedef struct {
    mac_address_t   dst;
    mac_address_t   src;
    unsigned short  len;
    llc_hdr_t       llc;
    snap_hdr_t      snap;
} __attribute__((__packed__)) em_raw_ext_hdr_t;

typedef struct {
    unsigned short  id;
    unsigned short  len;
    unsigned char   value[0];
} __attribute__((__packed__)) em_attrib_t;

typedef struct {
    unsigned char   type;
    unsigned short  len;
    unsigned char   value[0];
} __attribute__((__packed__)) em_tlv_t;

typedef struct {
    unsigned char ver;
    unsigned char   reserved;
    unsigned short  type;
    unsigned short  id;
    unsigned char   frag_id;
    unsigned char   reserved_field:6;
    unsigned char   relay_ind:1;
    unsigned char   last_frag_ind:1;
} __attribute__((__packed__)) em_cmdu_t;

typedef struct {
    mac_address_t   cli_mac_address;
    mac_address_t   bssid;
    unsigned char   reserved_field:7;
    unsigned char   assoc_event:1;
} __attribute__((__packed__)) em_client_assoc_event_t;

typedef unsigned char em_enum_type_t;

typedef enum {
    em_service_type_ctrl,
    em_service_type_agent,
    em_service_type_cli,
    em_service_type_none
} em_service_type_t;

typedef enum {
    em_profile_type_reserved,
    em_profile_type_1,
    em_profile_type_2,
    em_profile_type_3,
} em_profile_type_t;

typedef enum {
    em_freq_band_24,
    em_freq_band_5,
    em_freq_band_60,
    em_freq_band_unknown
} em_freq_band_t;

typedef struct {
    unsigned int    bit_map;
    mac_address_t   enrollee_mac;
    unsigned char   hash_len;
    unsigned char   hash_val[0];
} __attribute__((__packed__)) em_chirp_t;

typedef struct {
    unsigned char   channel[0];
} __attribute__((__packed__)) em_channels_list_t;

typedef struct {
    unsigned char   op_class;
    unsigned char   max_tx_eirp;
	unsigned char   num;
    em_channels_list_t  channels;
} __attribute__((__packed__)) em_op_class_t;

typedef struct {
    em_radio_id_t   ruid;
    unsigned char   num_bss;
    unsigned char   op_class_num;
    em_op_class_t   op_classes[0];
} __attribute__((__packed__)) em_ap_radio_basic_cap_t;


typedef enum {
    mandatory,
    optional,
    bad,
} em_tlv_requirement_t;

typedef enum {
    em_msg_type_topo_disc = 0x0000,
    em_msg_type_topo_notif,
    em_msg_type_topo_query,
    em_msg_type_topo_resp,
    em_msg_type_topo_vendor,
    em_msg_type_link_metric_query,
    em_msg_type_link_metric_resp,
    em_msg_type_autoconf_search,
    em_msg_type_autoconf_resp,
    em_msg_type_autoconf_wsc,
    em_msg_type_autoconf_renew,
    em_msg_type_1905_ack = 0x8000,
    em_msg_type_ap_cap_query,
    em_msg_type_ap_cap_rprt,
    em_msg_type_map_policy_config_req,
    em_msg_type_channel_pref_query,
    em_msg_type_channel_pref_rprt,
    em_msg_type_channel_sel_req,
    em_msg_type_channel_sel_rsp,
    em_msg_type_op_channel_rprt,
    em_msg_type_client_cap_query,
    em_msg_type_client_cap_rprt,
    em_msg_type_ap_metrics_query,
    em_msg_type_ap_metrics_rsp,
    em_msg_type_assoc_sta_link_metrics_query,
    em_msg_type_assoc_sta_link_metrics_rsp,
    em_msg_type_unassoc_sta_link_metrics_query,
    em_msg_type_unassoc_sta_link_metrics_rsp,
    em_msg_type_beacon_metrics_query,
    em_msg_type_beacon_metrics_rsp,
    em_msg_type_combined_infra_metrics,
    em_msg_type_client_steering_req,
    em_msg_type_client_steering_btm_rprt,
    em_msg_type_client_assoc_ctrl_req,
    em_msg_type_steering_complete,
    em_msg_type_higher_layer_data,
    em_msg_type_bh_steering_req,
    em_msg_type_bh_steering_rsp,
    em_msg_type_channel_scan_req,
    em_msg_type_channel_scan_rprt,
    em_msg_type_dpp_cce_ind,
    em_msg_type_1905_rekey_req,
    em_msg_type_1905_decrypt_fail,
    em_msg_type_cac_req,
    em_msg_type_cac_term,
    em_msg_type_client_disassoc_stats,
    em_msg_type_svc_prio_req,
    em_msg_type_err_rsp,
    em_msg_type_assoc_status_notif,
    em_msg_type_tunneled,
    em_msg_type_bh_sta_cap_query,
    em_msg_type_bh_sta_cap_rprt,
    em_msg_type_proxied_encap_dpp,
    em_msg_type_direct_encap_dpp,
    em_msg_type_reconfig_trigger,
    em_msg_type_bss_config_req,
    em_msg_type_bss_config_rsp,
    em_msg_type_bss_config_res,
    em_msg_type_chirp_notif,
    em_msg_type_1905_encap_eapol,
    em_msg_type_dpp_bootstrap_uri_notif,
    em_msg_type_anticipated_channel_pref,
    em_msg_type_failed_conn,
    em_msg_type_agent_list = 0x8035,
    em_msg_type_anticipated_channel_usage_rprt,
    em_msg_type_qos_mgmt_notif,
    em_msg_type_ap_mld_config_req = 0x8044,
    em_msg_type_ap_mld_config_resp,
    em_msg_type_bsta_mld_config_req,
    em_msg_type_bsta_mld_config_resp,
} em_msg_type_t;

typedef enum {
    em_attrib_id_auth_type  = 0x1003,
    em_attrib_id_encr_type = 0x100f,
    em_attrib_id_encr_settings = 0x1018,
    em_attrib_id_key_wrap_auth = 0x101e,
    em_attrib_id_manufacturer  = 0x1021,
    em_attrib_id_message_type,
    em_attrib_id_model_name,
    em_attrib_id_model_number,
    em_attrib_id_network_index = 0x1026,
    em_attrib_id_network_key,
    em_attrib_id_serial_number = 0x1042,
    em_attrib_id_ssid   = 0x1045,
    em_attrib_id_uuid_e  = 0x1047,
    em_attrib_id_uuid_r,
    em_attrib_id_version  = 0x104a,
    em_attrib_id_primary_device_type = 0x1054,
} em_attrib_id_t;

typedef enum {
    em_wsc_msg_type_none,
    em_wsc_msg_type_beacon,
    em_wsc_msg_type_probe_req,
    em_wsc_msg_type_probe_rsp,
    em_wsc_msg_type_m1,
    em_wsc_msg_type_m2,
    em_wsc_msg_type_m2d,
    em_wsc_msg_type_m3,
    em_wsc_msg_type_m4,
    em_wsc_msg_type_m5,
    em_wsc_msg_type_m6,
    em_wsc_msg_type_m7,
    em_wsc_msg_type_m8,
    em_wsc_msg_type_ack,
    em_wsc_msg_type_nack,
    em_wsc_msg_type_done,
} em_wsc_msg_type_t;

typedef enum {
    em_tlv_type_eom = 0,
    em_tlv_type_al_mac_address = 1, 
    em_tlv_type_mac_address = 2,
    em_tlv_type_device_info = 3,
    em_tlv_type_device_bridging_cap = 4,
    em_tlv_type_non1905_neigh_list = 6,
    em_tlv_type_1905_neigh_list = 7,
    em_tlv_type_link_metric = 8,
    em_tlv_type_transmitter_link_metric = 9,
    em_tlv_type_receiver_link_metric = 0x0a,
    em_tlv_type_vendor_specific = 0x0b,
    em_tlv_type_link_metric_result_code = 0x0c,
    em_tlv_type_searched_role = 0x0d,
    em_tlv_type_autoconf_freq_band = 0x0e,
    em_tlv_type_supported_role = 0x0f,
    em_tlv_type_supported_freq_band = 0x10,
    em_tlv_type_wsc = 0x11,
    em_tlv_type_supported_service = 0x80,
    em_tlv_type_searched_service = 0x81,
    em_tlv_type_radio_id = 0x82,
    em_tlv_type_operational_bss = 0x83,
    em_tlv_type_associated_clients = 0x84,
    em_tlv_type_ap_radio_basic_cap = 0x85,
    em_tlv_type_ht_cap = 0x86,
    em_tlv_type_vht_cap = 0x87,
    em_tlv_type_he_cap = 0x88,
    em_tlv_type_steering_policy = 0x89,
    em_tlv_type_metric_reporting_policy = 0x8a,
    em_tlv_type_channel_pref = 0x8b,
    em_tlv_type_radio_op_restriction = 0x8c,
    em_tlv_type_tx_power = 0x8d,
    em_tlv_type_channel_sel_resp = 0x8e,
    em_tlv_type_op_channel_report = 0x8f,
    em_tlv_type_client_info = 0x90,
    em_tlv_type_client_cap_report = 0x91,
    em_tlv_type_client_assoc_event = 0x92,
    em_tlv_type_ap_metrics_query = 0x93,
    em_tlv_type_ap_metrics = 0x94,
    em_tlv_type_sta_mac_addr = 0x95,
    em_tlv_type_assoc_sta_link_metric = 0x96,
    em_tlv_type_unassoc_sta_link_metric_query = 0x97,
    em_tlv_type_unassoc_sta_link_metric_rsp = 0x98,
    em_tlv_type_bcon_metric_query = 0x99,
    em_tlv_type_bcon_metric_rsp = 0x9a,
    em_tlv_type_steering_request = 0x9b,
    em_tlv_type_steering_btm_rprt = 0x9c,
    em_tlv_type_client_assoc_ctrl_req = 0x9d,
    em_tlv_type_bh_steering_req = 0x9e,
    em_tlv_type_bh_steering_rsp = 0x9f,
    em_tlv_type_higher_layer_data = 0xa0,
    em_tlv_type_ap_cap = 0xa1,
    em_tlv_type_assoc_sta_traffic_sts = 0xa2,
    em_tlv_type_error_code = 0xa3,
    em_tlv_type_channel_scan_rprt_policy = 0xa4,
    em_tlv_type_channel_scan_cap = 0xa5,
    em_tlv_type_channel_scan_req = 0xa6,
    em_tlv_type_channel_scan_rslt = 0xa7,
    em_tlv_type_timestamp = 0xa8,
    em_tlv_type_1905_layer_security_cap = 0xa9,
    em_tlv_type_ap_wifi6_cap = 0xaa,
    em_tlv_type_mic = 0xab,
    em_tlv_type_encrypt_payload = 0xac,
    em_tlv_type_cac_req = 0xad,
    em_tlv_type_cac_term = 0xae,
    em_tlv_type_cac_cmpltn_rprt = 0xaf,
    em_tlv_type_assoc_wifi6_sta_rprt = 0xb0,
    em_tlv_type_cac_sts_rprt = 0xb1,
    em_tlv_type_cac_cap = 0xb2,
    em_tlv_type_profile = 0xb3,
    em_tlv_type_profile_2_ap_cap = 0xb4,
    em_tlv_type_dflt_8021q_settings = 0xb5,
    em_tlv_type_traffic_separation_policy = 0xb6,
    em_tlv_type_bss_conf_rep = 0xb7,
    em_tlv_type_bssid = 0xb8,
    em_tlv_type_svc_prio_rule = 0xb9,
    em_tlv_type_dscp_map_tbl = 0xba,
    em_tlv_type_bss_conf_req = 0xbb,
    em_tlv_type_profile_2_error_code = 0xbc,
    em_tlv_type_bss_conf_rsp = 0xbd,
    em_tlv_type_ap_radio_advanced_cap = 0xbe,
    em_tlv_type_assoc_sts_notif = 0xbf,
    em_tlv_type_src_info = 0xc0,
    em_tlv_type_tunneled_msg_type = 0xc1,
    em_tlv_type_tunneled = 0xc2,
    em_tlv_type_profile2_steering_request = 0xc3,
    em_tlv_type_unsucc_assoc_policy = 0xc4,
    em_tlv_type_metric_cltn_interval = 0xc5,
    em_tlv_type_radio_metric = 0xc6,
    em_tlv_type_ap_ext_metric = 0xc7,
    em_tlv_type_assoc_sta_ext_link_metric = 0xc8,
    em_tlv_type_status_code = 0xc9,
    em_tlv_type_reason_code = 0xca,
    em_tlv_type_bh_sta_radio_cap = 0xcb,
    em_tlv_type_akm_suite = 0xcc,
    em_tlv_type_encap_dpp = 0xcd,
    em_tlv_type_1905_encap_eapol = 0xce,
    em_tlv_type_dpp_bootstrap_uri_notification = 0xcf,
    em_tlv_type_backhaul_bss_conf = 0xd0,
    em_tlv_type_dpp_msg = 0xd1,
    em_tlv_type_dpp_cce_indication = 0xd2,
    em_tlv_type_dpp_chirp_value = 0xd3,
    em_tlv_type_device_inventory = 0xd4,
    em_tlv_type_agent_list = 0xd5,
    em_tlv_type_anticipated_channel_pref = 0xd6,
    em_tlv_type_channel_usage = 0xd7,
    em_tlv_type_spatial_reuse_req = 0xd8,
    em_tlv_type_spatial_reuse_rep = 0xd9,
    em_tlv_type_spatial_reuse_cfg_rsp = 0xda,
    em_tlv_type_qos_mgmt_policy = 0xdb,
    em_tlv_type_qos_mgmt_desc = 0xdc,
    em_tlv_type_ctrl_cap = 0xdd,
    em_tlv_type_ap_mld_config = 0xe0,
    em_tlv_type_bsta_mld_config = 0xe1,
} em_tlv_type_t;

typedef struct {
    unsigned short qmid;
    mac_address_t bssid;
    mac_address_t client_mac;
    unsigned char desc_element[0];
} __attribute__((__packed__)) em_qos_mgmt_des_t;

typedef struct {
    unsigned char num_agents;
    mac_address_t agent_mac;
    unsigned char multi_ap_profile;
    unsigned char security;
} __attribute__((__packed__)) em_agent_list_t;

typedef struct {
    unsigned char op_class;
    unsigned char channel_num;
    unsigned char ref_bssid[6];
    unsigned char usage_entries;
    unsigned char burst_start_time[4];
    unsigned char burst_len[4];
    unsigned char repetitions[4];
    unsigned char burst_interval[4];
    unsigned char rubitmask_len;
    unsigned char rubitmask[10];
    unsigned char trans_id[6];
    unsigned char power_level;
    unsigned char channel_usage_reason;
    unsigned char reserved[4];
} __attribute__((__packed__)) em_anti_chan_usage_t;

typedef struct {
    em_radio_id_t   ruid;
    unsigned char bssid[6];
    mac_address_t bsta_addr;
    unsigned char dpp_uri[0];
}__attribute__((__packed__)) em_dpp_bootstrap_uri_t;

typedef struct {
    unsigned char frame_type;
    unsigned short encap_frame_len;
    mac_address_t dest_mac_addr[6];
    unsigned char enrollee_mac_addr_present : 1;
    unsigned char reserved : 1;
    unsigned char dpp_frame_indicator : 1;
    unsigned char content_type : 5;
    unsigned char encap_frame[0];
}__attribute__((__packed__)) em_encap_dpp_t;

typedef struct {
    unsigned char bssid[6];
    unsigned char num_bssid;
    unsigned char assoc_allow_status;
}__attribute__((__packed__)) em_assoc_sts_notif_t;

typedef struct {
    unsigned char reason_code;
    unsigned char bssid[6]; 
    unsigned int svc_prior_rule_id; 
    unsigned short qmid; 
}__attribute__((__packed__)) em_prof2_error_t;

typedef struct {
    em_radio_id_t   ruid;
    unsigned char num_radios;
    unsigned char op_class;
    unsigned char channel;
}__attribute__((__packed__)) em_cac_term_t;


typedef struct {
    unsigned char num_radios;
    em_radio_id_t ruid;
    unsigned char op_lass;
    unsigned char channel;
    unsigned char cas_method : 3;
    unsigned char cac_completion_action : 3;
    unsigned char reserved : 2;
}__attribute__((__packed__)) em_cac_req_t;

typedef struct {
    unsigned char timestamp_length;
    unsigned char timestamp[0]; 
}__attribute__((__packed__)) em_timestamp_t;

typedef struct {
    em_radio_id_t ruid;
    unsigned char op_class;
    unsigned char channel;
    unsigned char scan_status;
    unsigned char timestamp_len;
    unsigned char timestamp[0]; 
    unsigned char util;
    unsigned char noise;
    unsigned short num_neigh;
    unsigned char bssid[6];
    unsigned char ssid_len;
    unsigned char ssid[0]; 
    unsigned char signal_strength;
    unsigned char channel_band_len;
    unsigned char channel_band[0]; 
    unsigned char bss_load_element_present;
    unsigned char bss_color;
    unsigned char channel_util;
    unsigned short sta_count;
    unsigned int  aggr_scan_duration;
    unsigned char scan_type;
}__attribute__((__packed__)) em_channel_scan_result_t;

typedef struct {
    unsigned char perform_fresh_scan : 1;
    unsigned char reserved : 7;
    unsigned char num_radios;
    em_radio_id_t ruid;
    unsigned char num_op_classes;
    unsigned char op_class;
    unsigned char num_channels;
    unsigned char channel_list[0]; 
}__attribute__((__packed__)) em_channel_scan_req_t;

typedef struct {
    unsigned char higher_layer_proto;
    unsigned char *payload;
}__attribute__((__packed__)) em_higher_layer_data_t;

typedef struct {
    unsigned char reason_code;
    mac_address_t sta_mac_addr;
}__attribute__((__packed__)) em_error_code_t;

typedef struct {
    mac_address_t bh_sta_mac_addr;
    unsigned char target_bssid[6];
    unsigned char result_code;
}__attribute__((__packed__)) em_bh_steering_resp_t;

typedef struct {
    mac_address_t bh_sta_mac_addr;
    unsigned char target_bssid[6];
    unsigned char op_class;
    unsigned char channel_numb;
}__attribute__((__packed__)) em_bh_steering_req_t;

typedef struct {
    unsigned char bssid[6];
    unsigned char assoc_control;
    unsigned short validity_period;
    unsigned char sta_list_count;
    mac_address_t sta_mac_addr;
}__attribute__((__packed__)) em_client_assoc_ctrl_req_t;

typedef struct {
    unsigned char bssid[6];
    mac_address_t sta_mac_addr;
    unsigned char btm_status_code;
    unsigned char target_bssid[6];
}__attribute__((__packed__)) em_steering_btm_rprt_t;


typedef struct {
    unsigned char bssid[6];
    unsigned char req_mode : 1;
    unsigned char btm_dissoc_imminent : 1;
    unsigned char btm_abridged : 1;
    unsigned char reserved : 5;
    unsigned short steering_opportunity_window;
    unsigned short btm_dissoc_timer;
    unsigned char sta_list_count;
    mac_address_t sta_mac_addr;
    unsigned char target_bssid_list_count;
    unsigned char target_bssids[6];
    unsigned char target_bss_op_class;
    unsigned char target_bss_channel_num;
}__attribute__((__packed__)) em_steering_req_t;

typedef struct {
    em_steering_req_t agile_multiband;
    unsigned char reason_code;
}__attribute__((__packed__)) em_profile2_steering_req_t;

typedef struct {
    mac_address_t sta_mac_addr;
    unsigned char reserved;
    unsigned char meas_rprt_count;
    unsigned char meas_reports[0];
}__attribute__((__packed__)) em_beacon_metrics_resp_t;

typedef struct {
    mac_address_t sta_mac_addr;
    unsigned char op_class;
    unsigned char channel_num;
    unsigned char bssid[6];
    unsigned char rprt_detail;
    unsigned char ssid_len;
    unsigned char ssid[0];
    unsigned char num_ap_channel_rprt;
    unsigned char ap_channel_rprt_len;
    unsigned char ap_channel_op_class;
    unsigned char ap_channel_list[0];
    unsigned char num_element_id;
    unsigned char element_list[0];
}__attribute__((__packed__)) em_beacon_metrics_query_t;

typedef struct {
    unsigned char op_class;
    unsigned char num_channels;
    unsigned char channel_num;
    unsigned char num_sta_mac_addr;
    mac_address_t sta_mac_addr;
}__attribute__((__packed__)) em_unassoc_sta_link_metrics_query_t;

typedef struct {
    unsigned char op_class;
    unsigned char num_sta_entries;
    mac_address_t sta_mac_addr;
    unsigned char channel_num;
    unsigned int  time_delta_ms;
    unsigned char uplink_rcpi;
}__attribute__((__packed__)) em_unassoc_sta_link_metrics_rsp_t;

typedef struct {
     mac_address_t sta_mac_addr;
}__attribute__((__packed__)) em_assoc_sta_mac_addr_t;

typedef struct {
    bssid_t     bssid;
    unsigned int  time_delta_ms;
    unsigned int  est_mac_data_rate_dl;
    unsigned int  est_mac_data_rate_ul;
    unsigned char rcpi;
}__attribute__((__packed__)) em_assoc_link_metrics_t;

typedef struct {
    mac_address_t sta_mac;
    unsigned char num_bssids;
    em_assoc_link_metrics_t	assoc_link_metrics[0];
}__attribute__((__packed__)) em_assoc_sta_link_metrics_t;

typedef struct {
    bssid_t 	bssid;
    unsigned int  last_data_dl_rate;
    unsigned int  last_data_ul_rate;
    unsigned int  util_receive;
    unsigned int  util_transmit;
}__attribute__((__packed__)) em_assoc_ext_link_metrics_t;

typedef struct {
    mac_address_t sta_mac;
    unsigned char num_bssids;
    em_assoc_ext_link_metrics_t	assoc_ext_link_metrics[0];
}__attribute__((__packed__)) em_assoc_sta_ext_link_metrics_t;

typedef struct {
    unsigned char num_bssids;
    unsigned char bssid[6];
}__attribute__((__packed__)) em_ap_metrics_query_t;

typedef struct {
    em_radio_id_t   ruid;
}__attribute__((__packed__)) em_ap_radio_id_t;

typedef struct {
    unsigned char bssid[6];
    unsigned char channel_util;
    unsigned short num_sta;
    unsigned char est_service_params_BE_bit : 1;
    unsigned char est_service_params_BK_bit : 1;
    unsigned char est_service_params_VO_bit : 1;
    unsigned char est_service_params_VI_bit : 1;
    unsigned char reserved : 4;
    unsigned char est_service_params_BE[3];
    unsigned char est_service_params_BK[3];
    unsigned char est_service_params_VO[3];
    unsigned char est_service_params_VI[3];
} __attribute__((__packed__)) em_ap_metric_t;


typedef struct {
    unsigned char bssid[6];
    unsigned char uni_bytes_sent[4];
    unsigned char uni_bytes_recv[4];
    unsigned char multi_bytes_sent[4];
    unsigned char multi_bytes_recv[4];
    unsigned char bcast_bytes_sent[4];
    unsigned char bcast_bytes_recv[4];
} __attribute__((__packed__)) em_ap_ext_metric_t;

typedef struct {
    em_radio_id_t ruid;
    unsigned char noise;
    unsigned char transmit;
    unsigned char rece_self;
    unsigned char rece_other;
} __attribute__((__packed__)) em_radio_metric_t;

typedef struct {
    mac_address_t sta_mac_addr;
    unsigned int bytes_sent;
    unsigned int bytes_recv;
    unsigned int packets_sent;
    unsigned int packets_recv;
    unsigned int tx_packets_errors;
    unsigned int rx_packets_errors;
    unsigned int retrans_count;
} __attribute__((__packed__)) em_assoc_sta_traffic_sts_t;

typedef struct {
    mac_address_t sta_mac_addr;
    unsigned char n;
    unsigned char tid;
    unsigned char queue_size;
} __attribute__((__packed__)) em_assoc_wifi6_sta_sts_t;

typedef struct {
    mac_address_t client_mac_addr;
    unsigned char bssid[6];
} __attribute__((__packed__)) em_client_info_t;

typedef struct {
    unsigned char result_code;
    unsigned short  assoc_frame_body_len;
    unsigned char *assoc_frame_body;
} __attribute__((__packed__)) em_client_cap_rprt_t;

typedef struct {
    unsigned char op_class;
    unsigned char channel;
} __attribute__((__packed__)) em_op_class_ch_rprt_t;

typedef struct {
    em_radio_id_t  ruid;
    unsigned char  op_classes_num;
    em_op_class_ch_rprt_t  op_classes[0];
} __attribute__((__packed__)) em_op_channel_rprt_t;

typedef struct {
    em_radio_id_t ruid;
    unsigned char reserved1 : 1;
    unsigned char partial_bss_color : 2;
    unsigned char bss_color : 6;
    unsigned char reserved2 : 3;
    unsigned char hesiga_spatial_reuse_value15_allowed : 1;
    unsigned char srg_info_valid : 1;
    unsigned char non_srg_offset_valid : 1;
    unsigned char reserved3 : 1;
    unsigned char psr_disallowed : 1;
    unsigned char non_srg_obsspd_max_offset;
    unsigned char srg_obsspd_min_offset;
    unsigned char srg_obsspd_max_offset;
    unsigned char srg_bss_color_bitmap[8];
    unsigned char srg_partial_bssid_bitmap[8];
    unsigned char neigh_bss_color_in_use_bitmap[8];
    unsigned char reserved[2];
} __attribute__((__packed__)) em_spatial_reuse_rprt_t;

typedef enum {
    em_chan_sel_resp_code_type_accept,
    em_chan_sel_resp_code_type_decline,
    em_chan_sel_resp_code_type_decline_rep_pref,
    em_chan_sel_resp_code_type_decline_conflict,
} em_chan_sel_resp_code_type_t;

typedef struct {
    em_radio_id_t ruid;
    unsigned char response_code;
} __attribute__((__packed__)) em_channel_sel_rsp_t;

typedef struct {
    em_channel_sel_rsp_t config_resp;
} __attribute__((__packed__)) em_spatial_reuse_cfg_rsp_t;

typedef struct {
    unsigned char op_class;
	unsigned char   num;
    em_channels_list_t channels;
} __attribute__((__packed__)) em_channel_pref_op_class_t;

typedef struct {
    em_radio_id_t ruid;
    unsigned char op_classes_num;
    em_channel_pref_op_class_t op_classes[0];
} __attribute__((__packed__)) em_channel_pref_t;

typedef struct {
    em_radio_id_t ruid;
    unsigned char tx_power_eirp;
} __attribute__((__packed__)) em_tx_power_limit_t;

typedef struct {
    em_radio_id_t ruid;
    unsigned char reserved1 : 2;
    unsigned char bss_color : 6;
    unsigned char reserved2 : 3;
    unsigned char hesiga_spatial_reuse_value15_allowed : 1;
    unsigned char srg_info_valid : 1;
    unsigned char non_srg_offset_valid : 1;
    unsigned char reserved3: 1;
    unsigned char psr_disallowed : 1;
    unsigned char non_srg_obsspd_max_offset;
    unsigned char srg_obsspd_min_offset;
    unsigned char srg_obsspd_max_offset;
    unsigned char srg_bss_color_bitmap[8];
    unsigned char srg_partial_bssid_bitmap[8];
    unsigned char reserved[2];
} __attribute__((__packed__)) em_spatial_reuse_req_t;

typedef struct {
    unsigned char channel;
    unsigned char freq_restrict;
} __attribute__((__packed__)) em_radio_op_restrict_channel_t;

typedef struct {
    unsigned char op_class;
    unsigned char channels_num;
    em_radio_op_restrict_channel_t channels[0];
} __attribute__((__packed__)) em_radio_op_restrict_op_class_t;

typedef struct {
    em_radio_id_t ruid;
    unsigned char op_classes_num;
    em_radio_op_restrict_op_class_t op_classes[0];
} __attribute__((__packed__)) em_radio_op_restriction_t;


typedef struct {
    unsigned char op_class;
    unsigned char channel;
} __attribute__((__packed__)) em_cac_comp_rprt_pair_t;

typedef struct {
    em_radio_id_t ruid;
    unsigned char op_class;
    unsigned char channel;
    unsigned char status;
    unsigned char detected_pairs_num;
    em_cac_comp_rprt_pair_t detected_pairs[0];
} __attribute__((__packed__)) em_cac_comp_rprt_radio_t;

typedef struct {
    unsigned char radios_num;
    em_cac_comp_rprt_radio_t   radios[0];
} __attribute__((__packed__)) em_cac_comp_rprt_t;


typedef struct  {
    unsigned char  op_class;
    unsigned char  channel;
    unsigned short mins_since_cac_comp;
} __attribute__((__packed__)) em_cac_avail_t;

typedef struct {
    unsigned char  op_class;
    unsigned char  channel;
    unsigned short sec_remain_non_occ_dur;
} __attribute__((__packed__)) em_cac_non_occ_t;

typedef struct {
    unsigned char  op_class;
    unsigned char  channel;
    unsigned char  countdown_cac_comp[3];
} __attribute__((__packed__)) em_cac_active_t;

typedef struct {
    unsigned char         avail_num;
    em_cac_avail_t   avail[0];
} __attribute__((__packed__)) em_cac_status_rprt_avail_t;

typedef struct {
    unsigned char         non_occ_num;
    em_cac_non_occ_t   non_occ[0];
} __attribute__((__packed__)) em_cac_status_rprt_non_occ_t;

typedef struct {
    unsigned char   active_num;
    em_cac_active_t   active[0];
} __attribute__((__packed__)) em_cac_status_rprt_active_t;

typedef struct {
    unsigned short  media_type;
    unsigned char  media_spec_size; // size of the ensuing data
    mac_address_t network_memb;
    unsigned char  role;
    unsigned char  band;
    unsigned char  center_freq_index_1;
    unsigned char  center_freq_index_2;
} __attribute__((__packed__)) em_media_spec_data_t;

typedef struct {
    mac_address_t  mac_addr;
	em_media_spec_data_t	media_data;
} __attribute__((__packed__)) em_local_interface_t;

typedef struct {
    mac_address_t  al_mac_addr;
    unsigned char  local_interface_num;
	em_local_interface_t 	local_interface[0];
} __attribute__((__packed__)) em_device_info_type_t;

typedef struct {
    mac_address_t mac_addr;
} __attribute__((__packed__)) em_bridge_tuple_mac_entry_t;

typedef struct {
    unsigned char bridge_tuple_macs_nr;
    em_bridge_tuple_mac_entry_t  *bridge_tuple_macs;
} __attribute__((__packed__)) em_bridge_tuple_entry_t;

typedef struct {
    unsigned char   bridge_tuples_num;
    em_bridge_tuple_entry_t  *bridge_tuples;
} __attribute__((__packed__)) em_device_bridge_cap_t;

typedef struct {
    mac_address_t  mac_addr;
} __attribute__((__packed__)) em_non_1905_neigh_entry_t;

typedef struct {
    mac_address_t  local_mac_addr;
    unsigned char   non_1905_neigh_num;
    em_non_1905_neigh_entry_t  *non_1905_neigh;
} __attribute__((__packed__)) em_non_1905_neigh_device_list_t;

typedef struct {
    mac_address_t  mac_addr;
    unsigned char  bridge_flag;
} __attribute__((__packed__)) em_neigh_entry_t;

typedef struct {
    mac_address_t  local_mac_addr;
    unsigned char   neigh_num;
    em_neigh_entry_t  *neigh;
} __attribute__((__packed__)) em_neigh_device_list_t;

typedef struct {
    mac_address_t bssid;
    unsigned char  ssid_len;
    char  ssid[0];
} __attribute__((__packed__)) em_ap_operational_bss_t;

typedef struct {
    em_radio_id_t ruid;
    unsigned char     bss_num;
    em_ap_operational_bss_t  bss[0];
} __attribute__((__packed__)) em_ap_op_bss_radio_t;

typedef struct {
    unsigned char    radios_num;
    em_ap_op_bss_radio_t   radios[0];
} __attribute__((__packed__)) em_ap_op_bss_t;

typedef struct {
    mac_address_t   mac_addr;
    unsigned short   assoc_time;
} __attribute__((__packed__)) em_assoc_clients_sta_t;

typedef struct {
    mac_address_t   bssid;
    unsigned short   stas_num;
    em_assoc_clients_sta_t *stas;
} __attribute__((__packed__)) em_assoc_clients_bss_t;

typedef struct {
    unsigned char  bss_num;
    em_assoc_clients_bss_t  bss[EM_MAX_BSS_PER_RADIO];
} __attribute__((__packed__)) em_assoc_clients_t;

typedef struct {
    mac_address_t   bssid;
} __attribute__((__packed__)) em_bssid_t;

typedef struct {
    unsigned short status_code;
} __attribute__((__packed__)) em_status_code_t;

typedef struct {
    unsigned short reason_code;
} __attribute__((__packed__)) em_reason_code_t;

typedef struct {
    unsigned char *dpp_config_obj;
} __attribute__((__packed__)) em_bss_conf_rsp_t;

typedef struct {
    unsigned char *dpp_config_req_obj;
} __attribute__((__packed__)) em_bss_conf_req_t;

typedef struct {
    unsigned short primary_vlan_id;
    unsigned char  default_pcp : 3;
    unsigned char  reserved : 5;
} __attribute__((__packed__)) em_8021q_settings_t;

typedef struct {
    unsigned char  ssid_len;
    char  ssid[0];
} __attribute__((__packed__)) em_traffic_sep_policy_ssid_t;

typedef struct {
    unsigned char  ssids_num;
    em_traffic_sep_policy_ssid_t  ssids[0];
} __attribute__((__packed__)) em_traffic_sep_policy_t;

typedef struct {
    unsigned char  oui[3];
    unsigned char  akm_suite_type;
} __attribute__((__packed__)) em_bh_akm_suite_t;

typedef struct {
    unsigned char  oui[3];
    unsigned char  akm_suite_type;
} __attribute__((__packed__)) em_fh_akm_suite_t;

typedef struct {
    unsigned char  bh_akm_suite_count;
    em_bh_akm_suite_t  *bh_akm_suites;
    unsigned char  fh_akm_suite_count;
    em_fh_akm_suite_t  *fh_akm_suites;
} __attribute__((__packed__)) em_akm_suite_info_t;

typedef struct {
    em_radio_id_t  ruid;
    unsigned char  bsta_mac_present : 1;
    unsigned char  reserved : 7;
    mac_address_t  bsta_addr;
} __attribute__((__packed__)) em_bh_sta_radio_cap_t;

typedef struct {
        unsigned char   op_class_num;
        em_op_class_t   op_classes[EM_MAX_OP_CLASS];
} __attribute__((__packed__)) em_anti_channel_pref_t;

typedef struct {
    unsigned char  max_prior_rule;
    unsigned char  reserved1;
    unsigned char  byte_counter_units : 2;
    unsigned char  prioritization : 1;
    unsigned char  dpp_onboarding : 1;
    unsigned char  traffic_separation : 1;
    unsigned char  reserved2 : 3;
    unsigned char  max_vid_count;
} __attribute__((__packed__)) em_profile_2_ap_cap_t;

typedef struct {
    unsigned int   rule_id;
    unsigned char  add_rule : 1;
    unsigned char  reserved1 : 7;
    unsigned char  rule_precedence;
    unsigned char  rule_output;
    unsigned char  always_match : 1;
    unsigned char  reserved2 : 7;
} __attribute__((__packed__)) em_service_prio_rule_t;

typedef struct {
    unsigned char   dscp_pcp[64];
} __attribute__((__packed__)) em_dscp_map_table_t;

typedef struct  {
    mac_address_t sta_mac;
    unsigned int tx_bytes;
    unsigned int rx_bytes;
    unsigned int tx_pkts;
    unsigned int rx_pkts;
    unsigned int tx_pkt_errors;
    unsigned int rx_pkt_errors;
    unsigned int retx_cnt;
} __attribute__((__packed__)) em_assoc_sta_traffic_stats_t;

typedef struct {
    mac_address_t src_mac;
} __attribute__((__packed__)) em_source_info_t;

typedef struct {
    unsigned char msg_type;
} __attribute__((__packed__)) em_tunneled_msg_type_t;

typedef struct {
    unsigned short  frame_body_len;
    unsigned char  *frame_body;
} __attribute__((__packed__)) em_tunneled_t;

typedef struct {
    mac_address_t mac_addr;         
} __attribute__((__packed__)) em_1905_mac_addr_t;

typedef struct {
    unsigned char  vendor_oui[3];
    unsigned short m_num;
    unsigned char  *m;
} __attribute__((__packed__)) em_vendor_specific_t;

typedef struct {
    unsigned char  destination;    
    mac_address_t  specific_neigh;
    unsigned char  link_metrics_type; 
} __attribute__((__packed__)) em_link_metric_query_t;

typedef struct {
    mac_address_t   local_interface_addr;
    mac_address_t   neigh_interface_addr;
    unsigned short  intf_type;
    unsigned char   bridge_flag;
    unsigned int    packet_errors;
    unsigned int    tx_packets;
    unsigned short  mac_tp_capacity;
    unsigned short  link_availability;
    unsigned short  phy_rate;
} __attribute__((__packed__)) em_tx_link_metric_entry_t;

typedef struct {
    mac_address_t   local_al_addr;
    mac_address_t   neigh_al_addr;
    unsigned char   tx_link_metrics_num;
    em_tx_link_metric_entry_t  *tx_link_metrics;
} __attribute__((__packed__)) em_tx_link_metric_t;

typedef struct {
    mac_address_t   local_interface_addr;
    mac_address_t   neigh_interface_addr;
    unsigned short  intf_type;
    unsigned int    packet_errors;
    unsigned int    rx_packets;
    unsigned char   rssi;
} __attribute__((__packed__)) em_rx_link_metric_entry_t;

typedef struct {
    mac_address_t   local_al_addr;
    mac_address_t   neigh_al_addr;
    unsigned char   rx_link_metrics_num;
    em_rx_link_metric_entry_t  *rx_link_metrics;
} __attribute__((__packed__)) em_rx_link_metric_t;

typedef struct {
    em_radio_id_t   ruid;
    unsigned char   vendor_len;
    unsigned char   vendor[MAP_INVENTORY_ITEM_LEN];
} __attribute__((__packed__)) em_radio_vendor_t;

typedef struct {
    unsigned char   serial_len;
    unsigned char   serial[MAP_INVENTORY_ITEM_LEN];
    unsigned char   ver_len;
    unsigned char   version[MAP_INVENTORY_ITEM_LEN];
    unsigned char   envi_len;
    unsigned char   environment[MAP_INVENTORY_ITEM_LEN];
    unsigned char   radios_num;
    em_radio_vendor_t radios[EM_MAX_RADIO_PER_AGENT];
} __attribute__((__packed__)) em_device_inventory_t;

typedef struct {
    em_radio_id_t  ruid;
    unsigned char  max_sprt_tx_streams : 2;
    unsigned char  max_sprt_rx_streams : 2;
    unsigned char  gi_sprt_20mhz : 1;
    unsigned char  gi_sprt_40mhz : 1;
    unsigned char  ht_sprt_40mhz : 1;
    unsigned char  reserved : 1;
} __attribute__((__packed__)) em_ap_ht_cap_t;

typedef struct {
    em_radio_id_t  ruid;
    unsigned short sprt_tx_mcs;
    unsigned short sprt_rx_mcs;
    unsigned char  max_sprt_tx_streams : 3;
    unsigned char  max_sprt_rx_streams : 3;
    unsigned char  gi_sprt_80mhz : 1;
    unsigned char  gi_sprt_160mhz : 1;
    unsigned char  sprt_80_80_mhz : 1;
    unsigned char  sprt_160mhz : 1;
    unsigned char  su_beamformer_cap : 1;
    unsigned char  mu_beamformer_cap : 1;
    unsigned char  reserved : 4;
} __attribute__((__packed__)) em_ap_vht_cap_t;

typedef struct {
    em_radio_id_t  ruid;
    unsigned char  sprt_mcs_len;
    unsigned short sprt_tx_rx_mcs[MAX_MCS];
    unsigned char  max_sprt_tx_streams : 3;
    unsigned char  max_sprt_rx_streams : 3;
    unsigned char  sprt_80_80_mhz : 1;
    unsigned char  sprt_160mhz : 1;
    unsigned char  su_beamformer_cap : 1;
    unsigned char  mu_beamformer_cap : 1;
    unsigned char  ul_mimo_cap : 1;
    unsigned char  ul_mimo_ofdma_cap : 1;
    unsigned char  dl_mimo_ofdma_cap : 1;
    unsigned char  ul_ofdma_cap : 1;
    unsigned char  dl_ofdma_cap : 1;
    unsigned char  reserved : 1;
} __attribute__((__packed__))em_ap_he_cap_t;


typedef struct {
    unsigned char  agent_role : 2;
    unsigned char  he_160 : 1;
    unsigned char  he_8080 : 1;
    unsigned char  mcs_nss_num : 4;
    unsigned short mcs_nss[MAX_MCS_NSS];
    unsigned char  su_beam_former : 1;
    unsigned char  su_beam_formee : 1;
    unsigned char  mu_beam_former : 1;
    unsigned char  beam_formee_sts_l80 : 1;
    unsigned char  beam_formee_sts_g80 : 1;
    unsigned char  ul_mumimo : 1;
    unsigned char  ul_ofdma : 1;
    unsigned char  dl_ofdma : 1;
    unsigned char  max_dl_mumimo_tx : 4;
    unsigned char  max_ul_mumimo_rx : 4;
    unsigned char  max_dl_ofdma_tx;
    unsigned char  max_ul_ofdma_rx;
    unsigned char  rts : 1;
    unsigned char  mu_rts : 1;
    unsigned char  multi_bssid : 1;
    unsigned char  mu_edca : 1;
    unsigned char  twt_req : 1;
    unsigned char  twt_resp : 1;
    unsigned char  reserved : 2;
} __attribute__((__packed__)) em_radio_wifi6_cap_data_t;

typedef struct {
    em_radio_id_t  ruid;
    unsigned char  roles_num;
    em_radio_wifi6_cap_data_t  cap_data[MAP_AP_ROLE_MAX];
} __attribute__((__packed__))em_ap_wifi6_cap_t;

typedef struct {
    em_radio_id_t  ruid;
    unsigned char  boot_only : 1;
    unsigned char  scan_impact : 2;
    unsigned int   min_scan_interval;
    unsigned char  op_classes_num;
    em_op_class_t  op_classes[EM_MAX_OP_CLASS];
} __attribute__((__packed__))em_channel_scan_cap_radio_t;

typedef struct {
    unsigned char  radio_num;
    em_channel_scan_cap_radio_t  radios[EM_MAX_RADIO_PER_AGENT];
} __attribute__((__packed__))em_channel_scan_cap_t;

typedef struct {
    unsigned char   cac_method;
    unsigned int    cac_duration;
    unsigned char   op_classes_num;
    em_op_class_t   op_classes[EM_MAX_OP_CLASS];
} __attribute__((__packed__)) em_cac_cap_method_t;

typedef struct {
    em_radio_id_t   ruid;
    unsigned char   cac_methods_num;
    em_cac_cap_method_t  cac_methods[EM_MAX_CAC_METHODS];
} __attribute__((__packed__))em_cac_cap_radio_t;

typedef struct {
    unsigned short   country_code;
    unsigned char    radios_num;
    em_cac_cap_radio_t  radios[EM_MAX_RADIO_PER_AGENT];
}  __attribute__((__packed__))em_cac_cap_t;

typedef struct {
    unsigned int  metric_cltn_interval;
} __attribute__((__packed__))em_metric_cltn_interval_t;

typedef struct {
    em_radio_id_t   ruid;
    unsigned char   steering_policy;
    unsigned char   channel_util_thresh;
    unsigned char   rssi_steering_thresh;
} __attribute__((__packed__))em_steering_policy_radio_t;

typedef struct {
    unsigned char   local_steering_dis_macs_num;
    mac_address_t   *local_steering_dis_macs;
    unsigned char   btm_steering_dis_macs_nr;
    mac_address_t   *btm_steering_dis_macs;
    unsigned char   radios_num;
    em_steering_policy_radio_t  radios[EM_MAX_RADIO_PER_AGENT];
} __attribute__((__packed__))em_steering_policy_t;

typedef struct {
    em_radio_id_t   ruid;
    unsigned char   rprt_rssi_thres;
    unsigned char   rprt_rssi_margin_override;
    unsigned char   channel_util_rprt_thres;
    unsigned char   assoc_sta_policy;
} __attribute__((__packed__)) em_metric_rprt_policy_radio_t;

typedef struct {
    unsigned char   metric_rprt_interval;
    unsigned char   radios_num;
    em_metric_rprt_policy_radio_t radios[EM_MAX_RADIO_PER_AGENT];
} __attribute__((__packed__)) em_metric_rprt_policy_t;

typedef struct {
   unsigned char rprt_ind_ch_scan : 1;
   unsigned char reserved : 7;
} __attribute__((__packed__)) em_channel_scan_rprt_policy_t;

typedef struct {
    unsigned char  rprt_flag : 1;
    unsigned char  reserved : 7;
    unsigned int   max_rprt_rate;
} __attribute__((__packed__)) em_unsuccessful_assoc_policy_t;

typedef struct {
    mac_address_t  bssid;
    unsigned char  p1_bsta_disallowed : 1;
    unsigned char  p2_bsta_disallowed : 1;
    unsigned char  reserved : 6;
} __attribute__((__packed__)) em_bh_bss_config_t;

typedef struct {
    unsigned char  mscs_disallowed_num;
    em_assoc_sta_mac_addr_t  mac_addr_mscs_disallowed[EM_MAX_STA_PER_AGENT];
    unsigned char  scs_disallowed_num;
    em_assoc_sta_mac_addr_t  mac_addr_scs_disallowed[EM_MAX_STA_PER_AGENT];
    unsigned char  reserved[20];
} __attribute__((__packed__)) em_qos_mgmt_policy_t;

typedef struct {
    unsigned char   num;
    unsigned char   service[EM_MAX_SERVICE];
} __attribute__((__packed__)) em_supported_service_t;

typedef struct {
    unsigned char   num;
    unsigned char   service[EM_MAX_SERVICE];
} __attribute__((__packed__)) em_searched_service_t;

typedef struct {
    unsigned char   reserved:5;
    unsigned char   rcpi_steering:1;
    unsigned char   unassociated_client_link_metrics_non_op_channels:1;
    unsigned char   unassociated_client_link_metrics_op_channels:1;
} __attribute__((__packed__)) em_ap_capability_t;


typedef struct {
    em_radio_id_t   ruid;
    unsigned char   comb_front_back : 1;
    unsigned char   comp_prof1_prof2 : 1;
    unsigned char   mscs : 1;
    unsigned char   scs : 1;
    unsigned char   qos_map : 1;
    unsigned char   dscp_policy : 1;
    unsigned char   reserved : 2;
} __attribute__((__packed__)) em_ap_radio_advanced_cap_t;

typedef enum {
    em_media_type_ieee80211b_24 = 0x0100,
    em_media_type_ieee80211g_24,
    em_media_type_ieee80211a_5,
    em_media_type_ieee80211n_24,
    em_media_type_ieee80211n_5,
    em_media_type_ieee80211ac_5,
    em_media_type_ieee80211ad_60,
    em_media_type_ieee80211af,
} em_media_type_t;

typedef struct {
    unsigned char len;
    unsigned char value[0];
} em_hash_t;

typedef struct {
    unsigned char presence;
    mac_address_t   enrollee[0];
    em_hash_t   hash[0];
} __attribute__((__packed__)) em_dpp_chirp_value_t;

typedef struct {
    unsigned char   value[EM_CTRL_CAP_SZ];
} __attribute__((__packed__)) em_ctrl_cap_t;

typedef struct {
    unsigned short  id;
    unsigned short len;
    unsigned char val[0];
} __attribute__((__packed__)) data_elem_attr_t;

typedef enum {
    attr_id_ap_channel = 0x1001,
    attr_id_assoc_state,
    attr_id_auth_type,
    attr_id_auth_type_flags,
    attr_id_authenticator,
    attr_id_cfg_methods = 0x1008,
    attr_id_cfg_error,
    attr_id_cnf_url4,
    attr_id_cnf_url6,
    attr_id_conn_type,
    attr_id_conn_type_flags,
    attr_id_cred,
    attr_id_encryption_type,
    attr_id_encryption_type_flags,
    attr_id_device_name = 0x1011,
    attr_id_device_password_id,
    attr_id_e_hash1 = 0x1014,
    attr_id_e_hash2,
    attr_id_e_snonce1,
    attr_id_e_snonce2,
    attr_id_encrypted_settings,
    attr_id_enrollee_nonce = 0x101a,
    attr_id_feature_id,
    attr_id_identity,
    attr_id_identity_proof,
    attr_id_key_wrap_authenticator,
    attr_id_key_id,
    attr_id_mac_address,
    attr_id_manufacturer,
    attr_id_msg_type,
    attr_id_model_name,
    attr_id_model_number,
    attr_id_network_index = 0x1026,
    attr_id_network_key,
    attr_id_network_key_index,
    attr_id_new_device_name,
    attr_id_new_password = 0x102a,
    attr_id_oob_device_password = 0x102c,
    attr_id_os_version,
    attr_id_power_level,
    attr_id_psk_current,
    attr_id_psk_max,
    attr_id_public_key = 0x1032,
    attr_id_radio_enabled,
    attr_id_reboot,
    attr_id_registrar_current,
    attr_id_registrar_established,
    attr_id_registrar_list,
    attr_id_registrar_max,
    attr_id_registrar_nonce,
    attr_id_request_type,
    attr_id_response_type,
    attr_id_rf_bands,
    attr_id_r_hash1,
    attr_id_r_hash2,
    attr_id_r_snonce1,
    attr_id_r_snonce2,
    attr_id_selected_registrar,
    attr_id_serial_num,
    attr_id_wifi_wsc_state = 0x1044,
    attr_id_ssid,
    attr_id_totalPnetworks,
    attr_id_uuid_e, 
    attr_id_uuid_r, 
    attr_id_version,
    attr_id_primary_device_type = 0x1054,
} data_elem_attr_id_t;

typedef enum {
    em_state_agent_unconfigured,
    em_state_agent_autoconfig_rsp_pending,
    em_state_agent_wsc_m2_pending,
    em_state_agent_owconfig_pending,
    em_state_agent_onewifi_bssconfig_ind,
	em_state_agent_autoconfig_renew_pending,
    em_state_agent_topo_synchronized,
	em_state_agent_channel_selection_pending,
    em_state_agent_channel_report_pending,
    em_state_agent_configured,
	
	// Transient agent stats
    em_state_agent_topology_notify,
    em_state_agent_ap_cap_report,
    em_state_agent_client_cap_report,
    em_state_agent_channel_pref_query,


    em_state_ctrl_unconfigured = 0x100,
    em_state_ctrl_wsc_m1_pending,
    em_state_ctrl_wsc_m2_sent,
    em_state_ctrl_topo_sync_pending,
    em_state_ctrl_topo_synchronized,
    em_state_ctrl_channel_query_pending,
    em_state_ctrl_channel_queried,
	em_state_ctrl_channel_select_pending,
    em_state_ctrl_channel_selected,
    em_state_ctrl_channel_cnf_pending,
    em_state_ctrl_channel_confirmed,
    em_state_ctrl_channel_report_pending,
    em_state_ctrl_configured,
    em_state_ctrl_misconfigured,
    em_state_ctrl_sta_cap_pending,
    em_state_ctrl_sta_cap_confirmed,
    em_state_ctrl_sta_link_metrics_pending,

    em_state_max,
} em_state_t;

typedef enum {
    em_cmd_type_none,
    em_cmd_type_reset,
    em_cmd_type_get_network,
    em_cmd_type_get_device,
    em_cmd_type_remove_device,
    em_cmd_type_get_radio,
    em_cmd_type_get_ssid,
    em_cmd_type_set_ssid,
    em_cmd_type_get_channel,
    em_cmd_type_set_channel,
    em_cmd_type_scan_channel,
    em_cmd_type_get_bss,
    em_cmd_type_get_sta,
    em_cmd_type_steer_sta,
    em_cmd_type_disassoc_sta,
    em_cmd_type_dev_init,
    em_cmd_type_dev_test,
    em_cmd_type_cfg_renew,
    em_cmd_type_vap_config,
    em_cmd_type_radio_config,
    em_cmd_type_sta_list,
    em_cmd_type_start_dpp,
    em_cmd_type_ap_cap_query,
    em_cmd_type_client_cap_query,
    em_cmd_type_topo_sync,
    em_cmd_type_em_config,
    em_cmd_type_onewifi_cb,
    em_cmd_type_sta_assoc,
    em_cmd_type_channel_pref_query,
<<<<<<< HEAD
    em_cmd_type_channel_sel_resp,
    em_cmd_type_sta_link_metrics,

=======
    em_cmd_type_sta_link_metrics,
    em_cmd_type_op_channel_report,
>>>>>>> abdfacc5
    em_cmd_type_max,
} em_cmd_type_t;


typedef struct {
    queue_t *queue;
    pthread_cond_t  cond;
    pthread_mutex_t lock;
    unsigned int    timeout;
} em_queue_t;

typedef enum {
    em_event_type_frame,
    em_event_type_device,
    em_event_type_node,
    em_event_type_bus,
    em_event_type_max
} em_event_type_t;

typedef struct {
    unsigned char *frame;
    unsigned int len;
} __attribute__((__packed__)) em_frame_info_t;

typedef struct {
    em_interface_name_t name;
    mac_address_t   mac;
} __attribute__((__packed__)) em_interface_t;

typedef em_frame_info_t em_frame_event_t;

typedef struct {
    em_long_string_t    id;
    unsigned short    num_of_devices;
    em_long_string_t    timestamp;
    em_interface_t    ctrl_id; // CM MAC
    unsigned char    num_mscs_disallowed_sta;
    em_string_t     mscs_disallowed_sta[EM_MSCS_DISALLOWED_STA];
    unsigned char    num_scs_disallowed_sta;
    em_string_t     scs_disallowed_sta[EM_SCS_DISALLOWED_STA];
    em_interface_t    colocated_agent_id; // Controller and Colocated Agent AL MAC
} em_network_info_t;

typedef struct {
    unsigned short  auth_flags;
    unsigned short  encr_flags;
    unsigned short  conn_flags;
    unsigned short  cfg_methods;
} ieee_1905_security_t;

typedef struct {
    em_interface_t   id;
    em_long_string_t    net_id;
    em_profile_type_t   profile;
    em_long_string_t    multi_ap_cap;
    unsigned int   coll_interval;
    bool    report_unsuccess_assocs;
    unsigned short  max_reporting_rate;
    unsigned short  ap_metrics_reporting_interval;
    em_long_string_t    manufacturer;
    em_long_string_t    serial_number;
    em_long_string_t    manufacturer_model;
    em_string_t             software_ver;
    em_string_t             exec_env;
    em_string_t             dscp_map;
    unsigned char   max_pri_rules;
    unsigned char   max_vids;
    em_tiny_string_t        country_code;
    bool    prioritization_sup;
    bool    report_ind_scans;
    bool    traffic_sep_allowed;
    bool    svc_prio_allowed;
    bool    dfs_enable;
    unsigned short  max_unsuccessful_assoc_report_rate;
    bool    sta_steer_state;
    bool    coord_cac_allowed;
    em_string_t    ctrl_operation_mode;
    em_interface_t   backhaul_mac;
    unsigned char    num_backhaul_down_mac;
    em_string_t      backhaul_down_mac[EM_BACKHAUL_DOWNMAC_ADDR];
    wifi_ieee80211Variant_t backhaul_media_type;
    unsigned int    backhaul_phyrate;
    em_interface_t   backhaul_alid;
    bool    traffic_sep_cap;
    bool    easy_conn_cap;
    unsigned char test_cap;
    unsigned char apmld_maxlinks;
    em_string_t   tidlink_map;
    unsigned char assoc_sta_reporting_int;
    unsigned char max_nummlds;
    unsigned char bstamld_maxlinks;

    em_small_string_t    primary_device_type;
    em_small_string_t    secondary_device_type;
    ieee_1905_security_t    sec_1905;
} em_device_info_t;

typedef struct {
    unsigned char  onboarding_proto;
    unsigned char  integrity_algo;
    unsigned char  encryption_algo;
} __attribute__((__packed__)) em_ieee_1905_security_cap_t;

typedef struct {
    mac_address_t   id;
    em_ieee_1905_security_cap_t sec_cap;
} em_ieee_1905_security_info_t;

typedef struct {
    em_long_string_t    id; // ssid@mac_address
    ssid_t  ssid;
    unsigned short vid;
} em_ssid_2_vid_map_info_t;

typedef enum {
	em_haul_type_fronthaul,
	em_haul_type_backhaul,
	em_haul_type_iot,
	em_haul_type_configurator,
	em_haul_type_max,
} em_haul_type_t;

typedef struct {
    em_long_string_t    id;
    ssid_t  ssid;
    em_long_string_t    pass_phrase;
    unsigned char   num_bands;
    em_tiny_string_t    band[EM_MAX_BANDS];
    bool    enable;
    unsigned char   num_akms;
    em_string_t akm[EM_MAX_AKMS];
    em_string_t suite_select;
    bool    advertisement;
    em_string_t mfp;
    mac_address_t   mobility_domain;
    unsigned char   num_hauls;
    em_haul_type_t haul_type[EM_MAX_HAUL_TYPES];   
} em_network_ssid_info_t;

typedef struct {
    unsigned int    version;
    ec_data_t   ec_data;
    wifi_channel_t  en_chans[DPP_MAX_EN_CHANNELS];
} em_dpp_info_t;

typedef enum {
    em_op_class_type_none,
    em_op_class_type_current,
    em_op_class_type_capability,
    em_op_class_type_cac_available,
	em_op_class_type_cac_non_occ,
	em_op_class_type_cac_active,
    em_op_class_type_preference,
} em_op_class_type_t;

typedef struct {
    em_radio_id_t  ruid;
    em_op_class_type_t  type;
    unsigned int 	index;
} em_op_class_id_t;

typedef struct {
    em_op_class_id_t    id;
    unsigned int op_class;
    unsigned int channel;
    int tx_power;
    int max_tx_power;
    unsigned int    num_non_op_channels;
    unsigned int    non_op_channel[EM_MAX_NON_OP_CHANNELS];
    unsigned int    num_anticipated_channels;
    unsigned int    anticipated_channel[EM_MAX_NON_OP_CHANNELS];
    unsigned short	mins_since_cac_comp;
	unsigned short	sec_remain_non_occ_dur;
	unsigned int	countdown_cac_comp;
} em_op_class_info_t;

typedef struct {
	em_radio_id_t	ruid;
	unsigned char op_class;
    unsigned char channel;
    unsigned char status;
    unsigned char detected_pairs_num;
	em_cac_comp_rprt_pair_t	detected_pairs[EM_MAX_CAC_METHODS];
} em_cac_comp_info_t;

/*typedef struct {    
    em_interface_t  ruid;
    em_ap_ht_cap_t  ht_cap;
    em_ap_vht_cap_t vht_cap;
    em_ap_he_cap_t  he_cap;
    em_long_string_t    eht_cap;
    em_radio_wifi6_cap_data_t wifi6_cap;
    em_radio_info_t ch_scan;
    em_ap_radio_advanced_cap_t radio_ad_cap;
    em_profile_2_ap_cap_t   prof_2_ap_cap;
    em_cac_cap_radio_t cac_cap;
    em_metric_cltn_interval_t metric_interval;
    unsigned int        num_op_classes;
} em_radio_cap_info_t;*/

typedef struct {
    mac_address_t   id;
    mac_address_t   bssid;
    mac_address_t radiomac;
    bool associated;
    em_long_string_t    timestamp;
    unsigned int    last_ul_rate;
    unsigned int    last_dl_rate;
    unsigned int    est_ul_rate;
    unsigned int    est_dl_rate;
    unsigned int    last_conn_time;
    unsigned int    retrans_count;
    signed int      signal_strength;
    unsigned char   rcpi;
    unsigned int    util_tx;
    unsigned int    util_rx;
    unsigned int    pkts_tx;
    unsigned int    pkts_rx;
    unsigned int    bytes_tx;
    unsigned int    bytes_rx;
    unsigned int    errors_tx;
    unsigned int    errors_rx;
    unsigned int 	frame_body_len;
    unsigned char	frame_body[EM_MAX_FRAME_BODY_LEN];
    unsigned int    num_vendor_infos;

    em_long_string_t    cap;
    em_long_string_t    ht_cap;
    em_long_string_t    vht_cap;
    em_long_string_t    he_cap;
    em_long_string_t    wifi6_cap;
    em_long_string_t    cellular_data_pref;
    em_long_string_t    listen_interval;
    em_long_string_t    ssid;
    em_long_string_t    supp_rates;
    em_long_string_t    power_cap;
    em_long_string_t    supp_channels;
    em_long_string_t    rsn_info;
    em_long_string_t    ext_supp_rates;
    em_long_string_t    supp_op_classes;
    em_long_string_t    ext_cap;
    em_long_string_t    rm_cap;
    em_long_string_t    vendor_info[MAX_VENDOR_INFO];
} em_sta_info_t;

typedef enum {
    em_target_sta_map_assoc,
    em_target_sta_map_disassoc,
    em_target_sta_map_consolidated,
} em_target_sta_map_t;

typedef struct {
    em_interface_t  bssid;
    em_interface_t  ruid;
    ssid_t  ssid;
    bool    enabled;
    unsigned int last_change;
    em_string_t     timestamp;
    unsigned int unicast_bytes_sent;
    unsigned int    unicast_bytes_rcvd;
    unsigned int    numberofsta;
    em_string_t     est_svc_params_be;
    em_string_t     est_svc_params_bk;
    em_string_t     est_svc_params_vi;
    em_string_t     est_svc_params_vo;
    unsigned int    byte_counter_units;
    unsigned char   num_fronthaul_akms;
    em_string_t     fronthaul_akm[EM_MAX_AKMS];
    unsigned char   num_backhaul_akms;
    em_string_t     backhaul_akm[EM_MAX_AKMS];
    bool    profile_1b_sta_allowed;
    bool    profile_2b_sta_allowed;
    unsigned int    assoc_allowed_status;
    bool    backhaul_use;
    bool    fronthaul_use;
    bool    r1_disallowed;
    bool    r2_disallowed;
    bool    multi_bssid;
    bool    transmitted_bssid;
} em_bss_info_t;

typedef struct {
    bool  mac_addr_valid;
    bool  link_id_valid;
    em_interface_t  ruid;
    mac_address_t  mac_addr;
    unsigned char  link_id;
} em_affiliated_ap_info_t;

typedef struct {
    bool  mac_addr_valid;
    ssid_t  ssid;
    mac_address_t  mac_addr;
    bool  str;
    bool  nstr;
    bool  emlsr;
    bool  emlmr;
    unsigned char  num_affiliated_ap;
    em_affiliated_ap_info_t  affiliated_ap[EM_MAX_AP_MLD];
} em_ap_mld_info_t;

typedef struct {
    em_interface_t  id;
	mac_address_t dev_id;
    em_long_string_t net_id;
    bool    enabled;
    em_media_spec_data_t	media_data;
    unsigned  int   number_of_bss;
    unsigned  int   number_of_unassoc_sta;
    int     noise;
    unsigned short utilization;
    bool    traffic_sep_combined_fronthaul;
    bool    traffic_sep_combined_backhaul;
    unsigned int steering_policy;
    unsigned int channel_util_threshold;
    unsigned int rcpi_steering_threshold;
    unsigned int sta_reporting_rcpi_threshold;
    unsigned int sta_reporting_hysteresis_margin_override;
    unsigned int channel_utilization_reporting_threshold;
    bool    associated_sta_traffic_stats_inclusion_policy;
    bool    associated_sta_link_mterics_inclusion_policy;
    bool    unassociated_sta_link_mterics_opclass_inclusion_policy;
    bool    unassociated_sta_link_mterics_nonopclass_inclusion_policy;
    bool    support_rcpi_steering;
    em_long_string_t    chip_vendor;
    bool    ap_metrics_wifi6;
    em_device_inventory_t inventory_info;
} em_radio_info_t;

typedef struct {
    em_interface_t  ruid;
    em_ap_ht_cap_t  ht_cap;
    em_ap_vht_cap_t vht_cap;
    em_ap_he_cap_t  he_cap;
    em_long_string_t    eht_cap;
    em_radio_wifi6_cap_data_t wifi6_cap;
    em_radio_info_t ch_scan;
    em_ap_radio_advanced_cap_t radio_ad_cap;
    em_profile_2_ap_cap_t   prof_2_ap_cap;
    em_cac_cap_radio_t cac_cap;
    em_metric_cltn_interval_t metric_interval;
    unsigned int        num_op_classes;
} em_radio_cap_info_t;

typedef struct {
	bssid_t	bssid;
	unsigned char	desc;
    unsigned char   reserved;
    unsigned char   ssid_len;
	char ssid[0];	
} __attribute__((__packed__)) em_bss_rprt_t;

 typedef struct {
    em_radio_id_t ruid;
    unsigned char num_bss;
	em_bss_rprt_t	bss_rprt[0];
} __attribute__((__packed__)) em_radio_rprt_t;

typedef struct {
    unsigned char num_radios;
    em_radio_rprt_t radio_rprt[0];
} __attribute__((__packed__)) em_bss_config_rprt_t;

typedef struct {
    unsigned char ssid_len;
    char ssid[0];
} __attribute__((__packed__)) em_ap_mld_ssids_t;

typedef struct {
    unsigned char affiliated_mac_addr_valid : 1;
    unsigned char link_id_valid : 1;
    unsigned char reseverd1 : 6;
    em_radio_id_t ruid;
    mac_addr_t affiliated_mac_addr;
    unsigned char link_id;
    unsigned char reserved2[18];
} __attribute__((__packed__)) em_affiliated_ap_mld_t;

typedef struct {
    unsigned char ap_mld_mac_addr_valid : 1;
    unsigned char reserved1 : 7;
    em_ap_mld_ssids_t ssids[0];
    mac_addr_t ap_mld_mac_addr;
    unsigned char str : 1;
    unsigned char nstr : 1;
    unsigned char emlsr : 1;
    unsigned char emlmr : 1;
    unsigned char reseverd2 : 4;
    unsigned char reserved3[20];
    unsigned char num_affiliated_ap;
    em_affiliated_ap_mld_t affiliated_ap_mld[0];
} __attribute__((__packed__)) em_ap_mld_t;

typedef struct {
    unsigned char num_ap_mld;
    em_ap_mld_t ap_mld[0];
} __attribute__((__packed__)) em_ap_mld_config_t;

typedef struct {
    em_nonce_t  e_nonce;  
    em_nonce_t  r_nonce;  
    uuid_t  e_uuid;
    uuid_t  r_uuid;
    mac_address_t   e_mac;
    mac_address_t   r_mac;
    unsigned char   e_priv[DH_KEY_SZ];
    unsigned int    e_priv_len;
    unsigned char   e_pub[DH_KEY_SZ];
    unsigned int    e_pub_len;
    unsigned char   r_priv[DH_KEY_SZ];
    unsigned int    r_priv_len;
    unsigned char   r_pub[DH_KEY_SZ];
    unsigned int    r_pub_len;
    EVP_PKEY *pkey;
    EVP_PKEY_CTX *kctx;
    DH *dh;
} em_crypto_info_t;


typedef enum {
    em_bus_event_type_none,
    em_bus_event_type_chirp,
    em_bus_event_type_reset,
    em_bus_event_type_dev_test,
    em_bus_event_type_get_network,
    em_bus_event_type_get_device,
    em_bus_event_type_remove_device,
    em_bus_event_type_get_radio,
    em_bus_event_type_get_ssid,
    em_bus_event_type_set_ssid,
    em_bus_event_type_get_channel,
    em_bus_event_type_set_channel,
    em_bus_event_type_scan_channel,
    em_bus_event_type_get_bss,
    em_bus_event_type_get_sta,
    em_bus_event_type_steer_sta,
    em_bus_event_type_disassoc_sta,
    em_bus_event_type_start_dpp,
    em_bus_event_type_dev_init,
    em_bus_event_type_cfg_renew,
    em_bus_event_type_radio_config,
    em_bus_event_type_vap_config,
    em_bus_event_type_sta_list,
    em_bus_event_type_ap_cap_query,
    em_bus_event_type_client_cap_query,
    em_bus_event_type_listener_stop,
    em_bus_event_type_dm_commit,
    em_bus_event_type_m2_tx,
    em_bus_event_type_topo_sync,
    em_bus_event_type_onewifi_private_cb,
    em_bus_event_type_onewifi_radio_cb,
    em_bus_event_type_m2ctrl_configuration,
	em_bus_event_type_sta_assoc,
	em_bus_event_type_channel_pref_query,
	em_bus_event_type_channel_sel_req,
} em_bus_event_type_t;

typedef struct {
    em_subdoc_name_space_t  name;
    em_subdoc_data_buff_t   buff;
    int sz;
} __attribute__((__packed__)) em_subdoc_info_t;

typedef struct {
    mac_address_t	mac;
    em_long_string_t	net_id;
    int sz;
} __attribute__((__packed__)) em_commit_info_t;

typedef enum {
    dm_orch_type_none,
    dm_orch_type_net_insert,
    dm_orch_type_net_update,
    dm_orch_type_net_delete,
    dm_orch_type_al_insert,
    dm_orch_type_al_update,
    dm_orch_type_al_delete,
    dm_orch_type_em_insert,
    dm_orch_type_em_update,
    dm_orch_type_em_delete,
    dm_orch_type_em_reset,
    dm_orch_type_em_test,
    dm_orch_type_bss_insert,
    dm_orch_type_bss_update,
    dm_orch_type_bss_delete,
    dm_orch_type_ssid_insert,
    dm_orch_type_ssid_update,
    dm_orch_type_ssid_delete,
    dm_orch_type_sta_insert,
    dm_orch_type_sta_update,
    dm_orch_type_sta_aggregate,
    dm_orch_type_sta_delete,
    dm_orch_type_sec_insert,
    dm_orch_type_sec_update,
    dm_orch_type_sec_delete,
    dm_orch_type_cap_insert,
    dm_orch_type_cap_update,
    dm_orch_type_cap_delete,
    dm_orch_type_op_class_insert,
    dm_orch_type_op_class_update,
    dm_orch_type_op_class_delete,
    dm_orch_type_ssid_vid_insert,
    dm_orch_type_ssid_vid_update,
    dm_orch_type_ssid_vid_delete,
    dm_orch_type_dpp_insert,
    dm_orch_type_dpp_update,
    dm_orch_type_dpp_delete,
    dm_orch_type_db_reset,
    dm_orch_type_db_cfg,
    dm_orch_type_db_insert,
    dm_orch_type_db_update,
    dm_orch_type_db_delete,
    dm_orch_type_dm_delete,
    dm_orch_type_dm_delete_all,
    dm_orch_type_tx_cfg_renew,
    dm_orch_type_owconfig_req,
    dm_orch_type_owconfig_cnf,
    dm_orch_type_ctrl_notify,
    dm_orch_type_ap_cap_report,
    dm_orch_type_client_cap_report,
    dm_orch_type_1905_security_update,
    dm_orch_type_topology_response,
    dm_orch_type_net_ssid_update,
    dm_orch_type_topo_sync,
    dm_orch_type_channel_pref,
    dm_orch_type_channel_sel,
    dm_orch_type_channel_cnf,
    dm_orch_type_channel_sel_resp,
    dm_orch_type_sta_cap,
    dm_orch_type_sta_link_metrics,
<<<<<<< HEAD
=======
    dm_orch_type_op_channel_report,
>>>>>>> abdfacc5
} dm_orch_type_t;

typedef struct {
	dm_orch_type_t	op;
	bool	submit;
} em_orch_desc_t;

typedef enum {
	db_cfg_type_none,
	db_cfg_type_network_list_update = (1 << 0),
	db_cfg_type_network_list_delete = (1 << 1),
	db_cfg_type_device_list_update = (1 << 2),
	db_cfg_type_device_list_delete = (1 << 3),
	db_cfg_type_radio_list_update = (1 << 4),
	db_cfg_type_radio_list_delete = (1 << 5),
	db_cfg_type_op_class_list_update = (1 << 6),
	db_cfg_type_op_class_list_delete = (1 << 7),
	db_cfg_type_bss_list_update = (1 << 8),
	db_cfg_type_bss_list_delete = (1 << 9),
	db_cfg_type_sta_list_update = (1 << 10),
	db_cfg_type_sta_list_delete = (1 << 11),
	db_cfg_type_network_ssid_list_update = (1 << 12),
	db_cfg_type_network_ssid_list_delete = (1 << 13),
	db_cfg_type_radio_cap_list_update = (1 << 14),
	db_cfg_type_radio_cap_list_delete = (1 << 15),
	db_cfg_type_1905_security_list_update = (1 << 16),
	db_cfg_type_1905_security_list_delete = (1 << 17),
} db_cfg_type_t;

typedef struct{
    em_long_string_t ssid;
    unsigned int authtype;
    em_long_string_t password;
    mac_address_t mac;
    unsigned int key_wrap_authenticator;
    bool enable;
}m2ctrl_vapconfig;

typedef struct{
    unsigned int num;
    em_op_class_info_t op_class_info[EM_MAX_OP_CLASS];
}op_class_channel_sel;

typedef struct {
    mac_address_t   mac;
    unsigned short  msg_id;
} em_bus_event_type_channel_pref_query_params_t;

typedef struct {
    mac_address_t   al;
    mac_address_t   radio;
} em_bus_event_type_m2_tx_params_t;

typedef struct {
    mac_address_t   dev;
    em_client_assoc_event_t   assoc;
} em_bus_event_type_client_assoc_params_t;

typedef struct {
    mac_address_t   radio;
    mac_address_t   ctrl_src;
} em_bus_event_type_cfg_renew_params_t;

typedef struct {
    unsigned int num_args;
    em_long_string_t args[EM_CLI_MAX_ARGS];
    em_long_string_t fixed_args;
} em_cmd_params_t;

typedef struct {
    unsigned int arr_index;
    dm_orch_type_t  type;
    em_long_string_t        obj_id;
} em_cmd_ctx_t;

typedef struct {
    em_cmd_type_t   type;
    unsigned int count;
    unsigned int time;
} em_cmd_stats_t;

typedef struct {
    em_bus_event_type_t type;
    em_cmd_params_t params;
    union {
        em_subdoc_info_t    subdoc;
        em_commit_info_t	commit;
        em_raw_data_t raw_buff;
    } u;
} __attribute__((__packed__)) em_bus_event_t;

typedef struct {
    em_event_type_t     type;
    union {
        em_frame_event_t    fevt;
        em_bus_event_t      bevt;
    } u;    
} __attribute__((__packed__)) em_event_t;

typedef em_long_string_t db_table_name_t;
typedef em_long_string_t db_column_name_t;

typedef enum {
    db_data_type_char,
    db_data_type_varchar,
    db_data_type_binary,
    db_data_type_varbinary,
    db_data_type_text,
    db_data_type_integer,
    db_data_type_int,
    db_data_type_smallint,
    db_data_type_tinyint,
    db_data_type_mediumint,
    db_data_type_bigint,
    db_data_type_decimal,
    db_data_type_numeric,
    db_data_type_float,
    db_data_type_double,
    db_data_type_bit,
    db_data_type_date,
    db_data_type_datetime,
    db_data_type_timestamp,
} db_data_type_t;

typedef unsigned int db_data_type_args_t;
typedef unsigned char em_advertise_cce_t;
typedef unsigned char em_eapol_frame_payload_t[0];

typedef char db_query_t[2048];
typedef char db_result_t[2048];
typedef char db_fmt_t[8];

typedef enum {
    em_orch_state_none,
    em_orch_state_idle,
    em_orch_state_pending,
    em_orch_state_progress,
    em_orch_state_fini,
    em_orch_state_cancel
} em_orch_state_t;

typedef enum {
    em_commit_target_cmd,
    em_commit_target_al,
    em_commit_target_em,
    em_commit_target_agent,
    em_commit_target_sta_hash_map,
    em_commit_target_radio,
    em_commit_target_bss,
} em_commit_target_type_t;

typedef struct {
    em_commit_target_type_t type;
    unsigned char params[64];
    unsigned int params_size;
} em_commit_target_t;

typedef enum {
    em_cmd_out_status_success,
    em_cmd_out_status_not_ready,
    em_cmd_out_status_invalid_input,
    em_cmd_out_status_timeout,
    em_cmd_out_status_invalid_mac,
    em_cmd_out_status_interface_down,
    em_cmd_out_status_other,
    em_cmd_out_status_prev_cmd_in_progress,
    em_cmd_out_status_no_change,
} em_cmd_out_status_t;

typedef struct {
    char ssid[MAX_WIFI_SSID_LEN];
    char keypass_phrase[MAX_WIFI_PASSWORD_LEN];
}__attribute__((__packed__)) em_vap_info_t;

typedef enum {
    tag_ssid = 0,
    tag_supported_rates = 1,
    tag_power_capability = 33,
    tag_supported_channels = 36,
    tag_ht_capabilities = 45,
    tag_rsn_information = 48,
    tag_extended_supported_rates = 50,
    tag_supported_operating_classes = 59,
    tag_rm_enabled_capability = 70,
    tag_extended_capabilities = 127,
    tag_vht_capability = 191,
    tag_vendor_specific = 221,
} tag_type_t;

typedef struct {
    tag_type_t tag_id;
    unsigned char length;
    unsigned char value[0];
} __attribute__((packed)) ieee80211_tagvalue_t;

#endif // EM_BASE_H<|MERGE_RESOLUTION|>--- conflicted
+++ resolved
@@ -1646,14 +1646,8 @@
     em_cmd_type_onewifi_cb,
     em_cmd_type_sta_assoc,
     em_cmd_type_channel_pref_query,
-<<<<<<< HEAD
-    em_cmd_type_channel_sel_resp,
-    em_cmd_type_sta_link_metrics,
-
-=======
     em_cmd_type_sta_link_metrics,
     em_cmd_type_op_channel_report,
->>>>>>> abdfacc5
     em_cmd_type_max,
 } em_cmd_type_t;
 
@@ -2184,10 +2178,7 @@
     dm_orch_type_channel_sel_resp,
     dm_orch_type_sta_cap,
     dm_orch_type_sta_link_metrics,
-<<<<<<< HEAD
-=======
     dm_orch_type_op_channel_report,
->>>>>>> abdfacc5
 } dm_orch_type_t;
 
 typedef struct {
