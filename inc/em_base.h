/**
 * Copyright 2023 Comcast Cable Communications Management, LLC
 *
 * Licensed under the Apache License, Version 2.0 (the "License");
 * you may not use this file except in compliance with the License.
 * You may obtain a copy of the License at
 *
 * http://www.apache.org/licenses/LICENSE-2.0
 *
 * Unless required by applicable law or agreed to in writing, software
 * distributed under the License is distributed on an "AS IS" BASIS,
 * WITHOUT WARRANTIES OR CONDITIONS OF ANY KIND, either express or implied.
 * See the License for the specific language governing permissions and
 * limitations under the License.
 *
 * SPDX-License-Identifier: Apache-2.0
 */

/*
 * NOTE: This file is included also in OneWifi project which is C based, thus
 * there should be only usage of C based constructs in this file.
 * C++ constructs are not allowed in this file.
 */
#ifndef EM_BASE_H
#define EM_BASE_H

#ifdef __cplusplus
extern "C"
{
#endif

#include "wifi_webconfig.h"
#include <openssl/evp.h>
#include <uuid/uuid.h>
#include "ec_base.h"

#define EM_MAX_NETWORKS	5
#define EM_MAX_NET_SSIDS 4
#define EM_MAX_DEVICES 16
#define ETH_P_1905      0x893a
#define MAX_INTF_NAME_SZ    16
#define EM_MAC_STR_LEN  17
#define EM_MAX_COLS     32
#define EM_MAX_DM_CHILDREN	32
#define EM_MAX_E4_TABLE_CHANNEL 32

#define EM_PROTO_TOUT   1
#define EM_MGR_TOUT     0.5
#define EM_METRICS_REQ_MULT 5
#define EM_2_TOUT_MULT 	4
#define EM_5_TOUT_MULT 	10
#define EM_CTRL_CAP_SZ  8
#define MIN_MAC_LEN 12
#define MAX_EM_BUFF_SZ  1024
#define EM_MAX_FRAME_BODY_LEN	512
#define MAX_VENDOR_INFO 5

#define EM_TEST_IO_PERM 0666
#define EM_IO_BUFF_SZ   4096
#define EM_LONG_IO_BUFF_SZ   4096*4

#define EM_MAX_OP_CLASS    48
#define EM_MAX_POLICIES	16	
#define EM_MAX_CHANNEL_PER_OP_CLASS  59
#define EM_MAX_SERVICE          8
#define EM_MAX_BSS_PER_RADIO           16
#define EM_MAX_RADIO_PER_AGENT         4
#define EM_MAX_TRAFFIC_SEP_SSID        8
#define EM_MAX_FREQ_RECORDS_PER_RADIO  8
#define EM_MAX_CHANNELS   30
#define MAP_INVENTORY_ITEM_LEN  64
#define MAX_MCS  6
#define MAP_AP_ROLE_MAX 2
#define MAX_MCS_NSS 6
#define EM_MAX_CAC_METHODS 4
#define EM_MAX_STA_PER_BSS         128
#define EM_MAX_STA_PER_STEER_POLICY        16 
#define EM_MAX_STA_PER_AGENT       (EM_MAX_RADIO_PER_AGENT * EM_MAX_STA_PER_BSS)

//#define   EM_SUBDOC_BUFF_SZ   4096*100
#define EM_BUFF_SZ_MUL  20
#define EM_SUBDOC_BUFF_SZ   EM_IO_BUFF_SZ*EM_BUFF_SZ_MUL
#define EM_MAX_CHANNELS_IN_LIST  9
#define EM_MAX_CMD_GEN_TTL  10
#define EM_MAX_CMD_EXT_TTL  30
#define EM_MAX_RENEW_TX_THRESH  5
#define EM_MAX_CAP_QUERY_TX_THRESH  2
#define EM_MAX_TOPO_QUERY_TX_THRESH  5
#define EM_MAX_CLIENT_STEER_REQ_TX_THRESH  5
#define EM_MAX_CLIENT_ASSOC_CTRL_REQ_TX_THRESH  5
#define MAX_STA_TO_DISASSOC		32


#define EM_CLI_MAX_ARGS 5

/* Authentication Type Flags */
#define EM_AUTH_OPEN 0x0001
#define EM_AUTH_WPAPSK 0x0002
#define EM_AUTH_SHARED 0x0004 /* deprecated */
#define EM_AUTH_SAE 0x0005
#define EM_AUTH_WPA 0x0008
#define EM_AUTH_WPA2 0x0010
#define EM_AUTH_WPA2PSK 0x0020
#define EM_AUTH_TYPES (EM_AUTH_OPEN | EM_AUTH_WPAPSK | EM_AUTH_SHARED | \
            EM_AUTH_WPA | EM_AUTH_WPA2 | EM_AUTH_WPA2PSK)
    
/* Encryption Type Flags */
#define EM_ENCR_NONE 0x0001
#define EM_ENCR_WEP 0x0002 /* deprecated */
#define EM_ENCR_TKIP 0x0004
#define EM_ENCR_AES 0x0008
#define EM_ENCR_TYPES (EM_ENCR_NONE | EM_ENCR_WEP | EM_ENCR_TKIP | \
            EM_ENCR_AES)

/* RF Bands */
#define EM_RF_24GHZ 0x01
#define EM_RF_50GHZ 0x02
#define EM_RF_60GHZ 0x04

/* Config Methods */
#define EM_CONFIG_USBA 0x0001
#define EM_CONFIG_ETHERNET 0x0002
#define EM_CONFIG_LABEL 0x0004
#define EM_CONFIG_DISPLAY 0x0008
#define EM_CONFIG_EXT_NFC_TOKEN 0x0010
#define EM_CONFIG_INT_NFC_TOKEN 0x0020
#define EM_CONFIG_NFC_INTERFACE 0x0040
#define EM_CONFIG_PUSHBUTTON 0x0080
#define EM_CONFIG_KEYPAD 0x0100
#define EM_CONFIG_VIRT_PUSHBUTTON 0x0280
#define EM_CONFIG_PHY_PUSHBUTTON 0x0480
#define EM_CONFIG_P2PS 0x1000
#define EM_CONFIG_VIRT_DISPLAY 0x2008
#define EM_CONFIG_PHY_DISPLAY 0x4008
    
/* Connection Type Flags */
#define EM_CONN_ESS 0x01
#define EM_CONN_IBSS 0x02

#define EM_MAX_BANDS    3
#define EM_MAX_BSSS     EM_MAX_BANDS*8  
#define EM_MAX_AKMS     10
#define EM_MAX_HAUL_TYPES   3
#define EM_MAX_OPCLASS  64
#define EM_MAX_AP_MLD   64
#define EM_MAX_PRE_SET_CHANNELS   6

#define EM_MAX_CMD  16

#define EM_BACKHAUL_DOWNMAC_ADDR 16

#define DPP_MAX_EN_CHANNELS 4

#define EM_PATH_PREFIX "/tmp/onewifi_mesh"
#define EM_AGENT_PATH   "agent"
#define EM_CTRL_PATH    "ctrl"
#define EM_CLI_PATH "cli"

#define EM_MAX_SSID_LEN                33 
#define EM_MAX_WIFI_PASSWORD_LEN       65 
/* Disallowed STAList */
#define EM_MSCS_DISALLOWED_STA      10
#define EM_SCS_DISALLOWED_STA       10

#define EM_MIN_OP_CLASS_24 81
#define EM_MAX_OP_CLASS_24 84
#define EM_MIN_OP_CLASS_5 112
#define EM_MAX_OP_CLASS_5 130
#define EM_MIN_OP_CLASS_6 136

#define MAX_WIFI_SSID_LEN           33 /* Length = 32 + 1 for Null character at the end */
#define MAX_SSID_LEN                33 /* Length = 32 + 1 for adding NULL character at the end */
#define MAX_WIFI_PASSWORD_LEN       65 /* Length = 64 + 1 for Null character at the end */

#define DH_KEY_SZ   192
#define AUTHENTICATOR_LEN   8

#define WIFI_EASYMESH_NOTIFICATION "Device.WiFi.Easymesh.Notification"

#define EM_MEDIA_ETH    0x0000
#define EM_MEDIA_WIFI   0x0100
#define EM_MEDIA_ETH_fast   htons(EM_MEDIA_ETH | 0x00)
#define EM_MEDIA_ETH_gig    htons(EM_MEDIA_ETH | 0x01)
#define EM_MEDIA_WIFI_80211b_2_4    htons(EM_MEDIA_WIFI | 0x00)
#define EM_MEDIA_WIFI_80211g_2_4    htons(EM_MEDIA_WIFI | 0x01)
#define EM_MEDIA_WIFI_80211a_5      htons(EM_MEDIA_WIFI | 0x02)
#define EM_MEDIA_WIFI_80211n_2_4    htons(EM_MEDIA_WIFI | 0x03)
#define EM_MEDIA_WIFI_80211n_5      htons(EM_MEDIA_WIFI | 0x04)
#define EM_MEDIA_WIFI_80211ac_5     htons(EM_MEDIA_WIFI | 0x05)
#define EM_MEDIA_WIFI_80211ad_60    htons(EM_MEDIA_WIFI | 0x06)
#define EM_MEDIA_WIFI_80211af       htons(EM_MEDIA_WIFI | 0x07)
#define EM_MEDIA_WIFI_80211ax_6     htons(EM_MEDIA_WIFI | 0x08)

#define 	EM_PARSE_NO_ERR			0
#define 	EM_PARSE_ERR_GEN		EM_PARSE_NO_ERR	- 1	
#define 	EM_PARSE_ERR_NET_ID		EM_PARSE_NO_ERR	- 2	
#define 	EM_PARSE_ERR_CONFIG		EM_PARSE_NO_ERR	- 3	
#define 	EM_PARSE_ERR_NO_CHANGE	EM_PARSE_NO_ERR	- 4	

typedef char em_interface_name_t[32];
typedef unsigned char em_nonce_t[16];
typedef unsigned char em_dh5_key_t[192];    // because this is DH group 5 (1536 bits)
typedef mac_address_t em_radio_id_t;
typedef unsigned char em_bssid_id_t[6];
typedef char    em_short_string_t[32];
typedef char    em_long_string_t[64];
typedef char    em_string_t[16];
typedef char    em_small_string_t[8];
typedef char    em_tiny_string_t[4];
typedef char    em_subdoc_name_space_t[64];
typedef char    em_subdoc_data_buff_t[EM_SUBDOC_BUFF_SZ];
typedef char    em_status_string_t[EM_IO_BUFF_SZ];
typedef unsigned	char    em_raw_data_t[EM_SUBDOC_BUFF_SZ];


typedef struct {
    unsigned char   dsap;
    unsigned char   ssap;
    unsigned char   ctrl;
} __attribute__((__packed__)) llc_hdr_t;

typedef struct {
    unsigned char   oui[3];
    unsigned short  type;
} __attribute__((__packed__)) snap_hdr_t;

typedef struct {
    mac_address_t   dst;
    mac_address_t   src;
    unsigned short  type;
} __attribute__((__packed__)) em_raw_hdr_t;

typedef struct {
    mac_address_t   dst;
    mac_address_t   src;
    unsigned short  len;
    llc_hdr_t       llc;
    snap_hdr_t      snap;
} __attribute__((__packed__)) em_raw_ext_hdr_t;

typedef struct {
    unsigned short  id;
    unsigned short  len;
    unsigned char   value[0];
} __attribute__((__packed__)) em_attrib_t;

typedef struct {
    unsigned char   type;
    unsigned short  len;
    unsigned char   value[0];
} __attribute__((__packed__)) em_tlv_t;

typedef struct {
    unsigned char ver;
    unsigned char   reserved;
    unsigned short  type;
    unsigned short  id;
    unsigned char   frag_id;
    unsigned char   reserved_field:6;
    unsigned char   relay_ind:1;
    unsigned char   last_frag_ind:1;
} __attribute__((__packed__)) em_cmdu_t;

typedef struct {
    mac_address_t   cli_mac_address;
    mac_address_t   bssid;
    unsigned char   reserved_field:7;
    unsigned char   assoc_event:1;
} __attribute__((__packed__)) em_client_assoc_event_t;

typedef unsigned char em_enum_type_t;

typedef enum {
    em_service_type_ctrl,
    em_service_type_agent,
    em_service_type_cli,
    em_service_type_none
} em_service_type_t;

typedef enum {
    em_profile_type_reserved,
    em_profile_type_1,
    em_profile_type_2,
    em_profile_type_3,
} em_profile_type_t;

typedef enum {
    em_freq_band_24,    //IEEE-1905-1-2013 table 6-23
    em_freq_band_5,
    em_freq_band_60,
    em_freq_band_unknown
} em_freq_band_t;

typedef struct {
    unsigned int    bit_map;
    mac_address_t   enrollee_mac;
    unsigned char   hash_len;
    unsigned char   hash_val[0];
} __attribute__((__packed__)) em_chirp_t;

typedef struct {
    unsigned char   channel[0];
} __attribute__((__packed__)) em_channels_list_t;

typedef struct {
    unsigned char   op_class;
    unsigned char   max_tx_eirp;
	unsigned char   num;
    em_channels_list_t  channels;
} __attribute__((__packed__)) em_op_class_t;

typedef struct {
    em_radio_id_t   ruid;
    unsigned char   num_bss;
    unsigned char   op_class_num;
    em_op_class_t   op_classes[0];
} __attribute__((__packed__)) em_ap_radio_basic_cap_t;


typedef enum {
    mandatory,
    optional,
    bad,
} em_tlv_requirement_t;

typedef enum {
    em_msg_type_topo_disc = 0x0000,
    em_msg_type_topo_notif,
    em_msg_type_topo_query,
    em_msg_type_topo_resp,
    em_msg_type_topo_vendor,
    em_msg_type_link_metric_query,
    em_msg_type_link_metric_resp,
    em_msg_type_autoconf_search,
    em_msg_type_autoconf_resp,
    em_msg_type_autoconf_wsc,
    em_msg_type_autoconf_renew,
    em_msg_type_1905_ack = 0x8000,
    em_msg_type_ap_cap_query,
    em_msg_type_ap_cap_rprt,
    em_msg_type_map_policy_config_req,
    em_msg_type_channel_pref_query,
    em_msg_type_channel_pref_rprt,
    em_msg_type_channel_sel_req,
    em_msg_type_channel_sel_rsp,
    em_msg_type_op_channel_rprt,
    em_msg_type_client_cap_query,
    em_msg_type_client_cap_rprt,
    em_msg_type_ap_metrics_query,
    em_msg_type_ap_metrics_rsp,
    em_msg_type_assoc_sta_link_metrics_query,
    em_msg_type_assoc_sta_link_metrics_rsp,
    em_msg_type_unassoc_sta_link_metrics_query,
    em_msg_type_unassoc_sta_link_metrics_rsp,
    em_msg_type_beacon_metrics_query,
    em_msg_type_beacon_metrics_rsp,
    em_msg_type_combined_infra_metrics,
    em_msg_type_client_steering_req,
    em_msg_type_client_steering_btm_rprt,
    em_msg_type_client_assoc_ctrl_req,
    em_msg_type_steering_complete,
    em_msg_type_higher_layer_data,
    em_msg_type_bh_steering_req,
    em_msg_type_bh_steering_rsp,
    em_msg_type_channel_scan_req,
    em_msg_type_channel_scan_rprt,
    em_msg_type_dpp_cce_ind,
    em_msg_type_1905_rekey_req,
    em_msg_type_1905_decrypt_fail,
    em_msg_type_cac_req,
    em_msg_type_cac_term,
    em_msg_type_client_disassoc_stats,
    em_msg_type_svc_prio_req,
    em_msg_type_err_rsp,
    em_msg_type_assoc_status_notif,
    em_msg_type_tunneled,
    em_msg_type_bh_sta_cap_query,
    em_msg_type_bh_sta_cap_rprt,
    em_msg_type_proxied_encap_dpp,
    em_msg_type_direct_encap_dpp,
    em_msg_type_reconfig_trigger,
    em_msg_type_bss_config_req,
    em_msg_type_bss_config_rsp,
    em_msg_type_bss_config_res,
    em_msg_type_chirp_notif,
    em_msg_type_1905_encap_eapol,
    em_msg_type_dpp_bootstrap_uri_notif,
    em_msg_type_anticipated_channel_pref,
    em_msg_type_failed_conn,
    em_msg_type_agent_list = 0x8035,
    em_msg_type_anticipated_channel_usage_rprt,
    em_msg_type_qos_mgmt_notif,
    em_msg_type_ap_mld_config_req = 0x8044,
    em_msg_type_ap_mld_config_resp,
    em_msg_type_bsta_mld_config_req,
    em_msg_type_bsta_mld_config_resp,
} em_msg_type_t;

typedef enum {
    em_attrib_id_auth_type  = 0x1003,
    em_attrib_id_encr_type = 0x100f,
    em_attrib_id_encr_settings = 0x1018,
    em_attrib_id_key_wrap_auth = 0x101e,
    em_attrib_id_manufacturer  = 0x1021,
    em_attrib_id_message_type,
    em_attrib_id_model_name,
    em_attrib_id_model_number,
    em_attrib_id_network_index = 0x1026,
    em_attrib_id_network_key,
    em_attrib_id_serial_number = 0x1042,
    em_attrib_id_ssid   = 0x1045,
    em_attrib_id_uuid_e  = 0x1047,
    em_attrib_id_uuid_r,
    em_attrib_id_version  = 0x104a,
    em_attrib_id_primary_device_type = 0x1054,
} em_attrib_id_t;

typedef enum {
    em_wsc_msg_type_none,
    em_wsc_msg_type_beacon,
    em_wsc_msg_type_probe_req,
    em_wsc_msg_type_probe_rsp,
    em_wsc_msg_type_m1,
    em_wsc_msg_type_m2,
    em_wsc_msg_type_m2d,
    em_wsc_msg_type_m3,
    em_wsc_msg_type_m4,
    em_wsc_msg_type_m5,
    em_wsc_msg_type_m6,
    em_wsc_msg_type_m7,
    em_wsc_msg_type_m8,
    em_wsc_msg_type_ack,
    em_wsc_msg_type_nack,
    em_wsc_msg_type_done,
} em_wsc_msg_type_t;

typedef enum {
    em_tlv_type_eom = 0,
    em_tlv_type_al_mac_address = 1, 
    em_tlv_type_mac_address = 2,
    em_tlv_type_device_info = 3,
    em_tlv_type_device_bridging_cap = 4,
    em_tlv_type_non1905_neigh_list = 6,
    em_tlv_type_1905_neigh_list = 7,
    em_tlv_type_link_metric = 8,
    em_tlv_type_transmitter_link_metric = 9,
    em_tlv_type_receiver_link_metric = 0x0a,
    em_tlv_type_vendor_specific = 0x0b,
    em_tlv_type_link_metric_result_code = 0x0c,
    em_tlv_type_searched_role = 0x0d,
    em_tlv_type_autoconf_freq_band = 0x0e,
    em_tlv_type_supported_role = 0x0f,
    em_tlv_type_supported_freq_band = 0x10,
    em_tlv_type_wsc = 0x11,
    em_tlv_type_supported_service = 0x80,
    em_tlv_type_searched_service = 0x81,
    em_tlv_type_radio_id = 0x82,
    em_tlv_type_operational_bss = 0x83,
    em_tlv_type_associated_clients = 0x84,
    em_tlv_type_ap_radio_basic_cap = 0x85,
    em_tlv_type_ht_cap = 0x86,
    em_tlv_type_vht_cap = 0x87,
    em_tlv_type_he_cap = 0x88,
    em_tlv_type_steering_policy = 0x89,
    em_tlv_type_metric_reporting_policy = 0x8a,
    em_tlv_type_channel_pref = 0x8b,
    em_tlv_type_radio_op_restriction = 0x8c,
    em_tlv_type_tx_power = 0x8d,
    em_tlv_type_channel_sel_resp = 0x8e,
    em_tlv_type_op_channel_report = 0x8f,
    em_tlv_type_client_info = 0x90,
    em_tlv_type_client_cap_report = 0x91,
    em_tlv_type_client_assoc_event = 0x92,
    em_tlv_type_ap_metrics_query = 0x93,
    em_tlv_type_ap_metrics = 0x94,
    em_tlv_type_sta_mac_addr = 0x95,
    em_tlv_type_assoc_sta_link_metric = 0x96,
    em_tlv_type_unassoc_sta_link_metric_query = 0x97,
    em_tlv_type_unassoc_sta_link_metric_rsp = 0x98,
    em_tlv_type_bcon_metric_query = 0x99,
    em_tlv_type_bcon_metric_rsp = 0x9a,
    em_tlv_type_steering_request = 0x9b,
    em_tlv_type_steering_btm_rprt = 0x9c,
    em_tlv_type_client_assoc_ctrl_req = 0x9d,
    em_tlv_type_bh_steering_req = 0x9e,
    em_tlv_type_bh_steering_rsp = 0x9f,
    em_tlv_type_higher_layer_data = 0xa0,
    em_tlv_type_ap_cap = 0xa1,
    em_tlv_type_assoc_sta_traffic_sts = 0xa2,
    em_tlv_type_error_code = 0xa3,
    em_tlv_type_channel_scan_rprt_policy = 0xa4,
    em_tlv_type_channel_scan_cap = 0xa5,
    em_tlv_type_channel_scan_req = 0xa6,
    em_tlv_type_channel_scan_rslt = 0xa7,
    em_tlv_type_timestamp = 0xa8,
    em_tlv_type_1905_layer_security_cap = 0xa9,
    em_tlv_type_ap_wifi6_cap = 0xaa,
    em_tlv_type_mic = 0xab,
    em_tlv_type_encrypt_payload = 0xac,
    em_tlv_type_cac_req = 0xad,
    em_tlv_type_cac_term = 0xae,
    em_tlv_type_cac_cmpltn_rprt = 0xaf,
    em_tlv_type_assoc_wifi6_sta_rprt = 0xb0,
    em_tlv_type_cac_sts_rprt = 0xb1,
    em_tlv_type_cac_cap = 0xb2,
    em_tlv_type_profile = 0xb3,
    em_tlv_type_profile_2_ap_cap = 0xb4,
    em_tlv_type_dflt_8021q_settings = 0xb5,
    em_tlv_type_traffic_separation_policy = 0xb6,
    em_tlv_type_bss_conf_rep = 0xb7,
    em_tlv_type_bssid = 0xb8,
    em_tlv_type_svc_prio_rule = 0xb9,
    em_tlv_type_dscp_map_tbl = 0xba,
    em_tlv_type_bss_conf_req = 0xbb,
    em_tlv_type_profile_2_error_code = 0xbc,
    em_tlv_type_bss_conf_rsp = 0xbd,
    em_tlv_type_ap_radio_advanced_cap = 0xbe,
    em_tlv_type_assoc_sts_notif = 0xbf,
    em_tlv_type_src_info = 0xc0,
    em_tlv_type_tunneled_msg_type = 0xc1,
    em_tlv_type_tunneled = 0xc2,
    em_tlv_type_profile2_steering_request = 0xc3,
    em_tlv_type_unsucc_assoc_policy = 0xc4,
    em_tlv_type_metric_cltn_interval = 0xc5,
    em_tlv_type_radio_metric = 0xc6,
    em_tlv_type_ap_ext_metric = 0xc7,
    em_tlv_type_assoc_sta_ext_link_metric = 0xc8,
    em_tlv_type_status_code = 0xc9,
    em_tlv_type_reason_code = 0xca,
    em_tlv_type_bh_sta_radio_cap = 0xcb,
    em_tlv_type_akm_suite = 0xcc,
    em_tlv_type_encap_dpp = 0xcd,
    em_tlv_type_1905_encap_eapol = 0xce,
    em_tlv_type_dpp_bootstrap_uri_notification = 0xcf,
    em_tlv_type_backhaul_bss_conf = 0xd0,
    em_tlv_type_dpp_msg = 0xd1,
    em_tlv_type_dpp_cce_indication = 0xd2,
    em_tlv_type_dpp_chirp_value = 0xd3,
    em_tlv_type_device_inventory = 0xd4,
    em_tlv_type_agent_list = 0xd5,
    em_tlv_type_anticipated_channel_pref = 0xd6,
    em_tlv_type_channel_usage = 0xd7,
    em_tlv_type_spatial_reuse_req = 0xd8,
    em_tlv_type_spatial_reuse_rep = 0xd9,
    em_tlv_type_spatial_reuse_cfg_rsp = 0xda,
    em_tlv_type_qos_mgmt_policy = 0xdb,
    em_tlv_type_qos_mgmt_desc = 0xdc,
    em_tlv_type_ctrl_cap = 0xdd,
    em_tlv_type_wifi7_agent_cap = 0xdf,
    em_tlv_type_ap_mld_config = 0xe0,
    em_tlv_type_bsta_mld_config = 0xe1,
    em_tlv_type_assoc_sta_mld_conf_rep = 0xe2,
    em_tlv_type_tid_to_link_map_policy = 0xe6,
    em_tlv_eht_operations = 0xe7,
    em_tlv_vendor_sta_metrics = 0xf1,

	// RDK Proprietary TLV values
	em_tlv_type_rdk_radio_enable = 0xfe,
} em_tlv_type_t;

typedef struct {
    unsigned short qmid;
    mac_address_t bssid;
    mac_address_t client_mac;
    unsigned char desc_element[0];
} __attribute__((__packed__)) em_qos_mgmt_des_t;

typedef struct {
    unsigned char num_agents;
    mac_address_t agent_mac;
    unsigned char multi_ap_profile;
    unsigned char security;
} __attribute__((__packed__)) em_agent_list_t;

typedef struct {
    unsigned char op_class;
    unsigned char channel_num;
    unsigned char ref_bssid[6];
    unsigned char usage_entries;
    unsigned char burst_start_time[4];
    unsigned char burst_len[4];
    unsigned char repetitions[4];
    unsigned char burst_interval[4];
    unsigned char rubitmask_len;
    unsigned char rubitmask[10];
    unsigned char trans_id[6];
    unsigned char power_level;
    unsigned char channel_usage_reason;
    unsigned char reserved[4];
} __attribute__((__packed__)) em_anti_chan_usage_t;

typedef struct {
    em_radio_id_t   ruid;
    unsigned char bssid[6];
    mac_address_t bsta_addr;
    unsigned char dpp_uri[0];
}__attribute__((__packed__)) em_dpp_bootstrap_uri_t;

typedef struct {
    unsigned char frame_type;
    unsigned short encap_frame_len;
    mac_address_t dest_mac_addr[6];
    unsigned char enrollee_mac_addr_present : 1;
    unsigned char reserved : 1;
    unsigned char dpp_frame_indicator : 1;
    unsigned char content_type : 5;
    unsigned char encap_frame[0];
}__attribute__((__packed__)) em_encap_dpp_t;

typedef struct {
    unsigned char bssid[6];
    unsigned char num_bssid;
    unsigned char assoc_allow_status;
}__attribute__((__packed__)) em_assoc_sts_notif_t;

typedef struct {
    unsigned char reason_code;
    unsigned char bssid[6]; 
    unsigned int svc_prior_rule_id; 
    unsigned short qmid; 
}__attribute__((__packed__)) em_prof2_error_t;

typedef struct {
    em_radio_id_t   ruid;
    unsigned char num_radios;
    unsigned char op_class;
    unsigned char channel;
}__attribute__((__packed__)) em_cac_term_t;


typedef struct {
    unsigned char num_radios;
    em_radio_id_t ruid;
    unsigned char op_lass;
    unsigned char channel;
    unsigned char cas_method : 3;
    unsigned char cac_completion_action : 3;
    unsigned char reserved : 2;
}__attribute__((__packed__)) em_cac_req_t;

typedef struct {
    unsigned char timestamp_length;
    unsigned char timestamp[0]; 
}__attribute__((__packed__)) em_timestamp_t;

typedef struct {
    em_radio_id_t ruid;
    unsigned char op_class;
    unsigned char channel;
    unsigned char scan_status;
    unsigned char timestamp_len;
    unsigned char timestamp[0]; 
    unsigned char util;
    unsigned char noise;
    unsigned short num_neigh;
    unsigned char bssid[6];
    unsigned char ssid_len;
    unsigned char ssid[0]; 
    unsigned char signal_strength;
    unsigned char channel_band_len;
    unsigned char channel_band[0]; 
    unsigned char bss_load_element_present;
    unsigned char bss_color;
    unsigned char channel_util;
    unsigned short sta_count;
    unsigned int  aggr_scan_duration;
    unsigned char scan_type;
}__attribute__((__packed__)) em_channel_scan_result_t;

typedef struct {
    unsigned char op_class;
    unsigned char num_channels;
    unsigned char channel_list[0]; 
} __attribute__((__packed__)) em_channel_scan_req_op_class_t;

typedef struct {
    unsigned char perform_fresh_scan : 1;
    unsigned char reserved : 7;
    unsigned char num_radios;
    em_radio_id_t ruid;
    unsigned char num_op_classes;
	em_channel_scan_req_op_class_t op_class[0];
}__attribute__((__packed__)) em_channel_scan_req_t;

typedef struct {
    unsigned char higher_layer_proto;
    unsigned char *payload;
}__attribute__((__packed__)) em_higher_layer_data_t;

typedef struct {
    unsigned char reason_code;
    mac_address_t sta_mac_addr;
}__attribute__((__packed__)) em_error_code_t;

typedef struct {
    mac_address_t bh_sta_mac_addr;
    unsigned char target_bssid[6];
    unsigned char result_code;
}__attribute__((__packed__)) em_bh_steering_resp_t;

typedef struct {
    mac_address_t bh_sta_mac_addr;
    unsigned char target_bssid[6];
    unsigned char op_class;
    unsigned char channel_numb;
}__attribute__((__packed__)) em_bh_steering_req_t;

typedef struct {
    bssid_t 	bssid;
    unsigned char assoc_control;
    unsigned short validity_period;
    unsigned char count;
    mac_address_t sta_mac;
}__attribute__((__packed__)) em_client_assoc_ctrl_req_t;

typedef struct {
    unsigned char bssid[6];
    mac_address_t sta_mac_addr;
    unsigned char btm_status_code;
    unsigned char target_bssid[6];
}__attribute__((__packed__)) em_steering_btm_rprt_t;

typedef struct {
    bssid_t bssid;
    unsigned char req_mode : 1;
    unsigned char btm_dissoc_imminent : 1;
    unsigned char btm_abridged : 1;
    unsigned char reserved : 5;
    unsigned short steering_opportunity_window;
    unsigned short btm_dissoc_timer;
    unsigned char sta_list_count;
    mac_address_t sta_mac_addr;
    unsigned char target_bssid_list_count;
    bssid_t target_bssids;
    unsigned char target_bss_op_class;
    unsigned char target_bss_channel_num;
}__attribute__((__packed__)) em_steering_req_t;

typedef struct {
    unsigned char pref_candidate_list_inc : 1;
    unsigned char btm_abridged : 1;
    unsigned char btm_disassoc_imminent : 1;
    unsigned char bss_termination_inc : 1;
    unsigned char ess_disassoc_imminent : 1;
    unsigned char reserved : 3;
}__attribute__((__packed__)) em_80211_btm_req_reqmode_t;

typedef struct {
    unsigned char elem_id;//52
    unsigned char length;
    bssid_t bssid;
    unsigned int bssid_info;
    unsigned char op_class;
    unsigned char channel_num;
    unsigned char phy_type;
    //optional elements
    unsigned char var[0];
}__attribute__((__packed__)) em_80211_neighbor_report_t;

typedef struct {
    //todo: bss_termination_duration;
    //session_info_url;
    em_80211_neighbor_report_t bss_transition_cand_list[0];
}__attribute__((__packed__)) em_80211_btm_req_var_t;

typedef struct {
    em_steering_req_t agile_multiband;
    unsigned char reason_code;
}__attribute__((__packed__)) em_profile2_steering_req_t;

typedef struct {
    mac_address_t sta_mac_addr;
    unsigned char reserved;
    unsigned char meas_rprt_count;
    unsigned char meas_reports[0];
}__attribute__((__packed__)) em_beacon_metrics_resp_t;

typedef struct {
    mac_address_t sta_mac_addr;
    unsigned char op_class;
    unsigned char channel_num;
    unsigned char bssid[6];
    unsigned char rprt_detail;
    unsigned char ssid_len;
    unsigned char ssid[0];
    unsigned char num_ap_channel_rprt;
    unsigned char ap_channel_rprt_len;
    unsigned char ap_channel_op_class;
    unsigned char ap_channel_list[0];
    unsigned char num_element_id;
    unsigned char element_list[0];
}__attribute__((__packed__)) em_beacon_metrics_query_t;

typedef struct {
    unsigned char op_class;
    unsigned char num_channels;
    unsigned char channel_num;
    unsigned char num_sta_mac_addr;
    mac_address_t sta_mac_addr;
}__attribute__((__packed__)) em_unassoc_sta_link_metrics_query_t;

typedef struct {
    unsigned char op_class;
    unsigned char num_sta_entries;
    mac_address_t sta_mac_addr;
    unsigned char channel_num;
    unsigned int  time_delta_ms;
    unsigned char uplink_rcpi;
}__attribute__((__packed__)) em_unassoc_sta_link_metrics_rsp_t;

typedef struct {
     mac_address_t sta_mac_addr;
}__attribute__((__packed__)) em_assoc_sta_mac_addr_t;

typedef struct {
    bssid_t     bssid;
    unsigned int  time_delta_ms;
    unsigned int  est_mac_data_rate_dl;
    unsigned int  est_mac_data_rate_ul;
    unsigned char rcpi;
}__attribute__((__packed__)) em_assoc_link_metrics_t;

typedef struct {
    mac_address_t sta_mac;
    unsigned char num_bssids;
    em_assoc_link_metrics_t	assoc_link_metrics[0];
}__attribute__((__packed__)) em_assoc_sta_link_metrics_t;

typedef struct {
    bssid_t 	bssid;
    unsigned int  last_data_dl_rate;
    unsigned int  last_data_ul_rate;
    unsigned int  util_receive;
    unsigned int  util_transmit;
}__attribute__((__packed__)) em_assoc_ext_link_metrics_t;

typedef struct {
    mac_address_t sta_mac;
    unsigned char num_bssids;
    em_assoc_ext_link_metrics_t	assoc_ext_link_metrics[0];
}__attribute__((__packed__)) em_assoc_sta_ext_link_metrics_t;

typedef struct {
    bssid_t     bssid;
    unsigned int  packets_received;
    unsigned int  packets_sent;
    unsigned int  bytes_received;
    unsigned int  bytes_sent;
}__attribute__((__packed__)) em_assoc_vendor_link_metrics_t;

typedef struct {
    mac_address_t sta_mac;
    unsigned char num_bssids;
    em_assoc_vendor_link_metrics_t assoc_vendor_link_metrics[0];
}__attribute__((__packed__)) em_assoc_sta_vendor_link_metrics_t;

typedef struct {
    unsigned char num_bssids;
    unsigned char bssid[6];
}__attribute__((__packed__)) em_ap_metrics_query_t;

typedef struct {
    em_radio_id_t   ruid;
}__attribute__((__packed__)) em_ap_radio_id_t;

typedef struct {
    unsigned char bssid[6];
    unsigned char channel_util;
    unsigned short num_sta;
    unsigned char est_service_params_BE_bit : 1;
    unsigned char est_service_params_BK_bit : 1;
    unsigned char est_service_params_VO_bit : 1;
    unsigned char est_service_params_VI_bit : 1;
    unsigned char reserved : 4;
    unsigned char est_service_params_BE[3];
    unsigned char est_service_params_BK[3];
    unsigned char est_service_params_VO[3];
    unsigned char est_service_params_VI[3];
} __attribute__((__packed__)) em_ap_metric_t;


typedef struct {
    unsigned char bssid[6];
    unsigned char uni_bytes_sent[4];
    unsigned char uni_bytes_recv[4];
    unsigned char multi_bytes_sent[4];
    unsigned char multi_bytes_recv[4];
    unsigned char bcast_bytes_sent[4];
    unsigned char bcast_bytes_recv[4];
} __attribute__((__packed__)) em_ap_ext_metric_t;

typedef struct {
    em_radio_id_t ruid;
    unsigned char noise;
    unsigned char transmit;
    unsigned char rece_self;
    unsigned char rece_other;
} __attribute__((__packed__)) em_radio_metric_t;

typedef struct {
    mac_address_t sta_mac_addr;
    unsigned int bytes_sent;
    unsigned int bytes_recv;
    unsigned int packets_sent;
    unsigned int packets_recv;
    unsigned int tx_packets_errors;
    unsigned int rx_packets_errors;
    unsigned int retrans_count;
} __attribute__((__packed__)) em_assoc_sta_traffic_sts_t;

typedef struct {
    mac_address_t sta_mac_addr;
    unsigned char n;
    unsigned char tid;
    unsigned char queue_size;
} __attribute__((__packed__)) em_assoc_wifi6_sta_sts_t;

typedef struct {
    mac_address_t client_mac_addr;
    unsigned char bssid[6];
} __attribute__((__packed__)) em_client_info_t;

typedef struct {
    unsigned char result_code;
    unsigned short  assoc_frame_body_len;
    unsigned char *assoc_frame_body;
} __attribute__((__packed__)) em_client_cap_rprt_t;

typedef struct {
    unsigned char op_class;
    unsigned char channel;
} __attribute__((__packed__)) em_op_class_ch_rprt_t;

typedef struct {
    em_radio_id_t  ruid;
    unsigned char  op_classes_num;
    em_op_class_ch_rprt_t  op_classes[0];
} __attribute__((__packed__)) em_op_channel_rprt_t;

typedef struct {
    em_radio_id_t ruid;
    unsigned char reserved1 : 1;
    unsigned char partial_bss_color : 2;
    unsigned char bss_color : 6;
    unsigned char reserved2 : 3;
    unsigned char hesiga_spatial_reuse_value15_allowed : 1;
    unsigned char srg_info_valid : 1;
    unsigned char non_srg_offset_valid : 1;
    unsigned char reserved3 : 1;
    unsigned char psr_disallowed : 1;
    unsigned char non_srg_obsspd_max_offset;
    unsigned char srg_obsspd_min_offset;
    unsigned char srg_obsspd_max_offset;
    unsigned char srg_bss_color_bitmap[8];
    unsigned char srg_partial_bssid_bitmap[8];
    unsigned char neigh_bss_color_in_use_bitmap[8];
    unsigned char reserved[2];
} __attribute__((__packed__)) em_spatial_reuse_rprt_t;

typedef enum {
    em_chan_sel_resp_code_type_accept,
    em_chan_sel_resp_code_type_decline,
    em_chan_sel_resp_code_type_decline_rep_pref,
    em_chan_sel_resp_code_type_decline_conflict,
} em_chan_sel_resp_code_type_t;

typedef struct {
    em_radio_id_t ruid;
    unsigned char response_code;
} __attribute__((__packed__)) em_channel_sel_rsp_t;

typedef struct {
    em_channel_sel_rsp_t config_resp;
} __attribute__((__packed__)) em_spatial_reuse_cfg_rsp_t;

typedef struct {
    unsigned char op_class;
	unsigned char   num;
    em_channels_list_t channels;
} __attribute__((__packed__)) em_channel_pref_op_class_t;

typedef struct {
    em_radio_id_t ruid;
    unsigned char op_classes_num;
    em_channel_pref_op_class_t op_classes[0];
} __attribute__((__packed__)) em_channel_pref_t;

typedef struct {
    em_radio_id_t ruid;
    unsigned char tx_power_eirp;
} __attribute__((__packed__)) em_tx_power_limit_t;

typedef struct {
    em_radio_id_t ruid;
    unsigned char reserved1 : 2;
    unsigned char bss_color : 6;
    unsigned char reserved2 : 3;
    unsigned char hesiga_spatial_reuse_value15_allowed : 1;
    unsigned char srg_info_valid : 1;
    unsigned char non_srg_offset_valid : 1;
    unsigned char reserved3: 1;
    unsigned char psr_disallowed : 1;
    unsigned char non_srg_obsspd_max_offset;
    unsigned char srg_obsspd_min_offset;
    unsigned char srg_obsspd_max_offset;
    unsigned char srg_bss_color_bitmap[8];
    unsigned char srg_partial_bssid_bitmap[8];
    unsigned char reserved[2];
} __attribute__((__packed__)) em_spatial_reuse_req_t;

typedef struct {
    unsigned char channel;
    unsigned char freq_restrict;
} __attribute__((__packed__)) em_radio_op_restrict_channel_t;

typedef struct {
    unsigned char op_class;
    unsigned char channels_num;
    em_radio_op_restrict_channel_t channels[0];
} __attribute__((__packed__)) em_radio_op_restrict_op_class_t;

typedef struct {
    em_radio_id_t ruid;
    unsigned char op_classes_num;
    em_radio_op_restrict_op_class_t op_classes[0];
} __attribute__((__packed__)) em_radio_op_restriction_t;


typedef struct {
    unsigned char op_class;
    unsigned char channel;
} __attribute__((__packed__)) em_cac_comp_rprt_pair_t;

typedef struct {
    em_radio_id_t ruid;
    unsigned char op_class;
    unsigned char channel;
    unsigned char status;
    unsigned char detected_pairs_num;
    em_cac_comp_rprt_pair_t detected_pairs[0];
} __attribute__((__packed__)) em_cac_comp_rprt_radio_t;

typedef struct {
    unsigned char radios_num;
    em_cac_comp_rprt_radio_t   radios[0];
} __attribute__((__packed__)) em_cac_comp_rprt_t;


typedef struct  {
    unsigned char  op_class;
    unsigned char  channel;
    unsigned short mins_since_cac_comp;
} __attribute__((__packed__)) em_cac_avail_t;

typedef struct {
    unsigned char  op_class;
    unsigned char  channel;
    unsigned short sec_remain_non_occ_dur;
} __attribute__((__packed__)) em_cac_non_occ_t;

typedef struct {
    unsigned char  op_class;
    unsigned char  channel;
    unsigned char  countdown_cac_comp[3];
} __attribute__((__packed__)) em_cac_active_t;

typedef struct {
    unsigned char         avail_num;
    em_cac_avail_t   avail[0];
} __attribute__((__packed__)) em_cac_status_rprt_avail_t;

typedef struct {
    unsigned char         non_occ_num;
    em_cac_non_occ_t   non_occ[0];
} __attribute__((__packed__)) em_cac_status_rprt_non_occ_t;

typedef struct {
    unsigned char   active_num;
    em_cac_active_t   active[0];
} __attribute__((__packed__)) em_cac_status_rprt_active_t;

typedef struct {
    unsigned short  media_type;
    unsigned char  media_spec_size; // size of the ensuing data
    mac_address_t network_memb;
    unsigned char  role;
    unsigned char  band;
    unsigned char  center_freq_index_1;
    unsigned char  center_freq_index_2;
} __attribute__((__packed__)) em_media_spec_data_t;

typedef struct {
    mac_address_t  mac_addr;
	em_media_spec_data_t	media_data;
} __attribute__((__packed__)) em_local_interface_t;

typedef struct {
    mac_address_t  al_mac_addr;
    unsigned char  local_interface_num;
	em_local_interface_t 	local_interface[0];
} __attribute__((__packed__)) em_device_info_type_t;

typedef struct {
    mac_address_t mac_addr;
} __attribute__((__packed__)) em_bridge_tuple_mac_entry_t;

typedef struct {
    unsigned char bridge_tuple_macs_nr;
    em_bridge_tuple_mac_entry_t  *bridge_tuple_macs;
} __attribute__((__packed__)) em_bridge_tuple_entry_t;

typedef struct {
    unsigned char   bridge_tuples_num;
    em_bridge_tuple_entry_t  *bridge_tuples;
} __attribute__((__packed__)) em_device_bridge_cap_t;

typedef struct {
    mac_address_t  mac_addr;
} __attribute__((__packed__)) em_non_1905_neigh_entry_t;

typedef struct {
    mac_address_t  local_mac_addr;
    unsigned char   non_1905_neigh_num;
    em_non_1905_neigh_entry_t  *non_1905_neigh;
} __attribute__((__packed__)) em_non_1905_neigh_device_list_t;

typedef struct {
    mac_address_t  mac_addr;
    unsigned char  bridge_flag;
} __attribute__((__packed__)) em_neigh_entry_t;

typedef struct {
    mac_address_t  local_mac_addr;
    unsigned char   neigh_num;
    em_neigh_entry_t  *neigh;
} __attribute__((__packed__)) em_neigh_device_list_t;

typedef struct {
    mac_address_t bssid;
    unsigned char  ssid_len;
    char  ssid[0];
} __attribute__((__packed__)) em_ap_operational_bss_t;

typedef struct {
    em_radio_id_t ruid;
    unsigned char     bss_num;
    em_ap_operational_bss_t  bss[0];
} __attribute__((__packed__)) em_ap_op_bss_radio_t;

typedef struct {
    unsigned char    radios_num;
    em_ap_op_bss_radio_t   radios[0];
} __attribute__((__packed__)) em_ap_op_bss_t;

typedef struct {
    mac_address_t   mac_addr;
    unsigned short   assoc_time;
} __attribute__((__packed__)) em_assoc_clients_sta_t;

typedef struct {
    mac_address_t   bssid;
    unsigned short   stas_num;
    em_assoc_clients_sta_t *stas;
} __attribute__((__packed__)) em_assoc_clients_bss_t;

typedef struct {
    unsigned char  bss_num;
    em_assoc_clients_bss_t  bss[EM_MAX_BSS_PER_RADIO];
} __attribute__((__packed__)) em_assoc_clients_t;

typedef struct {
    mac_address_t   bssid;
} __attribute__((__packed__)) em_bssid_t;

typedef struct {
    unsigned short status_code;
} __attribute__((__packed__)) em_status_code_t;

typedef struct {
    unsigned short reason_code;
} __attribute__((__packed__)) em_reason_code_t;

typedef struct {
    unsigned char *dpp_config_obj;
} __attribute__((__packed__)) em_bss_conf_rsp_t;

typedef struct {
    unsigned char *dpp_config_req_obj;
} __attribute__((__packed__)) em_bss_conf_req_t;

typedef struct {
    unsigned short primary_vlan_id;
    unsigned char  default_pcp : 3;
    unsigned char  reserved : 5;
} __attribute__((__packed__)) em_8021q_settings_t;

typedef struct {
    unsigned char  ssid_len;
    char  ssid[0];
} __attribute__((__packed__)) em_traffic_sep_policy_ssid_t;

typedef struct {
    unsigned char  ssids_num;
    em_traffic_sep_policy_ssid_t  ssids[0];
} __attribute__((__packed__)) em_traffic_sep_policy_t;

typedef struct {
    unsigned char  oui[3];
    unsigned char  akm_suite_type;
} __attribute__((__packed__)) em_bh_akm_suite_t;

typedef struct {
    unsigned char  oui[3];
    unsigned char  akm_suite_type;
} __attribute__((__packed__)) em_fh_akm_suite_t;

typedef struct {
    unsigned char  bh_akm_suite_count;
    em_bh_akm_suite_t  *bh_akm_suites;
    unsigned char  fh_akm_suite_count;
    em_fh_akm_suite_t  *fh_akm_suites;
} __attribute__((__packed__)) em_akm_suite_info_t;

typedef struct {
    em_radio_id_t  ruid;
    unsigned char  bsta_mac_present : 1;
    unsigned char  reserved : 7;
    mac_address_t  bsta_addr;
} __attribute__((__packed__)) em_bh_sta_radio_cap_t;

typedef struct {
        unsigned char   op_class_num;
        em_op_class_t   op_classes[EM_MAX_OP_CLASS];
} __attribute__((__packed__)) em_anti_channel_pref_t;

typedef struct {
    unsigned char  max_prior_rule;
    unsigned char  reserved1;
    unsigned char  byte_counter_units : 2;
    unsigned char  prioritization : 1;
    unsigned char  dpp_onboarding : 1;
    unsigned char  traffic_separation : 1;
    unsigned char  reserved2 : 3;
    unsigned char  max_vid_count;
} __attribute__((__packed__)) em_profile_2_ap_cap_t;

typedef struct {
    unsigned int   rule_id;
    unsigned char  add_rule : 1;
    unsigned char  reserved1 : 7;
    unsigned char  rule_precedence;
    unsigned char  rule_output;
    unsigned char  always_match : 1;
    unsigned char  reserved2 : 7;
} __attribute__((__packed__)) em_service_prio_rule_t;

typedef struct {
    unsigned char   dscp_pcp[64];
} __attribute__((__packed__)) em_dscp_map_table_t;

typedef struct  {
    mac_address_t sta_mac;
    unsigned int tx_bytes;
    unsigned int rx_bytes;
    unsigned int tx_pkts;
    unsigned int rx_pkts;
    unsigned int tx_pkt_errors;
    unsigned int rx_pkt_errors;
    unsigned int retx_cnt;
} __attribute__((__packed__)) em_assoc_sta_traffic_stats_t;

typedef struct {
    mac_address_t src_mac;
} __attribute__((__packed__)) em_source_info_t;

typedef struct {
    unsigned char msg_type;
} __attribute__((__packed__)) em_tunneled_msg_type_t;

typedef struct {
    unsigned short  frame_body_len;
    unsigned char  *frame_body;
} __attribute__((__packed__)) em_tunneled_t;

typedef struct {
    mac_address_t mac_addr;         
} __attribute__((__packed__)) em_1905_mac_addr_t;

typedef struct {
    unsigned char  vendor_oui[3];
    unsigned short m_num;
    unsigned char  *m;
} __attribute__((__packed__)) em_vendor_specific_t;

typedef struct {
    unsigned char  destination;    
    mac_address_t  specific_neigh;
    unsigned char  link_metrics_type; 
} __attribute__((__packed__)) em_link_metric_query_t;

typedef struct {
    mac_address_t   local_interface_addr;
    mac_address_t   neigh_interface_addr;
    unsigned short  intf_type;
    unsigned char   bridge_flag;
    unsigned int    packet_errors;
    unsigned int    tx_packets;
    unsigned short  mac_tp_capacity;
    unsigned short  link_availability;
    unsigned short  phy_rate;
} __attribute__((__packed__)) em_tx_link_metric_entry_t;

typedef struct {
    mac_address_t   local_al_addr;
    mac_address_t   neigh_al_addr;
    unsigned char   tx_link_metrics_num;
    em_tx_link_metric_entry_t  *tx_link_metrics;
} __attribute__((__packed__)) em_tx_link_metric_t;

typedef struct {
    mac_address_t   local_interface_addr;
    mac_address_t   neigh_interface_addr;
    unsigned short  intf_type;
    unsigned int    packet_errors;
    unsigned int    rx_packets;
    unsigned char   rssi;
} __attribute__((__packed__)) em_rx_link_metric_entry_t;

typedef struct {
    mac_address_t   local_al_addr;
    mac_address_t   neigh_al_addr;
    unsigned char   rx_link_metrics_num;
    em_rx_link_metric_entry_t  *rx_link_metrics;
} __attribute__((__packed__)) em_rx_link_metric_t;

typedef struct {
    em_radio_id_t   ruid;
    unsigned char   vendor_len;
    unsigned char   vendor[MAP_INVENTORY_ITEM_LEN];
} __attribute__((__packed__)) em_radio_vendor_t;

typedef struct {
    unsigned char   serial_len;
    unsigned char   serial[MAP_INVENTORY_ITEM_LEN];
    unsigned char   ver_len;
    unsigned char   version[MAP_INVENTORY_ITEM_LEN];
    unsigned char   envi_len;
    unsigned char   environment[MAP_INVENTORY_ITEM_LEN];
    unsigned char   radios_num;
    em_radio_vendor_t radios[EM_MAX_RADIO_PER_AGENT];
} __attribute__((__packed__)) em_device_inventory_t;

typedef struct {
    em_radio_id_t  ruid;
    unsigned char  max_sprt_tx_streams : 2;
    unsigned char  max_sprt_rx_streams : 2;
    unsigned char  gi_sprt_20mhz : 1;
    unsigned char  gi_sprt_40mhz : 1;
    unsigned char  ht_sprt_40mhz : 1;
    unsigned char  reserved : 1;
} __attribute__((__packed__)) em_ap_ht_cap_t;

typedef struct {
    em_radio_id_t  ruid;
    unsigned short sprt_tx_mcs;
    unsigned short sprt_rx_mcs;
    unsigned char  max_sprt_tx_streams : 3;
    unsigned char  max_sprt_rx_streams : 3;
    unsigned char  gi_sprt_80mhz : 1;
    unsigned char  gi_sprt_160mhz : 1;
    unsigned char  sprt_80_80_mhz : 1;
    unsigned char  sprt_160mhz : 1;
    unsigned char  su_beamformer_cap : 1;
    unsigned char  mu_beamformer_cap : 1;
    unsigned char  reserved : 4;
} __attribute__((__packed__)) em_ap_vht_cap_t;

typedef struct {
    em_radio_id_t  ruid;
    unsigned char  sprt_mcs_len;
    unsigned short sprt_tx_rx_mcs[MAX_MCS];
    unsigned char  max_sprt_tx_streams : 3;
    unsigned char  max_sprt_rx_streams : 3;
    unsigned char  sprt_80_80_mhz : 1;
    unsigned char  sprt_160mhz : 1;
    unsigned char  su_beamformer_cap : 1;
    unsigned char  mu_beamformer_cap : 1;
    unsigned char  ul_mimo_cap : 1;
    unsigned char  ul_mimo_ofdma_cap : 1;
    unsigned char  dl_mimo_ofdma_cap : 1;
    unsigned char  ul_ofdma_cap : 1;
    unsigned char  dl_ofdma_cap : 1;
    unsigned char  reserved : 1;
} __attribute__((__packed__))em_ap_he_cap_t;


typedef struct {
    unsigned char  agent_role : 2;
    unsigned char  he_160 : 1;
    unsigned char  he_8080 : 1;
    unsigned char  mcs_nss_num : 4;
    unsigned short mcs_nss[MAX_MCS_NSS];
    unsigned char  su_beam_former : 1;
    unsigned char  su_beam_formee : 1;
    unsigned char  mu_beam_former : 1;
    unsigned char  beam_formee_sts_l80 : 1;
    unsigned char  beam_formee_sts_g80 : 1;
    unsigned char  ul_mumimo : 1;
    unsigned char  ul_ofdma : 1;
    unsigned char  dl_ofdma : 1;
    unsigned char  max_dl_mumimo_tx : 4;
    unsigned char  max_ul_mumimo_rx : 4;
    unsigned char  max_dl_ofdma_tx;
    unsigned char  max_ul_ofdma_rx;
    unsigned char  rts : 1;
    unsigned char  mu_rts : 1;
    unsigned char  multi_bssid : 1;
    unsigned char  mu_edca : 1;
    unsigned char  twt_req : 1;
    unsigned char  twt_resp : 1;
    unsigned char  spatial_reuse : 1;
    unsigned char  reserved : 1;
} __attribute__((__packed__)) em_radio_wifi6_cap_data_t;

typedef struct {
    em_radio_id_t  ruid;
    unsigned char  roles_num;
    em_radio_wifi6_cap_data_t  cap_data[MAP_AP_ROLE_MAX];
} __attribute__((__packed__))em_ap_wifi6_cap_t;

typedef struct {
    em_radio_id_t ruid;
    unsigned char freq_sep : 5;
    unsigned char reserved : 3;
} __attribute__((__packed__)) em_radio_wifi7_freq_record_t;

typedef struct {
    unsigned char num_records;
    em_radio_wifi7_freq_record_t records[EM_MAX_FREQ_RECORDS_PER_RADIO];
} __attribute__((__packed__)) em_radio_wifi7_freq_records_t;

typedef struct {
    unsigned char max_num_mlds;
    unsigned char ap_max_links : 4;
    unsigned char bsta_max_links : 4;
    unsigned char tid_link_mapping_cap : 2;
    unsigned char reserved1 : 6;
    unsigned char reserved2[13];
} __attribute__((__packed__)) em_radio_wifi7_cap_data_t;

typedef struct {
    em_radio_id_t ruid;
    unsigned char reserved3[24];
    unsigned char ap_str_support : 1;
    unsigned char ap_nstr_support : 1;
    unsigned char ap_emlsr_support : 1;
    unsigned char ap_emlmr_support : 1;
    unsigned char reserved4 : 4;
    unsigned char bsta_str_support : 1;
    unsigned char bsta_nstr_support : 1;
    unsigned char bsta_emlrs_support : 1;
    unsigned char bsta_emlmr_support : 1;
    unsigned char reserved5 : 4;
    em_radio_wifi7_freq_records_t ap_str;
    em_radio_wifi7_freq_records_t ap_nstr;
    em_radio_wifi7_freq_records_t ap_emlsr;
    em_radio_wifi7_freq_records_t ap_emlmr;
    em_radio_wifi7_freq_records_t bsta_str;
    em_radio_wifi7_freq_records_t bsta_nstr;
    em_radio_wifi7_freq_records_t bsta_emlsr;
    em_radio_wifi7_freq_records_t bsta_emlmr;
} __attribute__((__packed__)) em_radio_wifi7_radio_t;

typedef struct {
    em_radio_wifi7_cap_data_t cap_data;
    unsigned char radios_num;
    em_radio_wifi7_radio_t radios[EM_MAX_RADIO_PER_AGENT];
} __attribute__((__packed__)) em_wifi7_agent_cap_t;

typedef struct {
    mac_address_t bssid;
    unsigned char op_info_valid : 1;
    unsigned char disabled_subchannel_valid : 1;
    unsigned char default_pe_duration : 1;
    unsigned char group_addr_bu_ind_limit : 1;
    unsigned char group_addr_bu_ind_exp : 2;
    unsigned char reserved1 : 2;
    unsigned char eht_msc_nss_set[4];
    unsigned char control;
    unsigned char ccfs0;
    unsigned char ccfs1;
    unsigned char disabled_subchannel_bitmap[2];
    unsigned char reserved2[16];
} __attribute__((__packed__)) em_eht_operations_bss_t;

typedef struct {
    em_radio_id_t ruid;
    unsigned char bss_num;
    em_eht_operations_bss_t bss[EM_MAX_BSS_PER_RADIO];
    unsigned char reserved[25];
} __attribute__((__packed__)) em_eht_operations_radio_t;

typedef struct {
    unsigned char reserved[32];
    unsigned char radios_num;
    em_eht_operations_radio_t radios[EM_MAX_RADIO_PER_AGENT];
} __attribute__((__packed__)) em_eht_operations_t;

typedef struct {
    em_radio_id_t  ruid;
    unsigned char  boot_only : 1;
    unsigned char  scan_impact : 2;
    unsigned int   min_scan_interval;
    unsigned char  op_classes_num;
    em_op_class_t  op_classes[EM_MAX_OP_CLASS];
} __attribute__((__packed__))em_channel_scan_cap_radio_t;

typedef struct {
    unsigned char  radio_num;
    em_channel_scan_cap_radio_t  radios[EM_MAX_RADIO_PER_AGENT];
} __attribute__((__packed__))em_channel_scan_cap_t;

typedef struct {
    unsigned char   cac_method;
    unsigned int    cac_duration;
    unsigned char   op_classes_num;
    em_op_class_t   op_classes[EM_MAX_OP_CLASS];
} __attribute__((__packed__)) em_cac_cap_method_t;

typedef struct {
    em_radio_id_t   ruid;
    unsigned char   cac_methods_num;
    em_cac_cap_method_t  cac_methods[EM_MAX_CAC_METHODS];
} __attribute__((__packed__))em_cac_cap_radio_t;

typedef struct {
    unsigned short   country_code;
    unsigned char    radios_num;
    em_cac_cap_radio_t  radios[EM_MAX_RADIO_PER_AGENT];
}  __attribute__((__packed__))em_cac_cap_t;

typedef struct {
    unsigned int  metric_cltn_interval;
} __attribute__((__packed__))em_metric_cltn_interval_t;

typedef struct {
    unsigned char   num_sta;
    mac_address_t   sta_mac[0];
} __attribute__((__packed__))em_steering_policy_sta_t;

typedef struct {
    em_radio_id_t   ruid;
    unsigned char   steering_policy;
    unsigned char   channel_util_thresh;
    unsigned char   rssi_steering_thresh;
} __attribute__((__packed__))em_steering_policy_radio_t;

typedef struct {
    em_radio_id_t   ruid;
    unsigned char   rcpi_thres;
    unsigned char   rcpi_hysteresis;
    unsigned char   util_thres;
    unsigned char   sta_policy;
} __attribute__((__packed__)) em_metric_rprt_policy_radio_t;

typedef struct {
    unsigned char   interval;
    unsigned char   radios_num;
    em_metric_rprt_policy_radio_t radios[0];
} __attribute__((__packed__)) em_metric_rprt_policy_t;

typedef struct {
   unsigned char rprt_ind_ch_scan : 1;
   unsigned char reserved : 7;
} __attribute__((__packed__)) em_channel_scan_rprt_policy_t;

typedef struct {
    unsigned char  rprt_flag : 1;
    unsigned char  reserved : 7;
    unsigned int   max_rprt_rate;
} __attribute__((__packed__)) em_unsuccessful_assoc_policy_t;

typedef struct {
    mac_address_t  bssid;
    unsigned char  p1_bsta_disallowed : 1;
    unsigned char  p2_bsta_disallowed : 1;
    unsigned char  reserved : 6;
} __attribute__((__packed__)) em_bh_bss_config_t;

typedef struct {
    unsigned char  mscs_disallowed_num;
    em_assoc_sta_mac_addr_t  mac_addr_mscs_disallowed[EM_MAX_STA_PER_AGENT];
    unsigned char  scs_disallowed_num;
    em_assoc_sta_mac_addr_t  mac_addr_scs_disallowed[EM_MAX_STA_PER_AGENT];
    unsigned char  reserved[20];
} __attribute__((__packed__)) em_qos_mgmt_policy_t;

typedef struct {
    unsigned char   num;
    unsigned char   service[EM_MAX_SERVICE];
} __attribute__((__packed__)) em_supported_service_t;

typedef struct {
    unsigned char   num;
    unsigned char   service[EM_MAX_SERVICE];
} __attribute__((__packed__)) em_searched_service_t;

typedef struct {
    unsigned char   reserved:5;
    unsigned char   rcpi_steering:1;
    unsigned char   unassociated_client_link_metrics_non_op_channels:1;
    unsigned char   unassociated_client_link_metrics_op_channels:1;
} __attribute__((__packed__)) em_ap_capability_t;


typedef struct {
    em_radio_id_t   ruid;
    unsigned char   comb_front_back : 1;
    unsigned char   comp_prof1_prof2 : 1;
    unsigned char   mscs : 1;
    unsigned char   scs : 1;
    unsigned char   qos_map : 1;
    unsigned char   dscp_policy : 1;
    unsigned char   reserved : 2;
} __attribute__((__packed__)) em_ap_radio_advanced_cap_t;

typedef enum {
    em_media_type_ieee80211b_24 = 0x0100,
    em_media_type_ieee80211g_24,
    em_media_type_ieee80211a_5,
    em_media_type_ieee80211n_24,
    em_media_type_ieee80211n_5,
    em_media_type_ieee80211ac_5,
    em_media_type_ieee80211ad_60,
    em_media_type_ieee80211af,
} em_media_type_t;

typedef struct {
    unsigned char len;
    unsigned char value[0];
} em_hash_t;

typedef struct {
    unsigned char presence;
    mac_address_t   enrollee[0];
    em_hash_t   hash[0];
} __attribute__((__packed__)) em_dpp_chirp_value_t;

typedef struct {
    unsigned char   value[EM_CTRL_CAP_SZ];
} __attribute__((__packed__)) em_ctrl_cap_t;

typedef struct {
    unsigned short  id;
    unsigned short len;
    unsigned char val[0];
} __attribute__((__packed__)) data_elem_attr_t;

typedef enum {
    attr_id_ap_channel = 0x1001,
    attr_id_assoc_state,
    attr_id_auth_type,
    attr_id_auth_type_flags,
    attr_id_authenticator,
    attr_id_cfg_methods = 0x1008,
    attr_id_cfg_error,
    attr_id_cnf_url4,
    attr_id_cnf_url6,
    attr_id_conn_type,
    attr_id_conn_type_flags,
    attr_id_cred,
    attr_id_encryption_type,
    attr_id_encryption_type_flags,
    attr_id_device_name = 0x1011,
    attr_id_device_password_id,
    attr_id_e_hash1 = 0x1014,
    attr_id_e_hash2,
    attr_id_e_snonce1,
    attr_id_e_snonce2,
    attr_id_encrypted_settings,
    attr_id_enrollee_nonce = 0x101a,
    attr_id_feature_id,
    attr_id_identity,
    attr_id_identity_proof,
    attr_id_key_wrap_authenticator,
    attr_id_key_id,
    attr_id_mac_address,
    attr_id_manufacturer,
    attr_id_msg_type,
    attr_id_model_name,
    attr_id_model_number,
    attr_id_network_index = 0x1026,
    attr_id_network_key,
    attr_id_network_key_index,
    attr_id_new_device_name,
    attr_id_new_password = 0x102a,
    attr_id_oob_device_password = 0x102c,
    attr_id_os_version,
    attr_id_power_level,
    attr_id_psk_current,
    attr_id_psk_max,
    attr_id_public_key = 0x1032,
    attr_id_radio_enabled,
    attr_id_reboot,
    attr_id_registrar_current,
    attr_id_registrar_established,
    attr_id_registrar_list,
    attr_id_registrar_max,
    attr_id_registrar_nonce,
    attr_id_request_type,
    attr_id_response_type,
    attr_id_rf_bands,
    attr_id_r_hash1,
    attr_id_r_hash2,
    attr_id_r_snonce1,
    attr_id_r_snonce2,
    attr_id_selected_registrar,
    attr_id_serial_num,
    attr_id_wifi_wsc_state = 0x1044,
    attr_id_ssid,
    attr_id_totalPnetworks,
    attr_id_uuid_e, 
    attr_id_uuid_r, 
    attr_id_version,
    attr_id_primary_device_type = 0x1054,
} data_elem_attr_id_t;

typedef enum {
    em_state_agent_unconfigured,
    em_state_agent_autoconfig_rsp_pending,
    em_state_agent_wsc_m2_pending,
    em_state_agent_owconfig_pending,
    em_state_agent_onewifi_bssconfig_ind,
	em_state_agent_autoconfig_renew_pending,
    em_state_agent_topo_synchronized,
	em_state_agent_channel_selection_pending,
    em_state_agent_channel_report_pending,
    em_state_agent_configured,
	
	// Transient agent stats
    em_state_agent_topology_notify,
    em_state_agent_ap_cap_report,
    em_state_agent_client_cap_report,
    em_state_agent_channel_pref_query,
    em_state_agent_sta_link_metrics,
    em_state_agent_steer_btm_res_pending,

    em_state_ctrl_unconfigured = 0x100,
    em_state_ctrl_wsc_m1_pending,
    em_state_ctrl_wsc_m2_sent,
    em_state_ctrl_topo_sync_pending,
    em_state_ctrl_topo_synchronized,
    em_state_ctrl_channel_query_pending,
	em_state_ctrl_channel_pref_report_pending,
    em_state_ctrl_channel_queried,
	em_state_ctrl_channel_select_pending,
    em_state_ctrl_channel_selected,
    em_state_ctrl_channel_cnf_pending,
    em_state_ctrl_channel_report_pending,
	em_state_ctrl_channel_scan_pending,
    em_state_ctrl_configured,
    em_state_ctrl_misconfigured,
    em_state_ctrl_sta_cap_pending,
    em_state_ctrl_sta_cap_confirmed,
    em_state_ctrl_sta_link_metrics_pending,
    em_state_ctrl_sta_steer_pending,
    em_state_ctrl_steer_btm_req_ack_rcvd,
    em_state_ctrl_sta_disassoc_pending,
    em_state_ctrl_set_policy_pending,
    em_state_ctrl_ap_mld_config_pending,
    em_state_ctrl_ap_mld_configured,

    em_state_max,
} em_state_t;

typedef enum {
    em_cmd_type_none,
    em_cmd_type_reset,
    em_cmd_type_get_network,
    em_cmd_type_get_device,
    em_cmd_type_remove_device,
    em_cmd_type_get_radio,
    em_cmd_type_set_radio,
    em_cmd_type_get_ssid,
    em_cmd_type_set_ssid,
    em_cmd_type_get_channel,
    em_cmd_type_set_channel,
    em_cmd_type_scan_channel,
    em_cmd_type_get_bss,
    em_cmd_type_get_sta,
    em_cmd_type_steer_sta,
    em_cmd_type_disassoc_sta,
    em_cmd_type_btm_sta,
    em_cmd_type_dev_init,
    em_cmd_type_dev_test,
    em_cmd_type_cfg_renew,
    em_cmd_type_vap_config,
    em_cmd_type_sta_list,
    em_cmd_type_start_dpp,
    em_cmd_type_ap_cap_query,
    em_cmd_type_client_cap_query,
    em_cmd_type_topo_sync,
    em_cmd_type_em_config,
    em_cmd_type_onewifi_cb,
    em_cmd_type_sta_assoc,
    em_cmd_type_channel_pref_query,
    em_cmd_type_sta_link_metrics,
    em_cmd_type_op_channel_report,
    em_cmd_type_sta_steer,
    em_cmd_type_btm_report,
    em_cmd_type_sta_disassoc,
    em_cmd_type_get_policy,
    em_cmd_type_set_policy,
    em_cmd_type_max,
} em_cmd_type_t;


typedef struct {
    queue_t *queue;
    pthread_cond_t  cond;
    pthread_mutex_t lock;
    unsigned int    timeout;
} em_queue_t;

typedef enum {
    em_event_type_frame,
    em_event_type_device,
    em_event_type_node,
    em_event_type_bus,
    em_event_type_max
} em_event_type_t;

typedef struct {
    unsigned char *frame;
    unsigned int len;
} __attribute__((__packed__)) em_frame_info_t;

typedef struct {
    em_interface_name_t name;
    mac_address_t   mac;
} __attribute__((__packed__)) em_interface_t;

typedef em_frame_info_t em_frame_event_t;

typedef struct {
    em_long_string_t    id;
    unsigned short    num_of_devices;
    em_long_string_t    timestamp;
    em_interface_t    ctrl_id; // CM MAC
    unsigned char    num_mscs_disallowed_sta;
    em_string_t     mscs_disallowed_sta[EM_MSCS_DISALLOWED_STA];
    unsigned char    num_scs_disallowed_sta;
    em_string_t     scs_disallowed_sta[EM_SCS_DISALLOWED_STA];
    em_interface_t    colocated_agent_id; // Controller and Colocated Agent AL MAC
} em_network_info_t;

typedef struct {
    unsigned short  auth_flags;
    unsigned short  encr_flags;
    unsigned short  conn_flags;
    unsigned short  cfg_methods;
} ieee_1905_security_t;

typedef struct {
    em_interface_t   id;
    em_long_string_t    net_id;
    em_profile_type_t   profile;
    em_long_string_t    multi_ap_cap;
    unsigned int   coll_interval;
    bool    report_unsuccess_assocs;
    unsigned short  max_reporting_rate;
    unsigned short  ap_metrics_reporting_interval;
    em_long_string_t    manufacturer;
    em_long_string_t    serial_number;
    em_long_string_t    manufacturer_model;
    em_string_t             software_ver;
    em_string_t             exec_env;
    em_string_t             dscp_map;
    unsigned char   max_pri_rules;
    unsigned char   max_vids;
    em_tiny_string_t        country_code;
    bool    prioritization_sup;
    bool    report_ind_scans;
    bool    traffic_sep_allowed;
    bool    svc_prio_allowed;
    bool    dfs_enable;
    unsigned short  max_unsuccessful_assoc_report_rate;
    bool    sta_steer_state;
    bool    coord_cac_allowed;
    em_string_t    ctrl_operation_mode;
    em_interface_t   backhaul_mac;
    unsigned char    num_backhaul_down_mac;
    em_string_t      backhaul_down_mac[EM_BACKHAUL_DOWNMAC_ADDR];
    wifi_ieee80211Variant_t backhaul_media_type;
    unsigned int    backhaul_phyrate;
    em_interface_t   backhaul_alid;
    bool    traffic_sep_cap;
    bool    easy_conn_cap;
    unsigned char test_cap;
    unsigned char apmld_maxlinks;
    em_string_t   tidlink_map;
    unsigned char assoc_sta_reporting_int;
    unsigned char max_nummlds;
    unsigned char bstamld_maxlinks;

    em_small_string_t    primary_device_type;
    em_small_string_t    secondary_device_type;
    ieee_1905_security_t    sec_1905;
} em_device_info_t;

typedef struct {
    unsigned char  onboarding_proto;
    unsigned char  integrity_algo;
    unsigned char  encryption_algo;
} __attribute__((__packed__)) em_ieee_1905_security_cap_t;

typedef struct {
    mac_address_t   id;
    em_ieee_1905_security_cap_t sec_cap;
} em_ieee_1905_security_info_t;

typedef struct {
    em_long_string_t    id; // ssid@mac_address
    ssid_t  ssid;
    unsigned short vid;
} em_ssid_2_vid_map_info_t;

typedef enum {
	em_haul_type_fronthaul,
	em_haul_type_backhaul,
	em_haul_type_iot,
	em_haul_type_configurator,
	em_haul_type_max,
} em_haul_type_t;

typedef struct {
    em_long_string_t    id;
    ssid_t  ssid;
    em_long_string_t    pass_phrase;
    unsigned char   num_bands;
    em_short_string_t    band[EM_MAX_BANDS];
    bool    enable;
    unsigned char   num_akms;
    em_short_string_t akm[EM_MAX_AKMS];
    em_string_t suite_select;
    bool    advertisement;
    em_string_t mfp;
    mac_address_t   mobility_domain;
    unsigned char   num_hauls;
    em_haul_type_t haul_type[EM_MAX_HAUL_TYPES];   
} em_network_ssid_info_t;

typedef struct {
    unsigned int    version;
    ec_data_t   ec_data;
    wifi_channel_t  en_chans[DPP_MAX_EN_CHANNELS];
} em_dpp_info_t;

typedef enum {
    em_op_class_type_none,
    em_op_class_type_current,
    em_op_class_type_capability,
    em_op_class_type_cac_available,
	em_op_class_type_cac_non_occ,
	em_op_class_type_cac_active,
    em_op_class_type_preference,
    em_op_class_type_anticipated,
    em_op_class_type_scan_param,
} em_op_class_type_t;

typedef struct {
    em_radio_id_t  ruid;
    em_op_class_type_t  type;
    unsigned int 	op_class;
} em_op_class_id_t;

typedef struct {
    em_op_class_id_t    id;
    unsigned int op_class;
    unsigned int channel;
    int tx_power;
    int max_tx_power;
    unsigned int    num_channels;
    unsigned int    channels[EM_MAX_CHANNELS_IN_LIST];
    unsigned short	mins_since_cac_comp;
	unsigned short	sec_remain_non_occ_dur;
	unsigned int	countdown_cac_comp;
} em_op_class_info_t;

typedef struct {
	em_radio_id_t	ruid;
	unsigned char op_class;
    unsigned char channel;
    unsigned char status;
    unsigned char detected_pairs_num;
	em_cac_comp_rprt_pair_t	detected_pairs[EM_MAX_CAC_METHODS];
} em_cac_comp_info_t;

typedef struct {
    mac_address_t   id;
    mac_address_t   bssid;
    mac_address_t radiomac;
    bool associated;
    em_long_string_t    timestamp;
    unsigned int    last_ul_rate;
    unsigned int    last_dl_rate;
    unsigned int    est_ul_rate;
    unsigned int    est_dl_rate;
    unsigned int    last_conn_time;
    unsigned int    retrans_count;
    signed int      signal_strength;
    unsigned char   rcpi;
    unsigned int    util_tx;
    unsigned int    util_rx;
    unsigned int    pkts_tx;
    unsigned int    pkts_rx;
    unsigned int    bytes_tx;
    unsigned int    bytes_rx;
    unsigned int    errors_tx;
    unsigned int    errors_rx;
    unsigned int 	frame_body_len;
    unsigned char	frame_body[EM_MAX_FRAME_BODY_LEN];
    unsigned int    num_vendor_infos;
    bool            multi_band_cap;

    em_long_string_t    cap;
    em_long_string_t    ht_cap;
    em_long_string_t    vht_cap;
    em_long_string_t    he_cap;
    em_long_string_t    wifi6_cap;
    em_long_string_t    wifi7_cap;
    em_long_string_t    cellular_data_pref;
    em_long_string_t    listen_interval;
    em_long_string_t    ssid;
    em_long_string_t    supp_rates;
    em_long_string_t    power_cap;
    em_long_string_t    supp_channels;
    em_long_string_t    rsn_info;
    em_long_string_t    ext_supp_rates;
    em_long_string_t    supp_op_classes;
    em_long_string_t    ext_cap;
    em_long_string_t    rm_cap;
    em_long_string_t    vendor_info[MAX_VENDOR_INFO];
} em_sta_info_t;

typedef enum {
    em_target_sta_map_assoc,
    em_target_sta_map_disassoc,
    em_target_sta_map_consolidated,
} em_target_sta_map_t;

typedef struct {
    em_interface_t  bssid;
    em_interface_t  ruid;
    ssid_t  ssid;
    bool    enabled;
    unsigned int last_change;
    em_string_t     timestamp;
    unsigned int unicast_bytes_sent;
    unsigned int    unicast_bytes_rcvd;
    unsigned int    numberofsta;
    em_string_t     est_svc_params_be;
    em_string_t     est_svc_params_bk;
    em_string_t     est_svc_params_vi;
    em_string_t     est_svc_params_vo;
    unsigned int    byte_counter_units;
    unsigned char   num_fronthaul_akms;
    em_short_string_t     fronthaul_akm[EM_MAX_AKMS];
    unsigned char   num_backhaul_akms;
    em_short_string_t     backhaul_akm[EM_MAX_AKMS];
    bool    profile_1b_sta_allowed;
    bool    profile_2b_sta_allowed;
    unsigned int    assoc_allowed_status;
    bool    backhaul_use;
    bool    fronthaul_use;
    bool    r1_disallowed;
    bool    r2_disallowed;
    bool    multi_bssid;
    bool    transmitted_bssid;
    em_eht_operations_bss_t eht_ops;
} em_bss_info_t;

typedef struct {
    bool  mac_addr_valid;
    bool  link_id_valid;
    em_interface_t  ruid;
    mac_address_t  mac_addr;
    unsigned char  link_id;
} em_affiliated_ap_info_t;

typedef struct {
    bool  mac_addr_valid;
    ssid_t  ssid;
    mac_address_t  mac_addr;
    bool  str;
    bool  nstr;
    bool  emlsr;
    bool  emlmr;
    unsigned char  num_affiliated_ap;
    em_affiliated_ap_info_t  affiliated_ap[EM_MAX_AP_MLD];
} em_ap_mld_info_t;

typedef struct {
    bool  mac_addr_valid;
    em_interface_t  ruid;
    mac_address_t  mac_addr;
} em_affiliated_bsta_info_t;

typedef struct {
    bool  mac_addr_valid;
    bool  ap_mld_mac_addr_valid;
    mac_address_t  mac_addr;
    mac_address_t  ap_mld_mac_addr;
    bool  str;
    bool  nstr;
    bool  emlsr;
    bool  emlmr;
    unsigned char  num_affiliated_bsta;
    em_affiliated_bsta_info_t  affiliated_bsta[EM_MAX_AP_MLD];
} em_bsta_mld_info_t;

typedef struct {
    mac_address_t  bssid;
    mac_address_t  mac_addr;
} em_affiliated_sta_info_t;

typedef struct {
    mac_address_t  mac_addr;
    mac_address_t  ap_mld_mac_addr;
    bool  str;
    bool  nstr;
    bool  emlsr;
    bool  emlmr;
    unsigned char  num_affiliated_sta;
    em_affiliated_sta_info_t  affiliated_sta[EM_MAX_AP_MLD];
} em_assoc_sta_mld_info_t;

typedef struct {
    bool  add_remove;
    mac_address_t  sta_mld_mac_addr;
    bool  direction;
    bool  default_link_map;
    bool  map_switch_time_present;
    bool  expected_dur_present;
    bool  link_map_size;
    unsigned char  link_map_presence_ind;
    unsigned char  expected_dur[3];
    unsigned char tid_to_link_map;
} em_tid_to_link_map_info_t;

typedef struct {
    bool  is_bsta_config;
    mac_address_t  mld_mac_addr;
    bool  tid_to_link_map_neg;
    unsigned char  num_mapping;
    em_tid_to_link_map_info_t  tid_to_link_mapping[EM_MAX_AP_MLD];
} em_tid_to_link_info_t;

typedef struct {
    em_interface_t  id;
	mac_address_t dev_id;
    em_long_string_t net_id;
    bool    enabled;
    em_freq_band_t band;
    em_media_spec_data_t	media_data;
    unsigned  int   number_of_bss;
    unsigned  int   number_of_unassoc_sta;
    int     noise;
    unsigned short utilization;
    bool    traffic_sep_combined_fronthaul;
    bool    traffic_sep_combined_backhaul;
    unsigned int steering_policy;
    unsigned int channel_util_threshold;
    unsigned int rcpi_steering_threshold;
    unsigned int sta_reporting_rcpi_threshold;
    unsigned int sta_reporting_hysteresis_margin_override;
    unsigned int channel_utilization_reporting_threshold;
    bool    associated_sta_traffic_stats_inclusion_policy;
    bool    associated_sta_link_mterics_inclusion_policy;
    bool    unassociated_sta_link_mterics_opclass_inclusion_policy;
    bool    unassociated_sta_link_mterics_nonopclass_inclusion_policy;
    bool    support_rcpi_steering;
    em_long_string_t    chip_vendor;
    bool    ap_metrics_wifi6;
    em_device_inventory_t inventory_info;
    int     transmit_power_limit;
    unsigned char partial_bss_color;
    unsigned char bss_color;
    bool hesiga_spatial_reuse_value15_allowed;
    bool srg_information_valid;
    bool non_srg_offset_valid;
    bool psr_disallowed;
    unsigned char non_srg_obsspd_max_offset;
    unsigned char srg_obsspd_min_offset;
    unsigned char srg_obsspd_max_offset;
    unsigned char srg_bss_color_bitmap[8];
    unsigned char srg_partial_bssid_bitmap[8];
    unsigned char neigh_bss_color_in_use_bitmap[8];
} em_radio_info_t;

typedef struct {
    em_interface_t  ruid;
    em_ap_ht_cap_t  ht_cap;
    em_ap_vht_cap_t vht_cap;
    em_ap_he_cap_t  he_cap;
    em_long_string_t    eht_cap;
    em_radio_wifi6_cap_data_t wifi6_cap;
    em_wifi7_agent_cap_t wifi7_cap;
    em_eht_operations_t eht_ops;
    em_radio_info_t ch_scan;
    em_ap_radio_advanced_cap_t radio_ad_cap;
    em_profile_2_ap_cap_t   prof_2_ap_cap;
    em_cac_cap_radio_t cac_cap;
    em_metric_cltn_interval_t metric_interval;
    unsigned int        num_op_classes;
} em_radio_cap_info_t;

typedef struct {
	bssid_t	bssid;
	unsigned char	desc;
    unsigned char   reserved;
    unsigned char   ssid_len;
	char ssid[0];	
} __attribute__((__packed__)) em_bss_rprt_t;

 typedef struct {
    em_radio_id_t ruid;
    unsigned char num_bss;
	em_bss_rprt_t	bss_rprt[0];
} __attribute__((__packed__)) em_radio_rprt_t;

typedef struct {
    unsigned char num_radios;
    em_radio_rprt_t radio_rprt[0];
} __attribute__((__packed__)) em_bss_config_rprt_t;

typedef struct {
    unsigned char ssid_len;
    char ssid[0];
} __attribute__((__packed__)) em_ap_mld_ssids_t;

typedef struct {
    unsigned char affiliated_mac_addr_valid : 1;
    unsigned char link_id_valid : 1;
    unsigned char reseverd1 : 6;
    em_radio_id_t ruid;
    mac_addr_t affiliated_mac_addr;
    unsigned char link_id;
    unsigned char reserved2[18];
} __attribute__((__packed__)) em_affiliated_ap_mld_t;

typedef struct {
    unsigned char ap_mld_mac_addr_valid : 1;
    unsigned char reserved1 : 7;
    em_ap_mld_ssids_t ssids[0];
    mac_addr_t ap_mld_mac_addr;
    unsigned char str : 1;
    unsigned char nstr : 1;
    unsigned char emlsr : 1;
    unsigned char emlmr : 1;
    unsigned char reseverd2 : 4;
    unsigned char reserved3[20];
    unsigned char num_affiliated_ap;
    em_affiliated_ap_mld_t affiliated_ap_mld[0];
} __attribute__((__packed__)) em_ap_mld_t;

typedef struct {
    unsigned char num_ap_mld;
    em_ap_mld_t ap_mld[0];
} __attribute__((__packed__)) em_ap_mld_config_t;

typedef struct {
    unsigned char affiliated_bsta_mac_addr_valid : 1;
    unsigned char reseverd1 : 7;
    em_radio_id_t ruid;
    mac_addr_t affiliated_bsta_mac_addr;
    unsigned char reserved2[19];
} __attribute__((__packed__)) em_affiliated_bsta_mld_t;

typedef struct {
    unsigned char bsta_mld_mac_addr_valid : 1;
    unsigned char ap_mld_mac_addr_valid : 1;
    unsigned char reserved1 : 6;
    mac_addr_t bsta_mld_mac_addr;
    mac_addr_t ap_mld_mac_addr;
    unsigned char str : 1;
    unsigned char nstr : 1;
    unsigned char emlsr : 1;
    unsigned char emlmr : 1;
    unsigned char reseverd2 : 4;
    unsigned char reserved3[17];
    unsigned char num_affiliated_bsta;
    em_affiliated_bsta_mld_t affiliated_bsta_mld[0];
} __attribute__((__packed__)) em_bsta_mld_config_t;

typedef struct {
    bssid_t bssid;
    mac_addr_t affiliated_sta_mac_addr;
    unsigned char reserved1[19];
} __attribute__((__packed__)) em_affiliated_sta_mld_t;

typedef struct {
    mac_addr_t sta_mld_mac_addr;
    mac_addr_t ap_mld_mac_addr;
    unsigned char str : 1;
    unsigned char nstr : 1;
    unsigned char emlsr : 1;
    unsigned char emlmr : 1;
    unsigned char reseverd1 : 4;
    unsigned char reserved2[18];
    unsigned char num_affiliated_sta;
    em_affiliated_sta_mld_t affiliated_sta_mld[0];
} __attribute__((__packed__)) em_assoc_sta_mld_config_report_t;

typedef struct {
    unsigned char add_remove : 1;
    unsigned char reserved4 : 7;
    mac_addr_t sta_mld_mac_addr;
    unsigned char direction : 2;
    unsigned char default_link_mapping : 1;
    unsigned char map_switch_time_present : 1;
    unsigned char exp_dur_present : 1;
    unsigned char link_map_size : 1;
    unsigned char reserved5 : 2;
    unsigned char link_map_presence_ind;
    unsigned char expected_duration[3];
    unsigned char tid_to_link_map[0];
    unsigned char reserved6[7];
} __attribute__((__packed__)) em_tid_to_link_mapping_t;

typedef struct {
    unsigned char is_bsta_config : 1;
    unsigned char reserved1 : 7;
    mac_addr_t mld_mac_addr;
    unsigned char tid_to_link_map_negotiation : 1;
    unsigned char reserved2 : 7;
    unsigned char reserved3[22];
    unsigned char num_mapping;
    em_tid_to_link_mapping_t tid_to_link_mapping[0];
} __attribute__((__packed__)) em_tid_to_link_map_policy_t;

typedef struct {
    em_nonce_t  e_nonce;  
    em_nonce_t  r_nonce;  
    uuid_t  e_uuid;
    uuid_t  r_uuid;
    mac_address_t   e_mac;
    mac_address_t   r_mac;
    unsigned char   e_priv[DH_KEY_SZ];
    unsigned int    e_priv_len;
    unsigned char   e_pub[DH_KEY_SZ];
    unsigned int    e_pub_len;
    unsigned char   r_priv[DH_KEY_SZ];
    unsigned int    r_priv_len;
    unsigned char   r_pub[DH_KEY_SZ];
    unsigned int    r_pub_len;
    EVP_PKEY *pkey;
    EVP_PKEY_CTX *kctx;
    DH *dh;
} em_crypto_info_t;


typedef enum {
    em_bus_event_type_none,
    em_bus_event_type_chirp,
    em_bus_event_type_reset,
    em_bus_event_type_dev_test,
    em_bus_event_type_get_network,
    em_bus_event_type_get_device,
    em_bus_event_type_remove_device,
    em_bus_event_type_get_radio,
    em_bus_event_type_get_ssid,
    em_bus_event_type_set_ssid,
    em_bus_event_type_get_channel,
    em_bus_event_type_set_channel,
    em_bus_event_type_scan_channel,
    em_bus_event_type_get_bss,
    em_bus_event_type_get_sta,
    em_bus_event_type_steer_sta,
    em_bus_event_type_disassoc_sta,
    em_bus_event_type_get_policy,
    em_bus_event_type_set_policy,
    em_bus_event_type_btm_sta,
    em_bus_event_type_start_dpp,
    em_bus_event_type_dev_init,
    em_bus_event_type_cfg_renew,
    em_bus_event_type_radio_config,
    em_bus_event_type_vap_config,
    em_bus_event_type_sta_list,
    em_bus_event_type_ap_cap_query,
    em_bus_event_type_client_cap_query,
    em_bus_event_type_listener_stop,
    em_bus_event_type_dm_commit,
    em_bus_event_type_m2_tx,
    em_bus_event_type_topo_sync,
    em_bus_event_type_onewifi_private_cb,
    em_bus_event_type_onewifi_radio_cb,
    em_bus_event_type_m2ctrl_configuration,
    em_bus_event_type_sta_assoc,
    em_bus_event_type_channel_pref_query,
    em_bus_event_type_channel_sel_req,
    em_bus_event_type_sta_link_metrics,
    em_bus_event_type_set_radio,
    em_bus_event_type_bss_tm_req,
    em_bus_event_type_btm_response
} em_bus_event_type_t;

typedef struct {
    em_subdoc_name_space_t  name;
    em_subdoc_data_buff_t   buff;
    int sz;
} __attribute__((__packed__)) em_subdoc_info_t;

typedef struct {
    mac_address_t	mac;
    em_long_string_t	net_id;
    int sz;
} __attribute__((__packed__)) em_commit_info_t;

typedef enum {
    dm_orch_type_none,
    dm_orch_type_net_insert,
    dm_orch_type_net_update,
    dm_orch_type_net_delete,
    dm_orch_type_al_insert,
    dm_orch_type_al_update,
    dm_orch_type_al_delete,
    dm_orch_type_em_insert,
    dm_orch_type_em_update,
    dm_orch_type_em_delete,
    dm_orch_type_em_reset,
    dm_orch_type_em_test,
    dm_orch_type_bss_insert,
    dm_orch_type_bss_update,
    dm_orch_type_bss_delete,
    dm_orch_type_ssid_insert,
    dm_orch_type_ssid_update,
    dm_orch_type_ssid_delete,
    dm_orch_type_sta_insert,
    dm_orch_type_sta_update,
    dm_orch_type_sta_aggregate,
    dm_orch_type_sta_delete,
    dm_orch_type_sec_insert,
    dm_orch_type_sec_update,
    dm_orch_type_sec_delete,
    dm_orch_type_cap_insert,
    dm_orch_type_cap_update,
    dm_orch_type_cap_delete,
    dm_orch_type_op_class_insert,
    dm_orch_type_op_class_update,
    dm_orch_type_op_class_delete,
    dm_orch_type_ssid_vid_insert,
    dm_orch_type_ssid_vid_update,
    dm_orch_type_ssid_vid_delete,
    dm_orch_type_dpp_insert,
    dm_orch_type_dpp_update,
    dm_orch_type_dpp_delete,
    dm_orch_type_db_reset,
    dm_orch_type_db_cfg,
    dm_orch_type_db_insert,
    dm_orch_type_db_update,
    dm_orch_type_db_delete,
    dm_orch_type_dm_delete,
    dm_orch_type_dm_delete_all,
    dm_orch_type_tx_cfg_renew,
    dm_orch_type_owconfig_req,
    dm_orch_type_owconfig_cnf,
    dm_orch_type_ctrl_notify,
    dm_orch_type_ap_cap_report,
    dm_orch_type_client_cap_report,
    dm_orch_type_1905_security_update,
    dm_orch_type_topology_response,
    dm_orch_type_net_ssid_update,
    dm_orch_type_topo_sync,
    dm_orch_type_channel_pref,
    dm_orch_type_channel_sel,
    dm_orch_type_channel_cnf,
    dm_orch_type_channel_sel_resp,
    dm_orch_type_channel_scan_req,
    dm_orch_type_sta_cap,
    dm_orch_type_sta_link_metrics,
    dm_orch_type_op_channel_report,
    dm_orch_type_sta_steer,
    dm_orch_type_sta_steer_btm_report,
    dm_orch_type_sta_disassoc,
    dm_orch_type_policy_cfg,
} dm_orch_type_t;

typedef struct {
	dm_orch_type_t	op;
	bool	submit;
} em_orch_desc_t;

typedef enum {
	db_cfg_type_none,
	db_cfg_type_network_list_update = (1 << 0),
	db_cfg_type_network_list_delete = (1 << 1),
	db_cfg_type_device_list_update = (1 << 2),
	db_cfg_type_device_list_delete = (1 << 3),
	db_cfg_type_radio_list_update = (1 << 4),
	db_cfg_type_radio_list_delete = (1 << 5),
	db_cfg_type_op_class_list_update = (1 << 6),
	db_cfg_type_op_class_list_delete = (1 << 7),
	db_cfg_type_bss_list_update = (1 << 8),
	db_cfg_type_bss_list_delete = (1 << 9),
	db_cfg_type_sta_list_update = (1 << 10),
	db_cfg_type_sta_list_delete = (1 << 11),
	db_cfg_type_network_ssid_list_update = (1 << 12),
	db_cfg_type_network_ssid_list_delete = (1 << 13),
	db_cfg_type_radio_cap_list_update = (1 << 14),
	db_cfg_type_radio_cap_list_delete = (1 << 15),
	db_cfg_type_1905_security_list_update = (1 << 16),
	db_cfg_type_1905_security_list_delete = (1 << 17),
  db_cfg_type_sta_metrics_update = (1 << 18),
	db_cfg_type_policy_list_update = (1 << 19),
	db_cfg_type_policy_list_delete = (1 << 20),
} db_cfg_type_t;

typedef struct{
    em_long_string_t ssid;
    unsigned int authtype;
    em_long_string_t password;
    mac_address_t mac;
    unsigned int key_wrap_authenticator;
    bool enable;
	em_freq_band_t freq;
}m2ctrl_vapconfig;

typedef struct{
	int op_class;
	em_freq_band_t band;
	int channel_spacing;
	int num_channels;
	int channels[EM_MAX_E4_TABLE_CHANNEL];
}em_e4_table_t;

typedef struct{
    unsigned int num;
    em_op_class_info_t op_class_info[EM_MAX_OP_CLASS];
	em_tx_power_limit_t tx_power;
    em_spatial_reuse_req_t spatial_reuse_req;
    em_eht_operations_t eht_ops;
	em_freq_band_t freq_band;
}op_class_channel_sel;

typedef struct {
    mac_address_t   mac;
    unsigned short  msg_id;
} em_bus_event_type_channel_pref_query_params_t;

typedef struct {
    mac_address_t   al;
    mac_address_t   radio;
} em_bus_event_type_m2_tx_params_t;

typedef struct {
    mac_address_t   dev;
    em_client_assoc_event_t   assoc;
} em_bus_event_type_client_assoc_params_t;

typedef struct {
    mac_address_t   radio;
    mac_address_t   ctrl_src;
} em_bus_event_type_cfg_renew_params_t;

typedef struct {
    unsigned int num_args;
    em_long_string_t args[EM_CLI_MAX_ARGS];
    em_long_string_t fixed_args;
} em_cmd_args_t;

typedef enum {
    em_steering_opportunity_none,
} em_steering_opportunity_t;

typedef enum {
    em_steering_mandate_none,
} em_steering_mandate_t;

typedef struct {
    em_steering_opportunity_t	opportunity;
    em_steering_mandate_t	mandate;
} em_steer_req_mode_t;

typedef struct {
    mac_address_t	sta_mac;
    bssid_t	source;
    bssid_t	target;
    unsigned int	request_mode;
    bool	disassoc_imminent;
    bool	btm_abridged;
    bool	link_removal_imminent;
    unsigned int	steer_opportunity_win;
    unsigned int    btm_disassociation_timer;
    unsigned int 	target_op_class;
    unsigned int	target_channel;
} em_cmd_steer_params_t;

typedef struct {
    bssid_t	source;
    mac_address_t	sta_mac;
    unsigned char status_code;
    bssid_t	target;
} em_cmd_btm_report_params_t;

typedef struct {
    mac_address_t	sta_mac;
    bssid_t	bssid;
    unsigned int disassoc_time;
    unsigned int reason;
    bool	silent;
} em_disassoc_params_t;

typedef struct {
    unsigned int num;
    em_disassoc_params_t	params[MAX_STA_TO_DISASSOC];
} em_cmd_disassoc_params_t;

typedef enum {
    em_network_node_data_type_invalid,
    em_network_node_data_type_false,
    em_network_node_data_type_true,
    em_network_node_data_type_null,
    em_network_node_data_type_number,
    em_network_node_data_type_string,
    em_network_node_data_type_array,
    em_network_node_data_type_obj,
    em_network_node_data_type_raw,
} em_network_node_data_type_t;

typedef struct {
    bool collapsed;
    unsigned int orig_node_ctr;
    unsigned int node_ctr;
    unsigned int node_pos;
} em_node_display_info_t;

typedef struct em_network_node {
    em_long_string_t   key;
    em_node_display_info_t	display_info;
    em_network_node_data_type_t type;
    em_long_string_t    value_str;
    unsigned int        value_int;
    unsigned int        num_children;
    struct em_network_node     *child[EM_MAX_DM_CHILDREN];
} em_network_node_t;

typedef struct {
    union {
        em_cmd_args_t	args;
        em_cmd_steer_params_t	steer_params;
        em_cmd_btm_report_params_t  btm_report_params;
        em_cmd_disassoc_params_t	disassoc_params;
    } u;
	em_network_node_t *net_node;
} em_cmd_params_t;

typedef struct {
    unsigned int arr_index;
    dm_orch_type_t  type;
    em_long_string_t        obj_id;
} em_cmd_ctx_t;

typedef struct {
    em_cmd_type_t   type;
    unsigned int count;
    unsigned int time;
} em_cmd_stats_t;

typedef struct {
    em_bus_event_type_t type;
    em_cmd_params_t params;
    union {
        em_subdoc_info_t    subdoc;
        em_commit_info_t	commit;
        em_raw_data_t raw_buff;
    } u;
} __attribute__((__packed__)) em_bus_event_t;

typedef struct {
    em_event_type_t     type;
    union {
        em_frame_event_t    fevt;
        em_bus_event_t      bevt;
    } u;    
} __attribute__((__packed__)) em_event_t;

typedef em_long_string_t db_table_name_t;
typedef em_long_string_t db_column_name_t;

typedef enum {
    db_data_type_char,
    db_data_type_varchar,
    db_data_type_binary,
    db_data_type_varbinary,
    db_data_type_text,
    db_data_type_integer,
    db_data_type_int,
    db_data_type_smallint,
    db_data_type_tinyint,
    db_data_type_mediumint,
    db_data_type_bigint,
    db_data_type_decimal,
    db_data_type_numeric,
    db_data_type_float,
    db_data_type_double,
    db_data_type_bit,
    db_data_type_date,
    db_data_type_datetime,
    db_data_type_timestamp,
} db_data_type_t;

typedef unsigned int db_data_type_args_t;
typedef unsigned char em_advertise_cce_t;
typedef unsigned char em_eapol_frame_payload_t[0];

typedef char db_query_t[2048];
typedef char db_result_t[2048];
typedef char db_fmt_t[8];

typedef enum {
    em_orch_state_none,
    em_orch_state_idle,
    em_orch_state_pending,
    em_orch_state_progress,
    em_orch_state_fini,
    em_orch_state_cancel
} em_orch_state_t;

typedef enum {
    em_commit_target_cmd,
    em_commit_target_al,
    em_commit_target_em,
    em_commit_target_agent,
    em_commit_target_sta_hash_map,
    em_commit_target_radio,
    em_commit_target_bss,
} em_commit_target_type_t;

typedef struct {
    em_commit_target_type_t type;
    unsigned char params[64];
    unsigned int params_size;
} em_commit_target_t;

typedef enum {
    em_cmd_out_status_success,
    em_cmd_out_status_not_ready,
    em_cmd_out_status_invalid_input,
    em_cmd_out_status_timeout,
    em_cmd_out_status_invalid_mac,
    em_cmd_out_status_interface_down,
    em_cmd_out_status_other,
    em_cmd_out_status_prev_cmd_in_progress,
    em_cmd_out_status_no_change,
} em_cmd_out_status_t;

typedef struct {
    char ssid[MAX_WIFI_SSID_LEN];
    char keypass_phrase[MAX_WIFI_PASSWORD_LEN];
}__attribute__((__packed__)) em_vap_info_t;

typedef enum {
    tag_ssid = 0,
    tag_supported_rates = 1,
    tag_power_capability = 33,
    tag_supported_channels = 36,
    tag_ht_capabilities = 45,
    tag_rsn_information = 48,
    tag_extended_supported_rates = 50,
    tag_supported_operating_classes = 59,
    tag_rm_enabled_capability = 70,
    tag_extended_capabilities = 127,
    tag_vht_capability = 191,
    tag_vendor_specific = 221,
} tag_type_t;

typedef struct {
    tag_type_t tag_id;
    unsigned char length;
    unsigned char value[0];
} __attribute__((packed)) ieee80211_tagvalue_t;

typedef enum {
    em_get_sta_list_reason_none,
    em_get_sta_list_reason_steer,
    em_get_sta_list_reason_btm,
    em_get_sta_list_reason_disassoc,
} em_get_sta_list_reason_t;

typedef enum {
	em_get_radio_list_reason_none,
	em_get_radio_list_reason_radio_summary,
	em_get_radio_list_reason_radio_enable,
	em_get_radio_list_reason_channel_scan,
} em_get_radio_list_reason_t;

typedef enum {
	em_get_channel_list_reason_none,
	em_get_channel_list_reason_set_anticipated,
	em_get_channel_list_reason_scan_params,
} em_get_channel_list_reason_t;

typedef enum {
	em_policy_id_type_steering_local,
	em_policy_id_type_steering_btm,
	em_policy_id_type_steering_param,
	em_policy_id_type_ap_metrics_rep,
	em_policy_id_type_radio_metrics_rep,
	em_policy_id_type_channel_scan,
	em_policy_id_type_backhaul_bss_config,
	em_policy_id_type_unknown,
} em_policy_id_type_t;

typedef struct {
    em_long_string_t    net_id;
	mac_address_t	dev_mac;
	em_radio_id_t	radio_mac;
	em_policy_id_type_t	type;
} em_policy_id_t;

typedef enum {
	em_steering_policy_type_disallowed,
	em_steering_policy_type_rcpi_mandated,
	em_steering_policy_type_rcpi_allowed,
	em_steering_policy_type_unknown,
} em_steering_policy_type_t;

typedef struct {
	em_policy_id_t	id;
	unsigned int num_sta;
	mac_address_t	sta_mac[EM_MAX_STA_PER_STEER_POLICY];
	em_steering_policy_type_t	policy;
	unsigned short	util_threshold;
	unsigned short	rcpi_threshold;	
	unsigned short	interval;
	unsigned short	rcpi_hysteresis;
	bool	sta_traffic_stats;
	bool	sta_link_metric;
	bool	sta_status;
	em_long_string_t	managed_sta_marker;	
	bool	independent_scan_report;
	bool	profile_1_sta_disallowed;
	bool	profile_2_sta_disallowed;
} em_policy_t;

typedef em_network_node_t  *(* em_editor_callback_t)(em_network_node_t *, void *);

typedef enum {
	em_cli_type_none,
	em_cli_type_cmd,
	em_cli_type_go,
} em_cli_type_t;

typedef struct {
<<<<<<< HEAD
    void *user_data; 
	em_editor_callback_t	cb_func;
	em_cli_type_t	cli_type;
} em_cli_params_t;

=======
    bool collapsed;
    unsigned int orig_node_ctr;
    unsigned int node_ctr;
    unsigned int node_pos;
} em_node_display_info_t;

typedef struct em_network_node {
    em_long_string_t   key;
    em_node_display_info_t	display_info;
    em_network_node_data_type_t type;
    em_long_string_t    value_str;
    unsigned int        value_int;
    unsigned int        num_children;
    struct em_network_node     *child[EM_MAX_DM_CHILDREN];
} em_network_node_t;

typedef em_network_node_t *(* em_editor_callback_t)(em_network_node_t *, void *);
>>>>>>> 00b868ab
#ifdef __cplusplus
}
#endif

#endif // EM_BASE_H<|MERGE_RESOLUTION|>--- conflicted
+++ resolved
@@ -2853,31 +2853,11 @@
 } em_cli_type_t;
 
 typedef struct {
-<<<<<<< HEAD
     void *user_data; 
 	em_editor_callback_t	cb_func;
 	em_cli_type_t	cli_type;
 } em_cli_params_t;
 
-=======
-    bool collapsed;
-    unsigned int orig_node_ctr;
-    unsigned int node_ctr;
-    unsigned int node_pos;
-} em_node_display_info_t;
-
-typedef struct em_network_node {
-    em_long_string_t   key;
-    em_node_display_info_t	display_info;
-    em_network_node_data_type_t type;
-    em_long_string_t    value_str;
-    unsigned int        value_int;
-    unsigned int        num_children;
-    struct em_network_node     *child[EM_MAX_DM_CHILDREN];
-} em_network_node_t;
-
-typedef em_network_node_t *(* em_editor_callback_t)(em_network_node_t *, void *);
->>>>>>> 00b868ab
 #ifdef __cplusplus
 }
 #endif
