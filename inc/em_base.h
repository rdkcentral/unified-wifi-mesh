/**
 * Copyright 2023 Comcast Cable Communications Management, LLC
 *
 * Licensed under the Apache License, Version 2.0 (the "License");
 * you may not use this file except in compliance with the License.
 * You may obtain a copy of the License at
 *
 * http://www.apache.org/licenses/LICENSE-2.0
 *
 * Unless required by applicable law or agreed to in writing, software
 * distributed under the License is distributed on an "AS IS" BASIS,
 * WITHOUT WARRANTIES OR CONDITIONS OF ANY KIND, either express or implied.
 * See the License for the specific language governing permissions and
 * limitations under the License.
 *
 * SPDX-License-Identifier: Apache-2.0
 */

#ifndef EM_BASE_H
#define EM_BASE_H

#include "wifi_webconfig.h"
#include <openssl/evp.h>
#include <uuid/uuid.h>
#include "ec_base.h"

#define EM_MAX_NETWORKS	5
#define EM_MAX_NET_SSIDS 4
#define EM_MAX_DEVICES 16
#define ETH_P_1905      0x893a
#define MAX_INTF_NAME_SZ    16
#define EM_MAC_STR_LEN  17
#define EM_MAX_COLS     32

#define EM_PROTO_TOUT   1
#define EM_MGR_TOUT     1
#define EM_METRICS_REQ_MULT 5
#define EM_2_TOUT_MULT 	2
#define EM_5_TOUT_MULT 	5
#define EM_CTRL_CAP_SZ  8
#define MIN_MAC_LEN 12
#define MAX_EM_BUFF_SZ  1024
#define EM_MAX_FRAME_BODY_LEN	512

#define EM_TEST_IO_PERM 0666
#define EM_IO_BUFF_SZ   4096

#define EM_MAX_OP_CLASS    48
#define EM_MAX_CHANNEL_PER_OP_CLASS  59
#define EM_MAX_SERVICE          8
#define EM_MAX_BSS_PER_RADIO           16
#define EM_MAX_RADIO_PER_AGENT         4
#define EM_MAX_TRAFFIC_SEP_SSID        8
#define EM_MAX_CHANNELS   30
#define MAP_INVENTORY_ITEM_LEN  64
#define MAX_MCS  6
#define MAP_AP_ROLE_MAX 2
#define MAX_MCS_NSS 6
#define EM_MAX_CAC_METHODS 4
#define EM_MAX_STA_PER_BSS         128
#define EM_MAX_STA_PER_AGENT       (EM_MAX_RADIO_PER_AGENT * EM_MAX_STA_PER_BSS)

//#define   EM_SUBDOC_BUFF_SZ   4096*100
#define EM_BUFF_SZ_MUL  20
#define EM_SUBDOC_BUFF_SZ   EM_IO_BUFF_SZ*EM_BUFF_SZ_MUL
#define EM_MAX_NON_OP_CHANNELS  16
#define EM_MAX_CMD_TTL  10
#define EM_MAX_RENEW_TX_THRESH  5
#define EM_MAX_CAP_QUERY_TX_THRESH  2
#define EM_MAX_TOPO_QUERY_TX_THRESH  5


#define EM_CLI_MAX_ARGS 5

/* Authentication Type Flags */
#define EM_AUTH_OPEN 0x0001
#define EM_AUTH_WPAPSK 0x0002
#define EM_AUTH_SHARED 0x0004 /* deprecated */
#define EM_AUTH_SAE 0x0005
#define EM_AUTH_WPA 0x0008
#define EM_AUTH_WPA2 0x0010
#define EM_AUTH_WPA2PSK 0x0020
#define EM_AUTH_TYPES (EM_AUTH_OPEN | EM_AUTH_WPAPSK | EM_AUTH_SHARED | \
            EM_AUTH_WPA | EM_AUTH_WPA2 | EM_AUTH_WPA2PSK)
    
/* Encryption Type Flags */
#define EM_ENCR_NONE 0x0001
#define EM_ENCR_WEP 0x0002 /* deprecated */
#define EM_ENCR_TKIP 0x0004
#define EM_ENCR_AES 0x0008
#define EM_ENCR_TYPES (EM_ENCR_NONE | EM_ENCR_WEP | EM_ENCR_TKIP | \
            EM_ENCR_AES)

/* RF Bands */
#define EM_RF_24GHZ 0x01
#define EM_RF_50GHZ 0x02
#define EM_RF_60GHZ 0x04

/* Config Methods */
#define EM_CONFIG_USBA 0x0001
#define EM_CONFIG_ETHERNET 0x0002
#define EM_CONFIG_LABEL 0x0004
#define EM_CONFIG_DISPLAY 0x0008
#define EM_CONFIG_EXT_NFC_TOKEN 0x0010
#define EM_CONFIG_INT_NFC_TOKEN 0x0020
#define EM_CONFIG_NFC_INTERFACE 0x0040
#define EM_CONFIG_PUSHBUTTON 0x0080
#define EM_CONFIG_KEYPAD 0x0100
#define EM_CONFIG_VIRT_PUSHBUTTON 0x0280
#define EM_CONFIG_PHY_PUSHBUTTON 0x0480
#define EM_CONFIG_P2PS 0x1000
#define EM_CONFIG_VIRT_DISPLAY 0x2008
#define EM_CONFIG_PHY_DISPLAY 0x4008
    
/* Connection Type Flags */
#define EM_CONN_ESS 0x01
#define EM_CONN_IBSS 0x02

#define EM_MAX_BANDS    5
#define EM_MAX_BSSS     EM_MAX_BANDS*8  
#define EM_MAX_AKMS     10
#define EM_MAX_HAUL_TYPES   3
#define EM_MAX_OPCLASS  64

#define EM_MAX_CMD  16

#define EM_BACKHAUL_DOWNMAC_ADDR 16

#define DPP_MAX_EN_CHANNELS 4

#define EM_PATH_PREFIX "/tmp/onewifi_mesh"
#define EM_AGENT_PATH   "agent"
#define EM_CTRL_PATH    "ctrl"
#define EM_CLI_PATH "cli"

#define EM_MAX_SSID_LEN                33 
#define EM_MAX_WIFI_PASSWORD_LEN       65 
/* Disallowed STAList */
#define EM_MSCS_DISALLOWED_STA      10
#define EM_SCS_DISALLOWED_STA       10

#define EM_MIN_OP_CLASS_24 81
#define EM_MAX_OP_CLASS_24 84
#define EM_MIN_OP_CLASS_5 112
#define EM_MAX_OP_CLASS_5 130
#define EM_MIN_OP_CLASS_6 136

#define MAX_WIFI_SSID_LEN           33 /* Length = 32 + 1 for Null character at the end */
#define MAX_SSID_LEN                33 /* Length = 32 + 1 for adding NULL character at the end */
#define MAX_WIFI_PASSWORD_LEN       65 /* Length = 64 + 1 for Null character at the end */

#define DH_KEY_SZ   192
#define AUTHENTICATOR_LEN   8

#define WIFI_EASYMESH_NOTIFICATION "Device.WiFi.Easymesh.Notification"

#define EM_MEDIA_ETH    0x0000
#define EM_MEDIA_WIFI   0x0100
#define EM_MEDIA_ETH_fast   htons(EM_MEDIA_ETH | 0x00)
#define EM_MEDIA_ETH_gig    htons(EM_MEDIA_ETH | 0x01)
#define EM_MEDIA_WIFI_80211b_2_4    htons(EM_MEDIA_WIFI | 0x00)
#define EM_MEDIA_WIFI_80211g_2_4    htons(EM_MEDIA_WIFI | 0x01)
#define EM_MEDIA_WIFI_80211a_5      htons(EM_MEDIA_WIFI | 0x02)
#define EM_MEDIA_WIFI_80211n_2_4    htons(EM_MEDIA_WIFI | 0x03)
#define EM_MEDIA_WIFI_80211n_5      htons(EM_MEDIA_WIFI | 0x04)
#define EM_MEDIA_WIFI_80211ac_5     htons(EM_MEDIA_WIFI | 0x05)
#define EM_MEDIA_WIFI_80211ad_60    htons(EM_MEDIA_WIFI | 0x06)
#define EM_MEDIA_WIFI_80211af       htons(EM_MEDIA_WIFI | 0x07)
#define EM_MEDIA_WIFI_80211ax_6     htons(EM_MEDIA_WIFI | 0x08)

#define 	EM_PARSE_NO_ERR			0
#define 	EM_PARSE_ERR_GEN		EM_PARSE_NO_ERR	- 1	
#define 	EM_PARSE_ERR_NET_ID		EM_PARSE_NO_ERR	- 2	
#define 	EM_PARSE_ERR_CONFIG		EM_PARSE_NO_ERR	- 3	
#define 	EM_PARSE_ERR_NO_CHANGE	EM_PARSE_NO_ERR	- 4	

typedef char em_interface_name_t[32];
typedef unsigned char em_nonce_t[16];
typedef unsigned char em_dh5_key_t[192];    // because this is DH group 5 (1536 bits)
typedef mac_address_t em_radio_id_t;
typedef unsigned char em_bssid_id_t[6];
typedef char    em_short_string_t[32];
typedef char    em_long_string_t[64];
typedef char    em_string_t[16];
typedef char    em_small_string_t[8];
typedef char    em_tiny_string_t[4];
typedef char    em_subdoc_name_space_t[64];
typedef char    em_subdoc_data_buff_t[EM_SUBDOC_BUFF_SZ];
typedef char    em_status_string_t[EM_IO_BUFF_SZ];
typedef unsigned char    em_raw_data_t[EM_SUBDOC_BUFF_SZ];

typedef struct {
    unsigned char   dsap;
    unsigned char   ssap;
    unsigned char   ctrl;
} __attribute__((__packed__)) llc_hdr_t;

typedef struct {
    unsigned char   oui[3];
    unsigned short  type;
} __attribute__((__packed__)) snap_hdr_t;

typedef struct {
    mac_address_t   dst;
    mac_address_t   src;
    unsigned short  type;
} __attribute__((__packed__)) em_raw_hdr_t;

typedef struct {
    mac_address_t   dst;
    mac_address_t   src;
    unsigned short  len;
    llc_hdr_t       llc;
    snap_hdr_t      snap;
} __attribute__((__packed__)) em_raw_ext_hdr_t;

typedef struct {
    unsigned short  id;
    unsigned short  len;
    unsigned char   value[0];
} __attribute__((__packed__)) em_attrib_t;

typedef struct {
    unsigned char   type;
    unsigned short  len;
    unsigned char   value[0];
} __attribute__((__packed__)) em_tlv_t;

typedef struct {
    unsigned char ver;
    unsigned char   reserved;
    unsigned short  type;
    unsigned short  id;
    unsigned char   frag_id;
    unsigned char   reserved_field:6;
    unsigned char   relay_ind:1;
    unsigned char   last_frag_ind:1;
} __attribute__((__packed__)) em_cmdu_t;

typedef struct {
    mac_address_t   cli_mac_address;
    mac_address_t   bssid;
    unsigned char   reserved_field:7;
    unsigned char   assoc_event:1;
} __attribute__((__packed__)) em_client_assoc_event_t;

typedef unsigned char em_enum_type_t;

typedef enum {
    em_service_type_ctrl,
    em_service_type_agent,
    em_service_type_cli,
    em_service_type_none
} em_service_type_t;

typedef enum {
    em_profile_type_reserved,
    em_profile_type_1,
    em_profile_type_2,
    em_profile_type_3,
} em_profile_type_t;

typedef enum {
    em_freq_band_24,
    em_freq_band_5,
    em_freq_band_60,
    em_freq_band_unknown
} em_freq_band_t;

typedef struct {
    unsigned int    bit_map;
    mac_address_t   enrollee_mac;
    unsigned char   hash_len;
    unsigned char   hash_val[0];
} __attribute__((__packed__)) em_chirp_t;

typedef struct {
    unsigned char   channel[0];
} __attribute__((__packed__)) em_channels_list_t;

typedef struct {
    unsigned char   op_class;
    unsigned char   max_tx_eirp;
	unsigned char   num;
    em_channels_list_t  channels;
} __attribute__((__packed__)) em_op_class_t;

typedef struct {
    em_radio_id_t   ruid;
    unsigned char   num_bss;
    unsigned char   op_class_num;
    em_op_class_t   op_classes[0];
} __attribute__((__packed__)) em_ap_radio_basic_cap_t;


typedef enum {
    mandatory,
    optional,
    bad,
} em_tlv_requirement_t;

typedef enum {
    em_msg_type_topo_disc,
    em_msg_type_topo_notif,
    em_msg_type_topo_query,
    em_msg_type_topo_resp,
    em_msg_type_topo_vendor,
    em_msg_type_link_metric_query,
    em_msg_type_link_metric_resp,
    em_msg_type_autoconf_search,
    em_msg_type_autoconf_resp,
    em_msg_type_autoconf_wsc,
    em_msg_type_autoconf_renew,
    em_msg_type_ap_cap_query = 0x8001,
    em_msg_type_ap_cap_rprt,
    em_msg_type_map_policy_config_req,
    em_msg_type_channel_pref_query,
    em_msg_type_channel_pref_rprt,
    em_msg_type_channel_sel_req,
    em_msg_type_channel_sel_rsp,
    em_msg_type_op_channel_rprt,
    em_msg_type_client_cap_query,
    em_msg_type_client_cap_rprt,
    em_msg_type_ap_metrics_query,
    em_msg_type_ap_metrics_rsp,
    em_msg_type_assoc_sta_link_metrics_query,
    em_msg_type_assoc_sta_link_metrics_rsp,
    em_msg_type_unassoc_sta_link_metrics_query,
    em_msg_type_unassoc_sta_link_metrics_rsp,
    em_msg_type_beacon_metrics_query,
    em_msg_type_beacon_metrics_rsp,
    em_msg_type_combined_infra_metrics,
    em_msg_type_client_steering_req,
    em_msg_type_client_steering_btm_rprt,
    em_msg_type_client_assoc_ctrl_req,
    em_msg_type_steering_complete,
    em_msg_type_higher_layer_data,
    em_msg_type_bh_steering_req,
    em_msg_type_bh_steering_rsp,
    em_msg_type_channel_scan_req,
    em_msg_type_channel_scan_rprt,
    em_msg_type_dpp_cce_ind,
    em_msg_type_1905_rekey_req,
    em_msg_type_1905_decrypt_fail,
    em_msg_type_cac_req,
    em_msg_type_cac_term,
    em_msg_type_client_disassoc_stats,
    em_msg_type_svc_prio_req,
    em_msg_type_err_rsp,
    em_msg_type_assoc_status_notif,
    em_msg_type_tunneled,
    em_msg_type_bh_sta_cap_query,
    em_msg_type_bh_sta_cap_rprt,
    em_msg_type_proxied_encap_dpp,
    em_msg_type_direct_encap_dpp,
    em_msg_type_reconfig_trigger,
    em_msg_type_bss_config_req,
    em_msg_type_bss_config_rsp,
    em_msg_type_bss_config_res,
    em_msg_type_chirp_notif,
    em_msg_type_1905_encap_eapol,
    em_msg_type_dpp_bootstrap_uri_notif,
    em_msg_type_anticipated_channel_pref,
    em_msg_type_failed_conn,
    em_msg_type_agent_list,
    em_msg_type_anticipated_channel_usage_rprt,
    em_msg_type_qos_mgmt_notif,
    em_msg_type_1905_ack,
} em_msg_type_t;

typedef enum {
    em_attrib_id_auth_type  = 0x1003,
    em_attrib_id_encr_type = 0x100f,
    em_attrib_id_encr_settings = 0x1018,
    em_attrib_id_key_wrap_auth = 0x101e,
    em_attrib_id_manufacturer  = 0x1021,
    em_attrib_id_message_type,
    em_attrib_id_model_name,
    em_attrib_id_model_number,
    em_attrib_id_network_index = 0x1026,
    em_attrib_id_network_key,
    em_attrib_id_serial_number = 0x1042,
    em_attrib_id_ssid   = 0x1045,
    em_attrib_id_uuid_e  = 0x1047,
    em_attrib_id_uuid_r,
    em_attrib_id_version  = 0x104a,
    em_attrib_id_primary_device_type = 0x1054,
} em_attrib_id_t;

typedef enum {
    em_wsc_msg_type_none,
    em_wsc_msg_type_beacon,
    em_wsc_msg_type_probe_req,
    em_wsc_msg_type_probe_rsp,
    em_wsc_msg_type_m1,
    em_wsc_msg_type_m2,
    em_wsc_msg_type_m2d,
    em_wsc_msg_type_m3,
    em_wsc_msg_type_m4,
    em_wsc_msg_type_m5,
    em_wsc_msg_type_m6,
    em_wsc_msg_type_m7,
    em_wsc_msg_type_m8,
    em_wsc_msg_type_ack,
    em_wsc_msg_type_nack,
    em_wsc_msg_type_done,
} em_wsc_msg_type_t;

typedef enum {
    em_tlv_type_eom = 0,
    em_tlv_type_al_mac_address = 1, 
    em_tlv_type_mac_address = 2,
    em_tlv_type_device_info = 3,
    em_tlv_type_device_bridging_cap = 4,
    em_tlv_type_non1905_neigh_list = 6,
    em_tlv_type_1905_neigh_list = 7,
    em_tlv_type_link_metric = 8,
    em_tlv_type_transmitter_link_metric = 9,
    em_tlv_type_receiver_link_metric = 0x0a,
    em_tlv_type_vendor_specific = 0x0b,
    em_tlv_type_link_metric_result_code = 0x0c,
    em_tlv_type_searched_role = 0x0d,
    em_tlv_type_autoconf_freq_band = 0x0e,
    em_tlv_type_supported_role = 0x0f,
    em_tlv_type_supported_freq_band = 0x10,
    em_tlv_type_wsc = 0x11,
    em_tlv_type_supported_service = 0x80,
    em_tlv_type_searched_service = 0x81,
    em_tlv_type_radio_id = 0x82,
    em_tlv_type_operational_bss = 0x83,
    em_tlv_type_associated_clients = 0x84,
    em_tlv_type_ap_radio_basic_cap = 0x85,
    em_tlv_type_ht_cap = 0x86,
    em_tlv_type_vht_cap = 0x87,
    em_tlv_type_he_cap = 0x88,
    em_tlv_type_steering_policy = 0x89,
    em_tlv_type_metric_reporting_policy = 0x8a,
    em_tlv_type_channel_pref = 0x8b,
    em_tlv_type_radio_op_restriction = 0x8c,
    em_tlv_type_tx_power = 0x8d,
    em_tlv_type_channel_sel_resp = 0x8e,
    em_tlv_type_op_channel_report = 0x8f,
    em_tlv_type_client_info = 0x90,
    em_tlv_type_client_cap_report = 0x91,
    em_tlv_type_client_assoc_event = 0x92,
    em_tlv_type_ap_metrics_query = 0x93,
    em_tlv_type_ap_metrics = 0x94,
    em_tlv_type_sta_mac_addr = 0x95,
    em_tlv_type_assoc_sta_link_metric = 0x96,
    em_tlv_type_unassoc_sta_link_metric_query = 0x97,
    em_tlv_type_unassoc_sta_link_metric_rsp = 0x98,
    em_tlv_type_bcon_metric_query = 0x99,
    em_tlv_type_bcon_metric_rsp = 0x9a,
    em_tlv_type_steering_request = 0x9b,
    em_tlv_type_steering_btm_rprt = 0x9c,
    em_tlv_type_client_assoc_ctrl_req = 0x9d,
    em_tlv_type_bh_steering_req = 0x9e,
    em_tlv_type_bh_steering_rsp = 0x9f,
    em_tlv_type_higher_layer_data = 0xa0,
    em_tlv_type_ap_cap = 0xa1,
    em_tlv_type_assoc_sta_traffic_sts = 0xa2,
    em_tlv_type_error_code = 0xa3,
    em_tlv_type_channel_scan_rprt_policy = 0xa4,
    em_tlv_type_channel_scan_cap = 0xa5,
    em_tlv_type_channel_scan_req = 0xa6,
    em_tlv_type_channel_scan_rslt = 0xa7,
    em_tlv_type_timestamp = 0xa8,
    em_tlv_type_1905_layer_security_cap = 0xa9,
    em_tlv_type_ap_wifi6_cap = 0xaa,
    em_tlv_type_mic = 0xab,
    em_tlv_type_encrypt_payload = 0xac,
    em_tlv_type_cac_req = 0xad,
    em_tlv_type_cac_term = 0xae,
    em_tlv_type_cac_cmpltn_rprt = 0xaf,
    em_tlv_type_assoc_wifi6_sta_rprt = 0xb0,
    em_tlv_type_cac_sts_rprt = 0xb1,
    em_tlv_type_cac_cap = 0xb2,
    em_tlv_type_profile = 0xb3,
    em_tlv_type_profile_2_ap_cap = 0xb4,
    em_tlv_type_dflt_8021q_settings = 0xb5,
    em_tlv_type_traffic_separation_policy = 0xb6,
    em_tlv_type_bss_conf_rep = 0xb7,
    em_tlv_type_bssid = 0xb8,
    em_tlv_type_svc_prio_rule = 0xb9,
    em_tlv_type_dscp_map_tbl = 0xba,
    em_tlv_type_bss_conf_req = 0xbb,
    em_tlv_type_profile_2_error_code = 0xbc,
    em_tlv_type_bss_conf_rsp = 0xbd,
    em_tlv_type_ap_radio_advanced_cap = 0xbe,
    em_tlv_type_assoc_sts_notif = 0xbf,
    em_tlv_type_src_info = 0xc0,
    em_tlv_type_tunneled_msg_type = 0xc1,
    em_tlv_type_tunneled = 0xc2,
    em_tlv_type_profile2_steering_request = 0xc3,
    em_tlv_type_unsucc_assoc_policy = 0xc4,
    em_tlv_type_metric_cltn_interval = 0xc5,
    em_tlv_type_radio_metric = 0xc6,
    em_tlv_type_ap_ext_metric = 0xc7,
    em_tlv_type_assoc_sta_ext_link_metric = 0xc8,
    em_tlv_type_status_code = 0xc9,
    em_tlv_type_reason_code = 0xca,
    em_tlv_type_bh_sta_radio_cap = 0xcb,
    em_tlv_type_akm_suite = 0xcc,
    em_tlv_type_encap_dpp = 0xcd,
    em_tlv_type_1905_encap_eapol = 0xce,
    em_tlv_type_dpp_bootstrap_uri_notification = 0xcf,
    em_tlv_type_backhaul_bss_conf = 0xd0,
    em_tlv_type_dpp_msg = 0xd1,
    em_tlv_type_dpp_cce_indication = 0xd2,
    em_tlv_type_dpp_chirp_value = 0xd3,
    em_tlv_type_device_inventory = 0xd4,
    em_tlv_type_agent_list = 0xd5,
    em_tlv_type_anticipated_channel_pref = 0xd6,
    em_tlv_type_channel_usage = 0xd7,
    em_tlv_type_spatial_reuse_req = 0xd8,
    em_tlv_type_spatial_reuse_rep = 0xd9,
    em_tlv_type_spatial_reuse_cfg_rsp = 0xda,
    em_tlv_type_qos_mgmt_policy = 0xdb,
    em_tlv_type_qos_mgmt_desc = 0xdc,
    em_tlv_type_ctrl_cap = 0xdd,
} em_tlv_type_t;

typedef struct {
    unsigned short qmid;
    mac_address_t bssid;
    mac_address_t client_mac;
    unsigned char desc_element[0];
} __attribute__((__packed__)) em_qos_mgmt_des_t;

typedef struct {
    unsigned char num_agents;
    mac_address_t agent_mac;
    unsigned char multi_ap_profile;
    unsigned char security;
} __attribute__((__packed__)) em_agent_list_t;

typedef struct {
    unsigned char op_class;
    unsigned char channel_num;
    unsigned char ref_bssid[6];
    unsigned char usage_entries;
    unsigned char burst_start_time[4];
    unsigned char burst_len[4];
    unsigned char repetitions[4];
    unsigned char burst_interval[4];
    unsigned char rubitmask_len;
    unsigned char rubitmask[10];
    unsigned char trans_id[6];
    unsigned char power_level;
    unsigned char channel_usage_reason;
    unsigned char reserved[4];
} __attribute__((__packed__)) em_anti_chan_usage_t;

typedef struct {
    em_radio_id_t   ruid;
    unsigned char bssid[6];
    mac_address_t bsta_addr;
    unsigned char dpp_uri[0];
}__attribute__((__packed__)) em_dpp_bootstrap_uri_t;

typedef struct {
    unsigned char frame_type;
    unsigned short encap_frame_len;
    mac_address_t dest_mac_addr[6];
    unsigned char enrollee_mac_addr_present : 1;
    unsigned char reserved : 1;
    unsigned char dpp_frame_indicator : 1;
    unsigned char content_type : 5;
    unsigned char encap_frame[0];
}__attribute__((__packed__)) em_encap_dpp_t;

typedef struct {
    unsigned char bssid[6];
    unsigned char num_bssid;
    unsigned char assoc_allow_status;
}__attribute__((__packed__)) em_assoc_sts_notif_t;

typedef struct {
    unsigned char reason_code;
    unsigned char bssid[6]; 
    unsigned int svc_prior_rule_id; 
    unsigned short qmid; 
}__attribute__((__packed__)) em_prof2_error_t;

typedef struct {
    em_radio_id_t   ruid;
    unsigned char num_radios;
    unsigned char op_class;
    unsigned char channel;
}__attribute__((__packed__)) em_cac_term_t;


typedef struct {
    unsigned char num_radios;
    em_radio_id_t ruid;
    unsigned char op_lass;
    unsigned char channel;
    unsigned char cas_method : 3;
    unsigned char cac_completion_action : 3;
    unsigned char reserved : 2;
}__attribute__((__packed__)) em_cac_req_t;

typedef struct {
    unsigned char timestamp_length;
    unsigned char timestamp[0]; 
}__attribute__((__packed__)) em_timestamp_t;

typedef struct {
    em_radio_id_t ruid;
    unsigned char op_class;
    unsigned char channel;
    unsigned char scan_status;
    unsigned char timestamp_len;
    unsigned char timestamp[0]; 
    unsigned char util;
    unsigned char noise;
    unsigned short num_neigh;
    unsigned char bssid[6];
    unsigned char ssid_len;
    unsigned char ssid[0]; 
    unsigned char signal_strength;
    unsigned char channel_band_len;
    unsigned char channel_band[0]; 
    unsigned char bss_load_element_present;
    unsigned char bss_color;
    unsigned char channel_util;
    unsigned short sta_count;
    unsigned int  aggr_scan_duration;
    unsigned char scan_type;
}__attribute__((__packed__)) em_channel_scan_result_t;

typedef struct {
    unsigned char perform_fresh_scan : 1;
    unsigned char reserved : 7;
    unsigned char num_radios;
    em_radio_id_t ruid;
    unsigned char num_op_classes;
    unsigned char op_class;
    unsigned char num_channels;
    unsigned char channel_list[0]; 
}__attribute__((__packed__)) em_channel_scan_req_t;

typedef struct {
    unsigned char higher_layer_proto;
    unsigned char *payload;
}__attribute__((__packed__)) em_higher_layer_data_t;

typedef struct {
    unsigned char reason_code;
    mac_address_t sta_mac_addr;
}__attribute__((__packed__)) em_error_code_t;

typedef struct {
    mac_address_t bh_sta_mac_addr;
    unsigned char target_bssid[6];
    unsigned char result_code;
}__attribute__((__packed__)) em_bh_steering_resp_t;

typedef struct {
    mac_address_t bh_sta_mac_addr;
    unsigned char target_bssid[6];
    unsigned char op_class;
    unsigned char channel_numb;
}__attribute__((__packed__)) em_bh_steering_req_t;

typedef struct {
    unsigned char bssid[6];
    unsigned char assoc_control;
    unsigned short validity_period;
    unsigned char sta_list_count;
    mac_address_t sta_mac_addr;
}__attribute__((__packed__)) em_client_assoc_ctrl_req_t;

typedef struct {
    unsigned char bssid[6];
    mac_address_t sta_mac_addr;
    unsigned char btm_status_code;
    unsigned char target_bssid[6];
}__attribute__((__packed__)) em_steering_btm_rprt_t;


typedef struct {
    unsigned char bssid[6];
    unsigned char req_mode : 1;
    unsigned char btm_dissoc_imminent : 1;
    unsigned char btm_abridged : 1;
    unsigned char reserved : 5;
    unsigned short steering_opportunity_window;
    unsigned short btm_dissoc_timer;
    unsigned char sta_list_count;
    mac_address_t sta_mac_addr;
    unsigned char target_bssid_list_count;
    unsigned char target_bssids[6];
    unsigned char target_bss_op_class;
    unsigned char target_bss_channel_num;
}__attribute__((__packed__)) em_steering_req_t;

typedef struct {
    em_steering_req_t agile_multiband;
    unsigned char reason_code;
}__attribute__((__packed__)) em_profile2_steering_req_t;

typedef struct {
    mac_address_t sta_mac_addr;
    unsigned char reserved;
    unsigned char meas_rprt_count;
    unsigned char meas_reports[0];
}__attribute__((__packed__)) em_beacon_metrics_resp_t;

typedef struct {
    mac_address_t sta_mac_addr;
    unsigned char op_class;
    unsigned char channel_num;
    unsigned char bssid[6];
    unsigned char rprt_detail;
    unsigned char ssid_len;
    unsigned char ssid[0];
    unsigned char num_ap_channel_rprt;
    unsigned char ap_channel_rprt_len;
    unsigned char ap_channel_op_class;
    unsigned char ap_channel_list[0];
    unsigned char num_element_id;
    unsigned char element_list[0];
}__attribute__((__packed__)) em_beacon_metrics_query_t;

typedef struct {
    unsigned char op_class;
    unsigned char num_channels;
    unsigned char channel_num;
    unsigned char num_sta_mac_addr;
    mac_address_t sta_mac_addr;
}__attribute__((__packed__)) em_unassoc_sta_link_metrics_query_t;

typedef struct {
    unsigned char op_class;
    unsigned char num_sta_entries;
    mac_address_t sta_mac_addr;
    unsigned char channel_num;
    unsigned int  time_delta_ms;
    unsigned char uplink_rcpi;
}__attribute__((__packed__)) em_unassoc_sta_link_metrics_rsp_t;

typedef struct {
     mac_address_t sta_mac_addr;
}__attribute__((__packed__)) em_assoc_sta_mac_addr_t;

typedef struct {
    mac_address_t sta_mac_addr;
    unsigned char num_bssids;
    unsigned char bssid[6];
    unsigned int  time_delta_ms;
    unsigned int  est_mac_data_rate_dl;
    unsigned int  est_mac_data_rate_ul;
    unsigned char rcpi;
}__attribute__((__packed__)) em_assoc_sta_link_metrics_t;

typedef struct {
    mac_address_t sta_mac_addr;
    unsigned char num_bssids;
    unsigned char bssid[6];
    unsigned int  last_data_dl_rate;
    unsigned int  last_data_ul_rate;
    unsigned int  util_receive;
    unsigned int  util_transmit;
}__attribute__((__packed__)) em_assoc_sta_ext_link_metrics_t;

typedef struct {
    unsigned char num_bssids;
    unsigned char bssid[6];
}__attribute__((__packed__)) em_ap_metrics_query_t;

typedef struct {
    em_radio_id_t   ruid;
}__attribute__((__packed__)) em_ap_radio_id_t;

typedef struct {
    unsigned char bssid[6];
    unsigned char channel_util;
    unsigned short num_sta;
    unsigned char est_service_params_BE_bit : 1;
    unsigned char est_service_params_BK_bit : 1;
    unsigned char est_service_params_VO_bit : 1;
    unsigned char est_service_params_VI_bit : 1;
    unsigned char reserved : 4;
    unsigned char est_service_params_BE[3];
    unsigned char est_service_params_BK[3];
    unsigned char est_service_params_VO[3];
    unsigned char est_service_params_VI[3];
} __attribute__((__packed__)) em_ap_metric_t;


typedef struct {
    unsigned char bssid[6];
    unsigned char uni_bytes_sent[4];
    unsigned char uni_bytes_recv[4];
    unsigned char multi_bytes_sent[4];
    unsigned char multi_bytes_recv[4];
    unsigned char bcast_bytes_sent[4];
    unsigned char bcast_bytes_recv[4];
} __attribute__((__packed__)) em_ap_ext_metric_t;

typedef struct {
    em_radio_id_t ruid;
    unsigned char noise;
    unsigned char transmit;
    unsigned char rece_self;
    unsigned char rece_other;
} __attribute__((__packed__)) em_radio_metric_t;

typedef struct {
    mac_address_t sta_mac_addr;
    unsigned int bytes_sent;
    unsigned int bytes_recv;
    unsigned int packets_sent;
    unsigned int packets_recv;
    unsigned int tx_packets_errors;
    unsigned int rx_packets_errors;
    unsigned int retrans_count;
} __attribute__((__packed__)) em_assoc_sta_traffic_sts_t;

typedef struct {
    mac_address_t sta_mac_addr;
    unsigned char n;
    unsigned char tid;
    unsigned char queue_size;
} __attribute__((__packed__)) em_assoc_wifi6_sta_sts_t;

typedef struct {
    mac_address_t client_mac_addr;
    unsigned char bssid[6];
} __attribute__((__packed__)) em_client_info_t;

typedef struct {
    unsigned char result_code;
    unsigned short  assoc_frame_body_len;
    unsigned char *assoc_frame_body;
} __attribute__((__packed__)) em_client_cap_rprt_t;

typedef struct {
    unsigned char op_class;
    unsigned char channel;
} __attribute__((__packed__)) em_op_class_ch_rprt_t;

typedef struct {
    em_radio_id_t  ruid;
    unsigned char  op_classes_num;
    em_op_class_ch_rprt_t  op_classes[0];
} __attribute__((__packed__)) em_op_channel_rprt_t;

typedef struct {
    em_radio_id_t ruid;
    unsigned char reserved1 : 1;
    unsigned char partial_bss_color : 2;
    unsigned char bss_color : 6;
    unsigned char reserved2 : 3;
    unsigned char hesiga_spatial_reuse_value15_allowed : 1;
    unsigned char srg_info_valid : 1;
    unsigned char non_srg_offset_valid : 1;
    unsigned char reserved3 : 1;
    unsigned char psr_disallowed : 1;
    unsigned char non_srg_obsspd_max_offset;
    unsigned char srg_obsspd_min_offset;
    unsigned char srg_obsspd_max_offset;
    unsigned char srg_bss_color_bitmap[8];
    unsigned char srg_partial_bssid_bitmap[8];
    unsigned char neigh_bss_color_in_use_bitmap[8];
    unsigned char reserved[2];
} __attribute__((__packed__)) em_spatial_reuse_rprt_t;

typedef enum {
    em_chan_sel_resp_code_type_accept,
    em_chan_sel_resp_code_type_decline,
    em_chan_sel_resp_code_type_decline_rep_pref,
    em_chan_sel_resp_code_type_decline_conflict,
} em_chan_sel_resp_code_type_t;

typedef struct {
    em_radio_id_t ruid;
    unsigned char response_code;
} __attribute__((__packed__)) em_channel_sel_rsp_t;

typedef struct {
    em_channel_sel_rsp_t config_resp;
} __attribute__((__packed__)) em_spatial_reuse_cfg_rsp_t;

typedef struct {
    unsigned char op_class;
	unsigned char   num;
    em_channels_list_t channels;
} __attribute__((__packed__)) em_channel_pref_op_class_t;

typedef struct {
    em_radio_id_t ruid;
    unsigned char op_classes_num;
    em_channel_pref_op_class_t op_classes[0];
} __attribute__((__packed__)) em_channel_pref_t;

typedef struct {
    em_radio_id_t ruid;
    unsigned char tx_power_eirp;
} __attribute__((__packed__)) em_tx_power_limit_t;

typedef struct {
    em_radio_id_t ruid;
    unsigned char reserved1 : 2;
    unsigned char bss_color : 6;
    unsigned char reserved2 : 3;
    unsigned char hesiga_spatial_reuse_value15_allowed : 1;
    unsigned char srg_info_valid : 1;
    unsigned char non_srg_offset_valid : 1;
    unsigned char reserved3: 1;
    unsigned char psr_disallowed : 1;
    unsigned char non_srg_obsspd_max_offset;
    unsigned char srg_obsspd_min_offset;
    unsigned char srg_obsspd_max_offset;
    unsigned char srg_bss_color_bitmap[8];
    unsigned char srg_partial_bssid_bitmap[8];
    unsigned char reserved[2];
} __attribute__((__packed__)) em_spatial_reuse_req_t;

typedef struct {
    unsigned char channel;
    unsigned char freq_restrict;
} __attribute__((__packed__)) em_radio_op_restrict_channel_t;

typedef struct {
    unsigned char op_class;
    unsigned char channels_num;
    em_radio_op_restrict_channel_t channels[0];
} __attribute__((__packed__)) em_radio_op_restrict_op_class_t;

typedef struct {
    em_radio_id_t ruid;
    unsigned char op_classes_num;
    em_radio_op_restrict_op_class_t op_classes[0];
} __attribute__((__packed__)) em_radio_op_restriction_t;


typedef struct {
    unsigned char op_class;
    unsigned char channel;
} __attribute__((__packed__)) em_cac_comp_rprt_pair_t;

typedef struct {
    em_radio_id_t ruid;
    unsigned char op_class;
    unsigned char channel;
    unsigned char status;
    unsigned char detected_pairs_num;
    em_cac_comp_rprt_pair_t detected_pairs[0];
} __attribute__((__packed__)) em_cac_comp_rprt_radio_t;

typedef struct {
    unsigned char radios_num;
    em_cac_comp_rprt_radio_t   radios[0];
} __attribute__((__packed__)) em_cac_comp_rprt_t;


typedef struct  {
    unsigned char  op_class;
    unsigned char  channel;
    unsigned short mins_since_cac_comp;
} __attribute__((__packed__)) em_cac_avail_t;

typedef struct {
    unsigned char  op_class;
    unsigned char  channel;
    unsigned short sec_remain_non_occ_dur;
} __attribute__((__packed__)) em_cac_non_occ_t;

typedef struct {
    unsigned char  op_class;
    unsigned char  channel;
    unsigned char  countdown_cac_comp[3];
} __attribute__((__packed__)) em_cac_active_t;

typedef struct {
    unsigned char         avail_num;
    em_cac_avail_t   avail[0];
} __attribute__((__packed__)) em_cac_status_rprt_avail_t;

typedef struct {
    unsigned char         non_occ_num;
    em_cac_non_occ_t   non_occ[0];
} __attribute__((__packed__)) em_cac_status_rprt_non_occ_t;

typedef struct {
    unsigned char   active_num;
    em_cac_active_t   active[0];
} __attribute__((__packed__)) em_cac_status_rprt_active_t;

typedef struct {
    unsigned short  media_type;
    unsigned char  media_spec_size; // size of the ensuing data
    mac_address_t network_memb;
    unsigned char  role;
    unsigned char  band;
    unsigned char  center_freq_index_1;
    unsigned char  center_freq_index_2;
} __attribute__((__packed__)) em_media_spec_data_t;

typedef struct {
    mac_address_t  mac_addr;
	em_media_spec_data_t	media_data;
} __attribute__((__packed__)) em_local_interface_t;

typedef struct {
    mac_address_t  al_mac_addr;
    unsigned char  local_interface_num;
	em_local_interface_t 	local_interface[0];
} __attribute__((__packed__)) em_device_info_type_t;

typedef struct {
    mac_address_t mac_addr;
} __attribute__((__packed__)) em_bridge_tuple_mac_entry_t;

typedef struct {
    unsigned char bridge_tuple_macs_nr;
    em_bridge_tuple_mac_entry_t  *bridge_tuple_macs;
} __attribute__((__packed__)) em_bridge_tuple_entry_t;

typedef struct {
    unsigned char   bridge_tuples_num;
    em_bridge_tuple_entry_t  *bridge_tuples;
} __attribute__((__packed__)) em_device_bridge_cap_t;

typedef struct {
    mac_address_t  mac_addr;
} __attribute__((__packed__)) em_non_1905_neigh_entry_t;

typedef struct {
    mac_address_t  local_mac_addr;
    unsigned char   non_1905_neigh_num;
    em_non_1905_neigh_entry_t  *non_1905_neigh;
} __attribute__((__packed__)) em_non_1905_neigh_device_list_t;

typedef struct {
    mac_address_t  mac_addr;
    unsigned char  bridge_flag;
} __attribute__((__packed__)) em_neigh_entry_t;

typedef struct {
    mac_address_t  local_mac_addr;
    unsigned char   neigh_num;
    em_neigh_entry_t  *neigh;
} __attribute__((__packed__)) em_neigh_device_list_t;

typedef struct {
    mac_address_t bssid;
    unsigned char  ssid_len;
    char  ssid[0];
} __attribute__((__packed__)) em_ap_operational_bss_t;

typedef struct {
    em_radio_id_t ruid;
    unsigned char     bss_num;
    em_ap_operational_bss_t  bss[0];
} __attribute__((__packed__)) em_ap_op_bss_radio_t;

typedef struct {
    unsigned char    radios_num;
    em_ap_op_bss_radio_t   radios[0];
} __attribute__((__packed__)) em_ap_op_bss_t;

typedef struct {
    mac_address_t   mac_addr;
    unsigned short   assoc_time;
} __attribute__((__packed__)) em_assoc_clients_sta_t;

typedef struct {
    mac_address_t   bssid;
    unsigned short   stas_num;
    em_assoc_clients_sta_t *stas;
} __attribute__((__packed__)) em_assoc_clients_bss_t;

typedef struct {
    unsigned char  bss_num;
    em_assoc_clients_bss_t  bss[EM_MAX_BSS_PER_RADIO];
} __attribute__((__packed__)) em_assoc_clients_t;

typedef struct {
    mac_address_t   bssid;
} __attribute__((__packed__)) em_bssid_t;

typedef struct {
    unsigned short status_code;
} __attribute__((__packed__)) em_status_code_t;

typedef struct {
    unsigned short reason_code;
} __attribute__((__packed__)) em_reason_code_t;

typedef struct {
    unsigned char *dpp_config_obj;
} __attribute__((__packed__)) em_bss_conf_rsp_t;

typedef struct {
    unsigned char *dpp_config_req_obj;
} __attribute__((__packed__)) em_bss_conf_req_t;

typedef struct {
    unsigned short primary_vlan_id;
    unsigned char  default_pcp : 3;
    unsigned char  reserved : 5;
} __attribute__((__packed__)) em_8021q_settings_t;

typedef struct {
    unsigned char  ssid_len;
    char  ssid[0];
} __attribute__((__packed__)) em_traffic_sep_policy_ssid_t;

typedef struct {
    unsigned char  ssids_num;
    em_traffic_sep_policy_ssid_t  ssids[0];
} __attribute__((__packed__)) em_traffic_sep_policy_t;

typedef struct {
    unsigned char  oui[3];
    unsigned char  akm_suite_type;
} __attribute__((__packed__)) em_bh_akm_suite_t;

typedef struct {
    unsigned char  oui[3];
    unsigned char  akm_suite_type;
} __attribute__((__packed__)) em_fh_akm_suite_t;

typedef struct {
    unsigned char  bh_akm_suite_count;
    em_bh_akm_suite_t  *bh_akm_suites;
    unsigned char  fh_akm_suite_count;
    em_fh_akm_suite_t  *fh_akm_suites;
} __attribute__((__packed__)) em_akm_suite_info_t;

typedef struct {
    em_radio_id_t  ruid;
    unsigned char  bsta_mac_present : 1;
    unsigned char  reserved : 7;
    mac_address_t  bsta_addr;
} __attribute__((__packed__)) em_bh_sta_radio_cap_t;

typedef struct {
        unsigned char   op_class_num;
        em_op_class_t   op_classes[EM_MAX_OP_CLASS];
} __attribute__((__packed__)) em_anti_channel_pref_t;

typedef struct {
    unsigned char  max_prior_rule;
    unsigned char  reserved1;
    unsigned char  byte_counter_units : 2;
    unsigned char  prioritization : 1;
    unsigned char  dpp_onboarding : 1;
    unsigned char  traffic_separation : 1;
    unsigned char  reserved2 : 3;
    unsigned char  max_vid_count;
} __attribute__((__packed__)) em_profile_2_ap_cap_t;

typedef struct {
    unsigned int   rule_id;
    unsigned char  add_rule : 1;
    unsigned char  reserved1 : 7;
    unsigned char  rule_precedence;
    unsigned char  rule_output;
    unsigned char  always_match : 1;
    unsigned char  reserved2 : 7;
} __attribute__((__packed__)) em_service_prio_rule_t;

typedef struct {
    unsigned char   dscp_pcp[64];
} __attribute__((__packed__)) em_dscp_map_table_t;

typedef struct  {
    mac_address_t sta_mac;
    unsigned int tx_bytes;
    unsigned int rx_bytes;
    unsigned int tx_pkts;
    unsigned int rx_pkts;
    unsigned int tx_pkt_errors;
    unsigned int rx_pkt_errors;
    unsigned int retx_cnt;
} __attribute__((__packed__)) em_assoc_sta_traffic_stats_t;

typedef struct {
    mac_address_t src_mac;
} __attribute__((__packed__)) em_source_info_t;

typedef struct {
    unsigned char msg_type;
} __attribute__((__packed__)) em_tunneled_msg_type_t;

typedef struct {
    unsigned short  frame_body_len;
    unsigned char  *frame_body;
} __attribute__((__packed__)) em_tunneled_t;

typedef struct {
    mac_address_t mac_addr;         
} __attribute__((__packed__)) em_1905_mac_addr_t;

typedef struct {
    unsigned char  vendor_oui[3];
    unsigned short m_num;
    unsigned char  *m;
} __attribute__((__packed__)) em_vendor_specific_t;

typedef struct {
    unsigned char  destination;    
    mac_address_t  specific_neigh;
    unsigned char  link_metrics_type; 
} __attribute__((__packed__)) em_link_metric_query_t;

typedef struct {
    mac_address_t   local_interface_addr;
    mac_address_t   neigh_interface_addr;
    unsigned short  intf_type;
    unsigned char   bridge_flag;
    unsigned int    packet_errors;
    unsigned int    tx_packets;
    unsigned short  mac_tp_capacity;
    unsigned short  link_availability;
    unsigned short  phy_rate;
} __attribute__((__packed__)) em_tx_link_metric_entry_t;

typedef struct {
    mac_address_t   local_al_addr;
    mac_address_t   neigh_al_addr;
    unsigned char   tx_link_metrics_num;
    em_tx_link_metric_entry_t  *tx_link_metrics;
} __attribute__((__packed__)) em_tx_link_metric_t;

typedef struct {
    mac_address_t   local_interface_addr;
    mac_address_t   neigh_interface_addr;
    unsigned short  intf_type;
    unsigned int    packet_errors;
    unsigned int    rx_packets;
    unsigned char   rssi;
} __attribute__((__packed__)) em_rx_link_metric_entry_t;

typedef struct {
    mac_address_t   local_al_addr;
    mac_address_t   neigh_al_addr;
    unsigned char   rx_link_metrics_num;
    em_rx_link_metric_entry_t  *rx_link_metrics;
} __attribute__((__packed__)) em_rx_link_metric_t;

typedef struct {
    em_radio_id_t   ruid;
    unsigned char   vendor_len;
    unsigned char   vendor[MAP_INVENTORY_ITEM_LEN];
} __attribute__((__packed__)) em_radio_vendor_t;

typedef struct {
    unsigned char   serial_len;
    unsigned char   serial[MAP_INVENTORY_ITEM_LEN];
    unsigned char   ver_len;
    unsigned char   version[MAP_INVENTORY_ITEM_LEN];
    unsigned char   envi_len;
    unsigned char   environment[MAP_INVENTORY_ITEM_LEN];
    unsigned char   radios_num;
    em_radio_vendor_t radios[EM_MAX_RADIO_PER_AGENT];
} __attribute__((__packed__)) em_device_inventory_t;

typedef struct {
    em_radio_id_t  ruid;
    unsigned char  max_sprt_tx_streams : 2;
    unsigned char  max_sprt_rx_streams : 2;
    unsigned char  gi_sprt_20mhz : 1;
    unsigned char  gi_sprt_40mhz : 1;
    unsigned char  ht_sprt_40mhz : 1;
    unsigned char  reserved : 1;
} __attribute__((__packed__)) em_ap_ht_cap_t;

typedef struct {
    em_radio_id_t  ruid;
    unsigned short sprt_tx_mcs;
    unsigned short sprt_rx_mcs;
    unsigned char  max_sprt_tx_streams : 3;
    unsigned char  max_sprt_rx_streams : 3;
    unsigned char  gi_sprt_80mhz : 1;
    unsigned char  gi_sprt_160mhz : 1;
    unsigned char  sprt_80_80_mhz : 1;
    unsigned char  sprt_160mhz : 1;
    unsigned char  su_beamformer_cap : 1;
    unsigned char  mu_beamformer_cap : 1;
    unsigned char  reserved : 4;
} __attribute__((__packed__)) em_ap_vht_cap_t;

typedef struct {
    em_radio_id_t  ruid;
    unsigned char  sprt_mcs_len;
    unsigned short sprt_tx_rx_mcs[MAX_MCS];
    unsigned char  max_sprt_tx_streams : 3;
    unsigned char  max_sprt_rx_streams : 3;
    unsigned char  sprt_80_80_mhz : 1;
    unsigned char  sprt_160mhz : 1;
    unsigned char  su_beamformer_cap : 1;
    unsigned char  mu_beamformer_cap : 1;
    unsigned char  ul_mimo_cap : 1;
    unsigned char  ul_mimo_ofdma_cap : 1;
    unsigned char  dl_mimo_ofdma_cap : 1;
    unsigned char  ul_ofdma_cap : 1;
    unsigned char  dl_ofdma_cap : 1;
    unsigned char  reserved : 1;
} __attribute__((__packed__))em_ap_he_cap_t;


typedef struct {
    unsigned char  agent_role : 2;
    unsigned char  he_160 : 1;
    unsigned char  he_8080 : 1;
    unsigned char  mcs_nss_num : 4;
    unsigned short mcs_nss[MAX_MCS_NSS];
    unsigned char  su_beam_former : 1;
    unsigned char  su_beam_formee : 1;
    unsigned char  mu_beam_former : 1;
    unsigned char  beam_formee_sts_l80 : 1;
    unsigned char  beam_formee_sts_g80 : 1;
    unsigned char  ul_mumimo : 1;
    unsigned char  ul_ofdma : 1;
    unsigned char  dl_ofdma : 1;
    unsigned char  max_dl_mumimo_tx : 4;
    unsigned char  max_ul_mumimo_rx : 4;
    unsigned char  max_dl_ofdma_tx;
    unsigned char  max_ul_ofdma_rx;
    unsigned char  rts : 1;
    unsigned char  mu_rts : 1;
    unsigned char  multi_bssid : 1;
    unsigned char  mu_edca : 1;
    unsigned char  twt_req : 1;
    unsigned char  twt_resp : 1;
    unsigned char  reserved : 2;
} __attribute__((__packed__)) em_radio_wifi6_cap_data_t;

typedef struct {
    em_radio_id_t  ruid;
    unsigned char  roles_num;
    em_radio_wifi6_cap_data_t  cap_data[MAP_AP_ROLE_MAX];
} __attribute__((__packed__))em_ap_wifi6_cap_t;

typedef struct {
    em_radio_id_t  ruid;
    unsigned char  boot_only : 1;
    unsigned char  scan_impact : 2;
    unsigned int   min_scan_interval;
    unsigned char  op_classes_num;
    em_op_class_t  op_classes[EM_MAX_OP_CLASS];
} __attribute__((__packed__))em_channel_scan_cap_radio_t;

typedef struct {
    unsigned char  radio_num;
    em_channel_scan_cap_radio_t  radios[EM_MAX_RADIO_PER_AGENT];
} __attribute__((__packed__))em_channel_scan_cap_t;

typedef struct {
    unsigned char   cac_method;
    unsigned int    cac_duration;
    unsigned char   op_classes_num;
    em_op_class_t   op_classes[EM_MAX_OP_CLASS];
} __attribute__((__packed__)) em_cac_cap_method_t;

typedef struct {
    em_radio_id_t   ruid;
    unsigned char   cac_methods_num;
    em_cac_cap_method_t  cac_methods[EM_MAX_CAC_METHODS];
} __attribute__((__packed__))em_cac_cap_radio_t;

typedef struct {
    unsigned short   country_code;
    unsigned char    radios_num;
    em_cac_cap_radio_t  radios[EM_MAX_RADIO_PER_AGENT];
}  __attribute__((__packed__))em_cac_cap_t;

typedef struct {
    unsigned int  metric_cltn_interval;
} __attribute__((__packed__))em_metric_cltn_interval_t;

typedef struct {
    em_radio_id_t   ruid;
    unsigned char   steering_policy;
    unsigned char   channel_util_thresh;
    unsigned char   rssi_steering_thresh;
} __attribute__((__packed__))em_steering_policy_radio_t;

typedef struct {
    unsigned char   local_steering_dis_macs_num;
    mac_address_t   *local_steering_dis_macs;
    unsigned char   btm_steering_dis_macs_nr;
    mac_address_t   *btm_steering_dis_macs;
    unsigned char   radios_num;
    em_steering_policy_radio_t  radios[EM_MAX_RADIO_PER_AGENT];
} __attribute__((__packed__))em_steering_policy_t;

typedef struct {
    em_radio_id_t   ruid;
    unsigned char   rprt_rssi_thres;
    unsigned char   rprt_rssi_margin_override;
    unsigned char   channel_util_rprt_thres;
    unsigned char   assoc_sta_policy;
} __attribute__((__packed__)) em_metric_rprt_policy_radio_t;

typedef struct {
    unsigned char   metric_rprt_interval;
    unsigned char   radios_num;
    em_metric_rprt_policy_radio_t radios[EM_MAX_RADIO_PER_AGENT];
} __attribute__((__packed__)) em_metric_rprt_policy_t;

typedef struct {
   unsigned char rprt_ind_ch_scan : 1;
   unsigned char reserved : 7;
} __attribute__((__packed__)) em_channel_scan_rprt_policy_t;

typedef struct {
    unsigned char  rprt_flag : 1;
    unsigned char  reserved : 7;
    unsigned int   max_rprt_rate;
} __attribute__((__packed__)) em_unsuccessful_assoc_policy_t;

typedef struct {
    mac_address_t  bssid;
    unsigned char  p1_bsta_disallowed : 1;
    unsigned char  p2_bsta_disallowed : 1;
    unsigned char  reserved : 6;
} __attribute__((__packed__)) em_bh_bss_config_t;

typedef struct {
    unsigned char  mscs_disallowed_num;
    em_assoc_sta_mac_addr_t  mac_addr_mscs_disallowed[EM_MAX_STA_PER_AGENT];
    unsigned char  scs_disallowed_num;
    em_assoc_sta_mac_addr_t  mac_addr_scs_disallowed[EM_MAX_STA_PER_AGENT];
    unsigned char  reserved[20];
} __attribute__((__packed__)) em_qos_mgmt_policy_t;

typedef struct {
    unsigned char   num;
    unsigned char   service[EM_MAX_SERVICE];
} __attribute__((__packed__)) em_supported_service_t;

typedef struct {
    unsigned char   num;
    unsigned char   service[EM_MAX_SERVICE];
} __attribute__((__packed__)) em_searched_service_t;

typedef struct {
    unsigned char   reserved:5;
    unsigned char   rcpi_steering:1;
    unsigned char   unassociated_client_link_metrics_non_op_channels:1;
    unsigned char   unassociated_client_link_metrics_op_channels:1;
} __attribute__((__packed__)) em_ap_capability_t;


typedef struct {
    em_radio_id_t   ruid;
    unsigned char   comb_front_back : 1;
    unsigned char   comp_prof1_prof2 : 1;
    unsigned char   mscs : 1;
    unsigned char   scs : 1;
    unsigned char   qos_map : 1;
    unsigned char   dscp_policy : 1;
    unsigned char   reserved : 2;
} __attribute__((__packed__)) em_ap_radio_advanced_cap_t;

typedef enum {
    em_media_type_ieee80211b_24 = 0x0100,
    em_media_type_ieee80211g_24,
    em_media_type_ieee80211a_5,
    em_media_type_ieee80211n_24,
    em_media_type_ieee80211n_5,
    em_media_type_ieee80211ac_5,
    em_media_type_ieee80211ad_60,
    em_media_type_ieee80211af,
} em_media_type_t;

typedef struct {
    unsigned char len;
    unsigned char value[0];
} em_hash_t;

typedef struct {
    unsigned char presence;
    mac_address_t   enrollee[0];
    em_hash_t   hash[0];
} __attribute__((__packed__)) em_dpp_chirp_value_t;

typedef struct {
    unsigned char   value[EM_CTRL_CAP_SZ];
} __attribute__((__packed__)) em_ctrl_cap_t;

typedef struct {
    unsigned short  id;
    unsigned short len;
    unsigned char val[0];
} __attribute__((__packed__)) data_elem_attr_t;

typedef enum {
    attr_id_ap_channel = 0x1001,
    attr_id_assoc_state,
    attr_id_auth_type,
    attr_id_auth_type_flags,
    attr_id_authenticator,
    attr_id_cfg_methods = 0x1008,
    attr_id_cfg_error,
    attr_id_cnf_url4,
    attr_id_cnf_url6,
    attr_id_conn_type,
    attr_id_conn_type_flags,
    attr_id_cred,
    attr_id_encryption_type,
    attr_id_encryption_type_flags,
    attr_id_device_name = 0x1011,
    attr_id_device_password_id,
    attr_id_e_hash1 = 0x1014,
    attr_id_e_hash2,
    attr_id_e_snonce1,
    attr_id_e_snonce2,
    attr_id_encrypted_settings,
    attr_id_enrollee_nonce = 0x101a,
    attr_id_feature_id,
    attr_id_identity,
    attr_id_identity_proof,
    attr_id_key_wrap_authenticator,
    attr_id_key_id,
    attr_id_mac_address,
    attr_id_manufacturer,
    attr_id_msg_type,
    attr_id_model_name,
    attr_id_model_number,
    attr_id_network_index = 0x1026,
    attr_id_network_key,
    attr_id_network_key_index,
    attr_id_new_device_name,
    attr_id_new_password = 0x102a,
    attr_id_oob_device_password = 0x102c,
    attr_id_os_version,
    attr_id_power_level,
    attr_id_psk_current,
    attr_id_psk_max,
    attr_id_public_key = 0x1032,
    attr_id_radio_enabled,
    attr_id_reboot,
    attr_id_registrar_current,
    attr_id_registrar_established,
    attr_id_registrar_list,
    attr_id_registrar_max,
    attr_id_registrar_nonce,
    attr_id_request_type,
    attr_id_response_type,
    attr_id_rf_bands,
    attr_id_r_hash1,
    attr_id_r_hash2,
    attr_id_r_snonce1,
    attr_id_r_snonce2,
    attr_id_selected_registrar,
    attr_id_serial_num,
    attr_id_wifi_wsc_state = 0x1044,
    attr_id_ssid,
    attr_id_totalPnetworks,
    attr_id_uuid_e, 
    attr_id_uuid_r, 
    attr_id_version,
    attr_id_primary_device_type = 0x1054,
} data_elem_attr_id_t;

typedef enum {
    em_state_agent_unconfigured,
    em_state_agent_autoconfig_rsp_pending,
    em_state_agent_wsc_m2_pending,
    em_state_agent_owconfig_pending,
    em_state_agent_onewifi_bssconfig_ind,
	em_state_agent_autoconfig_renew_pending,
    em_state_agent_topo_synchronized,
	em_state_agent_channel_selection_pending,
    em_state_agent_channel_report_pending,
    em_state_agent_configured,
	
	// Transient agent stats
    em_state_agent_topology_notify,
    em_state_agent_ap_cap_report,
    em_state_agent_client_cap_report,
    em_state_agent_channel_pref_query,
	em_state_agent_channel_sel_resp,


    em_state_ctrl_unconfigured = 0x100,
    em_state_ctrl_wsc_m1_pending,
    em_state_ctrl_wsc_m2_sent,
    em_state_ctrl_topo_sync_pending,
    em_state_ctrl_topo_synchronized,
    em_state_ctrl_channel_query_pending,
    em_state_ctrl_channel_queried,
	em_state_ctrl_channel_select_pending,
    em_state_ctrl_channel_selected,
    em_state_ctrl_channel_cnf_pending,
    em_state_ctrl_channel_confirmed,
    em_state_ctrl_channel_report_pending,
    em_state_ctrl_configured,
    em_state_ctrl_misconfigured,
    em_state_ctrl_sta_cap_pending,
    em_state_ctrl_sta_cap_confirmed,

    em_state_max,
} em_state_t;

typedef enum {
    em_cmd_type_none,
    em_cmd_type_reset,
    em_cmd_type_get_network,
    em_cmd_type_get_device,
    em_cmd_type_remove_device,
    em_cmd_type_get_radio,
    em_cmd_type_get_ssid,
    em_cmd_type_set_ssid,
    em_cmd_type_get_channel,
    em_cmd_type_set_channel,
    em_cmd_type_get_bss,
    em_cmd_type_get_sta,
    em_cmd_type_dev_init,
    em_cmd_type_dev_test,
    em_cmd_type_cfg_renew,
    em_cmd_type_vap_config,
    em_cmd_type_radio_config,
    em_cmd_type_sta_list,
    em_cmd_type_start_dpp,
    em_cmd_type_client_steer,
    em_cmd_type_ap_cap_query,
    em_cmd_type_client_cap_query,
    em_cmd_type_topo_sync,
    em_cmd_type_em_config,
    em_cmd_type_onewifi_cb,
    em_cmd_type_sta_assoc,
    em_cmd_type_channel_pref_query,
	em_cmd_type_channel_sel_resp,
    em_cmd_type_max,
} em_cmd_type_t;


typedef struct {
    queue_t *queue;
    pthread_cond_t  cond;
    pthread_mutex_t lock;
    unsigned int    timeout;
} em_queue_t;

typedef enum {
    em_event_type_frame,
    em_event_type_device,
    em_event_type_node,
    em_event_type_bus,
    em_event_type_max
} em_event_type_t;

typedef struct {
    unsigned char *frame;
    unsigned int len;
} __attribute__((__packed__)) em_frame_info_t;

typedef struct {
    em_interface_name_t name;
    mac_address_t   mac;
} __attribute__((__packed__)) em_interface_t;

typedef em_frame_info_t em_frame_event_t;

typedef struct {
    em_long_string_t    id;
    unsigned short    num_of_devices;
    em_long_string_t    timestamp;
    em_interface_t    ctrl_id; // CM MAC
    unsigned char    num_mscs_disallowed_sta;
    em_string_t     mscs_disallowed_sta[EM_MSCS_DISALLOWED_STA];
    unsigned char    num_scs_disallowed_sta;
    em_string_t     scs_disallowed_sta[EM_SCS_DISALLOWED_STA];
    em_interface_t    colocated_agent_id; // Controller and Colocated Agent AL MAC
} em_network_info_t;

typedef struct {
    unsigned short  auth_flags;
    unsigned short  encr_flags;
    unsigned short  conn_flags;
    unsigned short  cfg_methods;
} ieee_1905_security_t;

typedef struct {
    em_interface_t   id;
    em_long_string_t    net_id;
    em_profile_type_t   profile;
    em_long_string_t    multi_ap_cap;
    unsigned int   coll_interval;
    bool    report_unsuccess_assocs;
    unsigned short  max_reporting_rate;
    unsigned short  ap_metrics_reporting_interval;
    em_long_string_t    manufacturer;
    em_long_string_t    serial_number;
    em_long_string_t    manufacturer_model;
    em_string_t             software_ver;
    em_string_t             exec_env;
    em_string_t             dscp_map;
    unsigned char   max_pri_rules;
    unsigned char   max_vids;
    em_tiny_string_t        country_code;
    bool    prioritization_sup;
    bool    report_ind_scans;
    bool    traffic_sep_allowed;
    bool    svc_prio_allowed;
    bool    dfs_enable;
    unsigned short  max_unsuccessful_assoc_report_rate;
    bool    sta_steer_state;
    bool    coord_cac_allowed;
    em_string_t    ctrl_operation_mode;
    em_interface_t   backhaul_mac;
    unsigned char    num_backhaul_down_mac;
    em_string_t      backhaul_down_mac[EM_BACKHAUL_DOWNMAC_ADDR];
    wifi_ieee80211Variant_t backhaul_media_type;
    unsigned int    backhaul_phyrate;
    em_interface_t   backhaul_alid;
    bool    traffic_sep_cap;
    bool    easy_conn_cap;
    unsigned char test_cap;
    unsigned char apmld_maxlinks;
    em_string_t   tidlink_map;
    unsigned char assoc_sta_reporting_int;
    unsigned char max_nummlds;
    unsigned char bstamld_maxlinks;

    em_small_string_t    primary_device_type;
    em_small_string_t    secondary_device_type;
    ieee_1905_security_t    sec_1905;
} em_device_info_t;

typedef struct {
    unsigned char  onboarding_proto;
    unsigned char  integrity_algo;
    unsigned char  encryption_algo;
} __attribute__((__packed__)) em_ieee_1905_security_cap_t;

typedef struct {
    mac_address_t   id;
    em_ieee_1905_security_cap_t sec_cap;
} em_ieee_1905_security_info_t;

typedef struct {
    em_long_string_t    id; // ssid@mac_address
    ssid_t  ssid;
    unsigned short vid;
} em_ssid_2_vid_map_info_t;

typedef enum {
	em_haul_type_fronthaul,
	em_haul_type_backhaul,
	em_haul_type_iot,
	em_haul_type_configurator,
	em_haul_type_max,
} em_haul_type_t;

typedef struct {
    em_long_string_t    id;
    ssid_t  ssid;
    em_long_string_t    pass_phrase;
    unsigned char   num_bands;
    em_tiny_string_t    band[EM_MAX_BANDS];
    bool    enable;
    unsigned char   num_akms;
    em_string_t akm[EM_MAX_AKMS];
    em_string_t suite_select;
    bool    advertisement;
    em_string_t mfp;
    mac_address_t   mobility_domain;
    unsigned char   num_hauls;
    em_haul_type_t haul_type[EM_MAX_HAUL_TYPES];   
} em_network_ssid_info_t;

typedef struct {
    unsigned int    version;
    ec_data_t   ec_data;
    wifi_channel_t  en_chans[DPP_MAX_EN_CHANNELS];
} em_dpp_info_t;

typedef enum {
    em_op_class_type_none,
    em_op_class_type_current,
    em_op_class_type_capability,
    em_op_class_type_cac_available,
	em_op_class_type_cac_non_occ,
	em_op_class_type_cac_active,
    em_op_class_type_preference,
} em_op_class_type_t;

typedef struct {
    em_radio_id_t  ruid;
    em_op_class_type_t  type;
    unsigned int 	index;
} em_op_class_id_t;

typedef struct {
    em_op_class_id_t    id;
    unsigned int op_class;
    unsigned int channel;
    int tx_power;
    int max_tx_power;
    unsigned int    num_non_op_channels;
    unsigned int    non_op_channel[EM_MAX_NON_OP_CHANNELS];
    unsigned int    num_anticipated_channels;
    unsigned int    anticipated_channel[EM_MAX_NON_OP_CHANNELS];
    unsigned short	mins_since_cac_comp;
	unsigned short	sec_remain_non_occ_dur;
	unsigned int	countdown_cac_comp;
} em_op_class_info_t;

typedef struct {
	em_radio_id_t	ruid;
	unsigned char op_class;
    unsigned char channel;
    unsigned char status;
    unsigned char detected_pairs_num;
	em_cac_comp_rprt_pair_t	detected_pairs[EM_MAX_CAC_METHODS];
} em_cac_comp_info_t;

/*typedef struct {    
    em_interface_t  ruid;
    em_ap_ht_cap_t  ht_cap;
    em_ap_vht_cap_t vht_cap;
    em_ap_he_cap_t  he_cap;
    em_long_string_t    eht_cap;
    em_radio_wifi6_cap_data_t wifi6_cap;
    em_radio_info_t ch_scan;
    em_ap_radio_advanced_cap_t radio_ad_cap;
    em_profile_2_ap_cap_t   prof_2_ap_cap;
    em_cac_cap_radio_t cac_cap;
    em_metric_cltn_interval_t metric_interval;
    unsigned int        num_op_classes;
} em_radio_cap_info_t;*/

typedef struct {
    mac_address_t   id;
    mac_address_t   bssid;
    mac_address_t radiomac;
    bool associated;
    unsigned int    last_ul_rate;
    em_long_string_t    timestamp;
    unsigned int    last_dl_rate;
    unsigned int    est_ul_rate;
    unsigned int    est_dl_rate;
    unsigned int    last_conn_time;
    unsigned int    retrans_count;
    signed int      signal_strength;
    unsigned int    util_tx;
    unsigned int    util_rx;
    unsigned int    pkts_tx;
    unsigned int    pkts_rx;
    unsigned int    bytes_tx;
    unsigned int    bytes_rx;
    unsigned int    errors_tx;
    unsigned int    errors_rx;
    unsigned int 	frame_body_len;
    unsigned char	frame_body[EM_MAX_FRAME_BODY_LEN];

    em_long_string_t    cap;
    em_long_string_t    ht_cap;
    em_long_string_t    vht_cap;
    em_long_string_t    he_cap;
    em_long_string_t    wifi6_cap;
    em_long_string_t    cellular_data_pref;
} em_sta_info_t;

typedef enum {
    em_target_sta_map_assoc,
    em_target_sta_map_disassoc,
    em_target_sta_map_consolidated,
} em_target_sta_map_t;

typedef struct {
    em_interface_t  bssid;
    em_interface_t  ruid;
    ssid_t  ssid;
    bool    enabled;
    unsigned int last_change;
    em_string_t     timestamp;
    unsigned int unicast_bytes_sent;
    unsigned int    unicast_bytes_rcvd;
    unsigned int    numberofsta;
    em_string_t     est_svc_params_be;
    em_string_t     est_svc_params_bk;
    em_string_t     est_svc_params_vi;
    em_string_t     est_svc_params_vo;
    unsigned int    byte_counter_units;
    unsigned char   num_fronthaul_akms;
    em_string_t     fronthaul_akm[EM_MAX_AKMS];
    unsigned char   num_backhaul_akms;
    em_string_t     backhaul_akm[EM_MAX_AKMS];
    bool    profile_1b_sta_allowed;
    bool    profile_2b_sta_allowed;
    unsigned int    assoc_allowed_status;
    bool    backhaul_use;
    bool    fronthaul_use;
    bool    r1_disallowed;
    bool    r2_disallowed;
    bool    multi_bssid;
    bool    transmitted_bssid;
} em_bss_info_t;

typedef struct {
    em_interface_t  id;
	mac_address_t dev_id;
    em_long_string_t net_id;
    bool    enabled;
    em_media_spec_data_t	media_data;
    unsigned  int   number_of_bss;
    unsigned  int   number_of_unassoc_sta;
    int     noise;
    unsigned short utilization;
    bool    traffic_sep_combined_fronthaul;
    bool    traffic_sep_combined_backhaul;
    unsigned int steering_policy;
    unsigned int channel_util_threshold;
    unsigned int rcpi_steering_threshold;
    unsigned int sta_reporting_rcpi_threshold;
    unsigned int sta_reporting_hysteresis_margin_override;
    unsigned int channel_utilization_reporting_threshold;
    bool    associated_sta_traffic_stats_inclusion_policy;
    bool    associated_sta_link_mterics_inclusion_policy;
    bool    unassociated_sta_link_mterics_opclass_inclusion_policy;
    bool    unassociated_sta_link_mterics_nonopclass_inclusion_policy;
    bool    support_rcpi_steering;
    em_long_string_t    chip_vendor;
    bool    ap_metrics_wifi6;
    em_device_inventory_t inventory_info;
} em_radio_info_t;

typedef struct {
    em_interface_t  ruid;
    em_ap_ht_cap_t  ht_cap;
    em_ap_vht_cap_t vht_cap;
    em_ap_he_cap_t  he_cap;
    em_long_string_t    eht_cap;
    em_radio_wifi6_cap_data_t wifi6_cap;
    em_radio_info_t ch_scan;
    em_ap_radio_advanced_cap_t radio_ad_cap;
    em_profile_2_ap_cap_t   prof_2_ap_cap;
    em_cac_cap_radio_t cac_cap;
    em_metric_cltn_interval_t metric_interval;
    unsigned int        num_op_classes;
} em_radio_cap_info_t;

typedef struct {
	bssid_t	bssid;
	unsigned char	desc;
    unsigned char   reserved;
    unsigned char   ssid_len;
	char ssid[0];	
} __attribute__((__packed__)) em_bss_rprt_t;

 typedef struct {
    em_radio_id_t ruid;
    unsigned char num_bss;
	em_bss_rprt_t	bss_rprt[0];
} __attribute__((__packed__)) em_radio_rprt_t;

typedef struct {
    unsigned char num_radios;
    em_radio_rprt_t radio_rprt[0];
} __attribute__((__packed__)) em_bss_config_rprt_t;

typedef struct {
    em_nonce_t  e_nonce;  
    em_nonce_t  r_nonce;  
    uuid_t  e_uuid;
    uuid_t  r_uuid;
    mac_address_t   e_mac;
    mac_address_t   r_mac;
    unsigned char   e_priv[DH_KEY_SZ];
    unsigned int    e_priv_len;
    unsigned char   e_pub[DH_KEY_SZ];
    unsigned int    e_pub_len;
    unsigned char   r_priv[DH_KEY_SZ];
    unsigned int    r_priv_len;
    unsigned char   r_pub[DH_KEY_SZ];
    unsigned int    r_pub_len;
    EVP_PKEY *pkey;
    EVP_PKEY_CTX *kctx;
    DH *dh;
} em_crypto_info_t;


typedef enum {
    em_bus_event_type_none,
    em_bus_event_type_chirp,
    em_bus_event_type_reset,
    em_bus_event_type_dev_test,
    em_bus_event_type_get_network,
    em_bus_event_type_get_device,
    em_bus_event_type_remove_device,
    em_bus_event_type_get_radio,
    em_bus_event_type_get_ssid,
    em_bus_event_type_set_ssid,
    em_bus_event_type_get_channel,
    em_bus_event_type_set_channel,
    em_bus_event_type_get_bss,
    em_bus_event_type_get_sta,
    em_bus_event_type_start_dpp,
    em_bus_event_type_client_steer,
    em_bus_event_type_dev_init,
    em_bus_event_type_cfg_renew,
    em_bus_event_type_radio_config,
    em_bus_event_type_vap_config,
    em_bus_event_type_sta_list,
    em_bus_event_type_ap_cap_query,
    em_bus_event_type_client_cap_query,
    em_bus_event_type_listener_stop,
    em_bus_event_type_dm_commit,
    em_bus_event_type_m2_tx,
    em_bus_event_type_topo_sync,
    em_bus_event_type_onewifi_private_cb,
    em_bus_event_type_onewifi_radio_cb,
    em_bus_event_type_m2ctrl_configuration,
	em_bus_event_type_sta_assoc,
	em_bus_event_type_channel_pref_query,
	em_bus_event_type_channel_sel_req,
} em_bus_event_type_t;

typedef struct {
    em_subdoc_name_space_t  name;
    em_subdoc_data_buff_t   buff;
    int sz;
} __attribute__((__packed__)) em_subdoc_info_t;

typedef struct {
    mac_address_t	mac;
    em_long_string_t	net_id;
    int sz;
} __attribute__((__packed__)) em_commit_info_t;

typedef enum {
    dm_orch_type_none,
    dm_orch_type_net_insert,
    dm_orch_type_net_update,
    dm_orch_type_net_delete,
    dm_orch_type_al_insert,
    dm_orch_type_al_update,
    dm_orch_type_al_delete,
    dm_orch_type_em_insert,
    dm_orch_type_em_update,
    dm_orch_type_em_delete,
    dm_orch_type_em_reset,
    dm_orch_type_em_test,
    dm_orch_type_bss_insert,
    dm_orch_type_bss_update,
    dm_orch_type_bss_delete,
    dm_orch_type_ssid_insert,
    dm_orch_type_ssid_update,
    dm_orch_type_ssid_delete,
    dm_orch_type_sta_insert,
    dm_orch_type_sta_update,
    dm_orch_type_sta_aggregate,
    dm_orch_type_sta_delete,
    dm_orch_type_sec_insert,
    dm_orch_type_sec_update,
    dm_orch_type_sec_delete,
    dm_orch_type_cap_insert,
    dm_orch_type_cap_update,
    dm_orch_type_cap_delete,
    dm_orch_type_op_class_insert,
    dm_orch_type_op_class_update,
    dm_orch_type_op_class_delete,
    dm_orch_type_ssid_vid_insert,
    dm_orch_type_ssid_vid_update,
    dm_orch_type_ssid_vid_delete,
    dm_orch_type_dpp_insert,
    dm_orch_type_dpp_update,
    dm_orch_type_dpp_delete,
    dm_orch_type_db_reset,
    dm_orch_type_db_cfg,
    dm_orch_type_db_insert,
    dm_orch_type_db_update,
    dm_orch_type_db_delete,
    dm_orch_type_dm_delete,
    dm_orch_type_dm_delete_all,
    dm_orch_type_tx_cfg_renew,
    dm_orch_type_owconfig_req,
    dm_orch_type_owconfig_cnf,
    dm_orch_type_ctrl_notify,
    dm_orch_type_ap_cap_report,
    dm_orch_type_client_cap_report,
    dm_orch_type_1905_security_update,
    dm_orch_type_topology_response,
    dm_orch_type_net_ssid_update,
    dm_orch_type_topo_sync,
    dm_orch_type_channel_pref,
    dm_orch_type_channel_sel,
    dm_orch_type_channel_cnf,
    dm_orch_type_sta_cap,
<<<<<<< HEAD
=======
	dm_orch_type_channel_sel_resp,
>>>>>>> 2170a595
} dm_orch_type_t;

typedef struct {
	dm_orch_type_t	op;
	bool	submit;
} em_orch_desc_t;

typedef enum {
	db_cfg_type_none,
	db_cfg_type_network_list_update = (1 << 0),
	db_cfg_type_network_list_delete = (1 << 1),
	db_cfg_type_device_list_update = (1 << 2),
	db_cfg_type_device_list_delete = (1 << 3),
	db_cfg_type_radio_list_update = (1 << 4),
	db_cfg_type_radio_list_delete = (1 << 5),
	db_cfg_type_op_class_list_update = (1 << 6),
	db_cfg_type_op_class_list_delete = (1 << 7),
	db_cfg_type_bss_list_update = (1 << 8),
	db_cfg_type_bss_list_delete = (1 << 9),
	db_cfg_type_sta_list_update = (1 << 10),
	db_cfg_type_sta_list_delete = (1 << 11),
	db_cfg_type_network_ssid_list_update = (1 << 12),
	db_cfg_type_network_ssid_list_delete = (1 << 13),
	db_cfg_type_radio_cap_list_update = (1 << 14),
	db_cfg_type_radio_cap_list_delete = (1 << 15),
	db_cfg_type_1905_security_list_update = (1 << 16),
	db_cfg_type_1905_security_list_delete = (1 << 17),
} db_cfg_type_t;

typedef struct{
    em_long_string_t ssid;
    unsigned int authtype;
    em_long_string_t password;
    mac_address_t mac;
    unsigned int key_wrap_authenticator;
    bool enable;
}m2ctrl_vapconfig;

typedef struct{
    unsigned int num;
    em_op_class_info_t op_class_info[EM_MAX_OP_CLASS];
}op_class_channel_sel;

typedef struct {
    mac_address_t   al;
    mac_address_t   radio;
} em_bus_event_type_m2_tx_params_t;

typedef struct {
    mac_address_t   dev;
    em_client_assoc_event_t   assoc;
} em_bus_event_type_client_assoc_params_t;

typedef struct {
    mac_address_t   radio;
    mac_address_t   ctrl_src;
} em_bus_event_type_cfg_renew_params_t;

typedef struct {
    unsigned int num_args;
    em_long_string_t args[EM_CLI_MAX_ARGS];
    em_long_string_t fixed_args;
} em_cmd_params_t;

typedef struct {
    unsigned int arr_index;
    dm_orch_type_t  type;
    em_long_string_t        obj_id;
} em_cmd_ctx_t;

typedef struct {
    em_cmd_type_t   type;
    unsigned int count;
    unsigned int time;
} em_cmd_stats_t;

typedef struct {
    em_bus_event_type_t type;
    em_cmd_params_t params;
    union {
        em_subdoc_info_t    subdoc;
        em_commit_info_t	commit;
        em_raw_data_t raw_buff;
    } u;
} __attribute__((__packed__)) em_bus_event_t;

typedef struct {
    em_event_type_t     type;
    union {
        em_frame_event_t    fevt;
        em_bus_event_t      bevt;
    } u;    
} __attribute__((__packed__)) em_event_t;

typedef em_long_string_t db_table_name_t;
typedef em_long_string_t db_column_name_t;

typedef enum {
    db_data_type_char,
    db_data_type_varchar,
    db_data_type_integer,
    db_data_type_int,
    db_data_type_smallint,
    db_data_type_tinyint,
    db_data_type_mediumint,
    db_data_type_bigint,
    db_data_type_decimal,
    db_data_type_numeric,
    db_data_type_float,
    db_data_type_double,
    db_data_type_bit,
    db_data_type_binary,
    db_data_type_date,
    db_data_type_datetime,
    db_data_type_timestamp,
} db_data_type_t;

typedef unsigned int db_data_type_args_t;
typedef unsigned char em_advertise_cce_t;
typedef unsigned char em_eapol_frame_payload_t[0];

typedef char db_query_t[2048];
typedef char db_result_t[2048];
typedef char db_fmt_t[8];

typedef enum {
    em_orch_state_none,
    em_orch_state_idle,
    em_orch_state_pending,
    em_orch_state_progress,
    em_orch_state_fini,
    em_orch_state_cancel
} em_orch_state_t;

typedef enum {
    em_commit_target_cmd,
    em_commit_target_al,
    em_commit_target_em,
    em_commit_target_agent,
    em_commit_target_sta_hash_map,
    em_commit_target_radio,
    em_commit_target_bss,
} em_commit_target_type_t;

typedef struct {
    em_commit_target_type_t type;
    unsigned char params[64];
    unsigned int params_size;
} em_commit_target_t;

typedef enum {
    em_cmd_out_status_success,
    em_cmd_out_status_not_ready,
    em_cmd_out_status_invalid_input,
    em_cmd_out_status_timeout,
    em_cmd_out_status_invalid_mac,
    em_cmd_out_status_interface_down,
    em_cmd_out_status_other,
    em_cmd_out_status_prev_cmd_in_progress,
    em_cmd_out_status_no_change,
} em_cmd_out_status_t;

typedef struct {
    char ssid[MAX_WIFI_SSID_LEN];
    char keypass_phrase[MAX_WIFI_PASSWORD_LEN];
}__attribute__((__packed__)) em_vap_info_t;
#endif // EM_BASE_H<|MERGE_RESOLUTION|>--- conflicted
+++ resolved
@@ -2087,10 +2087,7 @@
     dm_orch_type_channel_sel,
     dm_orch_type_channel_cnf,
     dm_orch_type_sta_cap,
-<<<<<<< HEAD
-=======
 	dm_orch_type_channel_sel_resp,
->>>>>>> 2170a595
 } dm_orch_type_t;
 
 typedef struct {
