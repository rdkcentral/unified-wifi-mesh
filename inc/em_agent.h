--- conflicted
+++ resolved
@@ -253,8 +253,6 @@
     bool do_start_dpp_onboarding = false;
     bool do_regen_dpp_uri = false;
 
-<<<<<<< HEAD
-    
 	/**!
 	 * @brief Listens for input events and processes them accordingly.
 	 *
@@ -501,69 +499,6 @@
 	 *
 	 * @note Ensure that the event structure is properly initialized before passing it to this function.
 	 */
-=======
-    void input_listener();
-
-    /**
-     * @brief Refresh the OneWifi subdoc with current information + provided data and send to OneWifi
-     * 
-     * @param log_name [in] The string to use when logging
-     * @param type [in] The subdoc type
-     * @return int 1 if successful, 0 if encode fails, -1 if send fails, -2 if unimplemented
-     */
-    int refresh_onewifi_subdoc(const char *log_name, const webconfig_subdoc_type_t type) override;
-
-    /**
-     * @brief Send an action frame
-     * 
-     * @param dest_mac The destination MAC address
-     * @param action_frame The action frame to send
-     * @param action_frame_len The length of the action frame
-     * @param frequency The frequency to send the frame on (0 for current frequency)
-     * @param wait_time_ms The time to dwell on the frequency before switching back to the original frequency (0 for no wait)
-     * @return true if successful, false otherwise
-     */
-    bool send_action_frame(uint8_t dest_mac[ETH_ALEN], uint8_t *action_frame, size_t action_frame_len, unsigned int frequency=0, unsigned int wait_time_ms=0) override;
-
-    /**
-     * @brief Callback to determine if the mesh is capable of supporting additional onboarded APs.
-     * 
-     * Spec does not determine what the threshold for onboarding more APs is, so this is vendor/deployment specific.
-     * 
-     * @return true if the mesh can support an additional AP, otherwise false.
-     */
-    bool can_onboard_additional_aps();
-
-    /**
-     * @brief Try to create a default EasymeshCfg.json file if one does not exist.
-     * 
-     * A default EasymeshCfg.json file only contains the `AL_MAC_ADDR` and `Colocated_mode` fields.
-     * 
-     * @param interface The interface to use for filling the `AL_MAC_ADDR` field
-     * @return true if successful or if the file already exists, false otherwise
-     */
-    bool try_create_default_em_cfg(std::string interface);
-
-    bool try_start_dpp_onboarding();
-
-    int data_model_init(const char *data_model_path);
-    bool is_data_model_initialized() { return true; }
-
-    int orch_init();
-
-    void handle_timeout();
-    void handle_event(em_event_t *evt);
-    void handle_frame_event(em_frame_event_t *evt);
-
-    void handle_dev_init(em_bus_event_t *evt);  
-    void handle_radio_config(em_bus_event_t *evt);  
-    void handle_vap_config(em_bus_event_t *evt);    
-    void handle_sta_list(em_bus_event_t *evt);
-    void handle_ap_cap_query(em_bus_event_t *evt);
-    void handle_autoconfig_renew(em_bus_event_t *evt);
-    void handle_client_cap_query(em_bus_event_t *evt);
-    void handle_onewifi_private_subdoc(em_bus_event_t *evt);
->>>>>>> 18c42f46
 	void handle_onewifi_private_cb(em_bus_event_t *evt);
 	
 	/**!
