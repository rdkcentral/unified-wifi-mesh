/**
 * Copyright 2023 Comcast Cable Communications Management, LLC
 *
 * Licensed under the Apache License, Version 2.0 (the "License");
 * you may not use this file except in compliance with the License.
 * You may obtain a copy of the License at
 *
 * http://www.apache.org/licenses/LICENSE-2.0
 *
 * Unless required by applicable law or agreed to in writing, software
 * distributed under the License is distributed on an "AS IS" BASIS,
 * WITHOUT WARRANTIES OR CONDITIONS OF ANY KIND, either express or implied.
 * See the License for the specific language governing permissions and
 * limitations under the License.
 *
 * SPDX-License-Identifier: Apache-2.0
 */

#ifndef DM_SCAN_RESULT_LIST_H
#define DM_SCAN_RESULT_LIST_H

#include "em_base.h"
#include "dm_scan_result.h"
#include "db_easy_mesh.h"

#define scan_result_self_index 0xFFF

typedef struct {
	em_scan_result_t	*result;
	unsigned int	index;
} db_update_scan_result_t;

class dm_easy_mesh_t;
class dm_scan_result_list_t : public dm_scan_result_t, public db_easy_mesh_t {

public:
    
	/**!
	 * @brief Initializes the scan result list.
	 *
	 * This function sets up necessary resources and prepares the scan result list for use.
	 *
	 * @returns int
	 * @retval 0 on success
	 * @retval -1 on failure
	 *
	 * @note Ensure that this function is called before any other operations on the scan result list.
	 */
	int init();

    
	/**!
	 * @brief Retrieves the DM orchestration type based on the provided scan result and index.
	 *
	 * This function evaluates the scan result and returns the corresponding DM orchestration type.
	 *
	 * @param[in] db_client Reference to the database client used for accessing necessary data.
	 * @param[in] scan_result Constant reference to the scan result from which the orchestration type is determined.
	 * @param[in] index Unsigned integer representing the index of the scan result to be evaluated.
	 *
	 * @returns The DM orchestration type corresponding to the given scan result and index.
	 * @retval dm_orch_type_t The type of orchestration determined from the scan result.
	 *
	 * @note Ensure that the index is within the valid range of the scan result list to avoid undefined behavior.
	 */
	dm_orch_type_t get_dm_orch_type(db_client_t& db_client, const dm_scan_result_t& scan_result, unsigned int index);
    
	/**!
	 * @brief Updates the scan result list with the provided scan result at the specified index.
	 *
	 * This function modifies the list of scan results by updating the entry at the given index
	 * with the new scan result provided. The operation type is specified by the op parameter.
	 *
	 * @param[in] scan_result The scan result to update in the list.
	 * @param[in] index The index at which the scan result should be updated.
	 * @param[in] op The operation type to be performed on the scan result list.
	 *
	 * @note Ensure that the index is within the bounds of the list to avoid undefined behavior.
	 */
	void update_list(const dm_scan_result_t& scan_result, unsigned int index, dm_orch_type_t op);
    
	/**!
	* @brief Deletes the entire list of scan results.
	*
	* This function is responsible for clearing all entries in the scan result list,
	* freeing any allocated memory, and resetting the list to its initial state.
	*
	* @note Ensure that no other operations are performed on the list after calling
	* this function, as it will be empty.
	*/
	void delete_list();

    
	/**!
	 * @brief Initializes the table for storing scan results.
	 *
	 * This function sets up the necessary data structures and resources
	 * required to manage and store scan results efficiently.
	 *
	 * @note Ensure that this function is called before any operations
	 * related to scan results are performed.
	 */
	void init_table();
    
	/**!
	 * @brief Initializes the columns for the scan result list.
	 *
	 * This function sets up the necessary columns required to display
	 * the scan results in a structured format.
	 *
	 * @note Ensure that the scan result list is properly initialized
	 * before calling this function.
	 */
	void init_columns();
    
	/**!
	* @brief Synchronizes the database using the provided database client and context.
	*
	* This function is responsible for ensuring that the database is synchronized
	* with the latest data available. It uses the provided database client to
	* perform the necessary operations.
	*
	* @param[in] db_client Reference to the database client used for synchronization.
	* @param[in] ctx Pointer to the context information required for synchronization.
	*
	* @returns int Status code indicating the success or failure of the operation.
	* @retval 0 Indicates successful synchronization.
	* @retval non-zero Error code indicating the type of failure.
	*
	* @note Ensure that the database client is properly initialized before calling
	* this function. The context should contain all necessary information for
	* the synchronization process.
	*/
	int sync_db(db_client_t& db_client, void *ctx);
    
	/**!
	 * @brief Updates the database with the given operation type and data.
	 *
	 * This function modifies the database using the provided client, operation type, and data.
	 *
	 * @param[in] db_client Reference to the database client used for the update.
	 * @param[in] op The operation type to be performed on the database.
	 * @param[in] data Pointer to the data used for the update operation.
	 *
	 * @returns int Status code indicating the success or failure of the update operation.
	 * @retval 0 Indicates success.
	 * @retval -1 Indicates failure.
	 *
	 * @note Ensure that the database client is properly initialized before calling this function.
	 */
	int update_db(db_client_t& db_client, dm_orch_type_t op, void *data);
    
	/**!
	 * @brief Searches the database using the provided key.
	 *
	 * This function performs a search operation on the database using the given key and context.
	 *
	 * @param[in] db_client Reference to the database client used for the search operation.
	 * @param[in] ctx Pointer to the context information required for the search.
	 * @param[in] key Pointer to the key used for searching in the database.
	 *
	 * @returns bool
	 * @retval true if the search operation is successful.
	 * @retval false if the search operation fails.
	 *
	 * @note Ensure that the database client is properly initialized before calling this function.
	 */
	bool search_db(db_client_t& db_client, void *ctx, void *key);
    bool operator == (const db_easy_mesh_t& obj);
<<<<<<< HEAD
    
	/**!
	 * @brief Sets the configuration using the provided JSON object.
	 *
	 * This function updates the configuration settings in the database client
	 * using the JSON object provided. It may also associate the configuration
	 * with a parent identifier if applicable.
	 *
	 * @param[in] db_client Reference to the database client where the configuration
	 * will be set.
	 * @param[in] obj Pointer to a cJSON object containing the configuration data.
	 * @param[in] parent_id Pointer to a parent identifier, if applicable.
	 *
	 * @returns int Status code indicating success or failure of the operation.
	 *
	 * @note Ensure that the JSON object is properly formatted and the database
	 * client is initialized before calling this function.
	 */
	int set_config(db_client_t& db_client, const cJSON *obj, void *parent_id);
    
	/**!
	 * @brief Sets the configuration for a scan result.
	 *
	 * This function configures the scan result using the provided database client and parent ID.
	 *
	 * @param[in] db_client Reference to the database client used for configuration.
	 * @param[in] scan_result Reference to the scan result to be configured.
	 * @param[in] parent_id Pointer to the parent ID associated with the scan result.
	 *
	 * @returns int Status code indicating success or failure of the configuration.
	 * @retval 0 Configuration was successful.
	 * @retval -1 Configuration failed due to invalid parameters.
	 *
	 * @note Ensure that the database client and scan result are properly initialized before calling this function.
	 */
	int set_config(db_client_t& db_client, dm_scan_result_t& scan_result, void *parent_id);
    
	/**!
	 * @brief Retrieves the configuration from the given JSON object.
	 *
	 * This function extracts configuration details from the provided JSON object and associates it with the specified parent ID. Optionally, a summary can be generated.
	 *
	 * @param[in] obj The JSON object containing configuration data.
	 * @param[in] parent_id The identifier for the parent to associate the configuration with.
	 * @param[in] summary Flag indicating whether to generate a summary.
	 *
	 * @returns int Status code indicating success or failure of the operation.
	 * @retval 0 Success.
	 * @retval -1 Failure.
	 *
	 * @note Ensure that the JSON object is properly formatted before calling this function.
	 */
	int get_config(cJSON *obj, void *parent_id, bool summary = false);

    
	/**!
	 * @brief Retrieves the first scan result from the list.
	 *
	 * This function returns a pointer to the first scan result available in the list.
	 *
	 * @returns A pointer to the first scan result of type dm_scan_result_t.
	 * @retval nullptr if the list is empty or no scan results are available.
	 *
	 * @note This is a pure virtual function and must be implemented by the derived class.
	 */
	virtual dm_scan_result_t *get_first_scan_result() = 0;
    
	/**!
	 * @brief Retrieves the next scan result from the list.
	 *
	 * This function is used to iterate over the scan results stored in the list.
	 *
	 * @param[in] scan_result A pointer to the current scan result from which the next result is to be retrieved.
	 *
	 * @returns A pointer to the next scan result in the list.
	 * @retval nullptr If there are no more scan results available.
	 *
	 * @note This function must be implemented by the derived class.
	 */
	virtual dm_scan_result_t *get_next_scan_result(dm_scan_result_t *scan_result) = 0;
    
	/**!
	 * @brief Retrieves the scan result associated with the specified key.
	 *
	 * This function searches for the scan result that matches the given key and returns a pointer to it.
	 *
	 * @param[in] key The key used to identify the scan result.
	 *
	 * @returns A pointer to the dm_scan_result_t associated with the key.
	 * @retval nullptr If no scan result is found for the given key.
	 *
	 * @note This is a pure virtual function and must be implemented by derived classes.
	 */
	virtual dm_scan_result_t *get_scan_result(const char *key) = 0;
    
	/**!
	 * @brief Removes a scan result identified by the given key.
	 *
	 * This function removes a scan result from the list using the specified key.
	 *
	 * @param[in] key A pointer to a character string that uniquely identifies the scan result to be removed.
	 *
	 * @note This is a pure virtual function and must be implemented by derived classes.
	 */
	virtual void remove_scan_result(const char *key) = 0;
    
	/**!
	 * @brief Puts a scan result into the list at the specified index.
	 *
	 * This function inserts a scan result associated with a given key into the
	 * scan result list at the specified index. If the index is out of bounds,
	 * the behavior is undefined.
	 *
	 * @param[in] key The key associated with the scan result.
	 * @param[in] scan_result Pointer to the scan result to be inserted.
	 * @param[in] index The position in the list where the scan result should be inserted.
	 *
	 * @note This is a pure virtual function and must be implemented by derived classes.
	 */
	virtual void put_scan_result(const char *key, const dm_scan_result_t *scan_result, unsigned int index) = 0;
=======
    int set_config(db_client_t& db_client, const cJSON *obj, void *parent_id);
    int set_config(db_client_t& db_client, dm_scan_result_t& scan_result, void *parent_id);
    int get_config(cJSON *obj, void *parent_id, bool summary = false);

    virtual dm_scan_result_t *get_first_scan_result() = 0;
    virtual dm_scan_result_t *get_next_scan_result(dm_scan_result_t *scan_result) = 0;
    virtual dm_scan_result_t *get_scan_result(const char *key) = 0;
    virtual void remove_scan_result(const char *key) = 0;
    virtual void put_scan_result(const char *key, const dm_scan_result_t *scan_result, unsigned int index) = 0;
>>>>>>> 18c42f46
};

#endif<|MERGE_RESOLUTION|>--- conflicted
+++ resolved
@@ -167,7 +167,6 @@
 	 */
 	bool search_db(db_client_t& db_client, void *ctx, void *key);
     bool operator == (const db_easy_mesh_t& obj);
-<<<<<<< HEAD
     
 	/**!
 	 * @brief Sets the configuration using the provided JSON object.
@@ -187,6 +186,7 @@
 	 * client is initialized before calling this function.
 	 */
 	int set_config(db_client_t& db_client, const cJSON *obj, void *parent_id);
+  
     
 	/**!
 	 * @brief Sets the configuration for a scan result.
@@ -288,17 +288,6 @@
 	 * @note This is a pure virtual function and must be implemented by derived classes.
 	 */
 	virtual void put_scan_result(const char *key, const dm_scan_result_t *scan_result, unsigned int index) = 0;
-=======
-    int set_config(db_client_t& db_client, const cJSON *obj, void *parent_id);
-    int set_config(db_client_t& db_client, dm_scan_result_t& scan_result, void *parent_id);
-    int get_config(cJSON *obj, void *parent_id, bool summary = false);
-
-    virtual dm_scan_result_t *get_first_scan_result() = 0;
-    virtual dm_scan_result_t *get_next_scan_result(dm_scan_result_t *scan_result) = 0;
-    virtual dm_scan_result_t *get_scan_result(const char *key) = 0;
-    virtual void remove_scan_result(const char *key) = 0;
-    virtual void put_scan_result(const char *key, const dm_scan_result_t *scan_result, unsigned int index) = 0;
->>>>>>> 18c42f46
 };
 
 #endif