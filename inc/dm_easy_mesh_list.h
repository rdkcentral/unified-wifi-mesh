--- conflicted
+++ resolved
@@ -652,7 +652,6 @@
 	 * @note Ensure that the op_class pointer is valid before calling this function.
 	 */
 	dm_op_class_t *get_next_pre_set_op_class_by_type(em_op_class_type_t type, dm_op_class_t *op_class);
-
 	
 	/**!
 	 * @brief Retrieves the first policy from the list.
@@ -665,7 +664,6 @@
 	 * @note Ensure that the list is initialized before calling this function.
 	 */
 	dm_policy_t *get_first_policy();
-<<<<<<< HEAD
     
 	/**!
 	 * @brief Retrieves the next policy in the list.
@@ -778,10 +776,11 @@
 	 *
 	 * @param[in] key The key associated with the scan result.
 	 * @param[in] scan_result Pointer to the scan result structure to be stored.
+   * @param[in] index An unsigned integer where scan result needs to be stored.
 	 *
 	 * @note Ensure that the key and scan_result are valid and properly initialized before calling this function.
 	 */
-	void put_scan_result(const char *key, const dm_scan_result_t *scan_result);
+	void put_scan_result(const char *key, const dm_scan_result_t *scan_result, unsigned int index);
 
     
 	/**!
@@ -801,21 +800,6 @@
 	 * @note Ensure that all dynamically allocated memory is properly released.
 	 */
 	~dm_easy_mesh_list_t();
-=======
-    dm_policy_t *get_next_policy(dm_policy_t *policy);
-    dm_policy_t *get_policy(const char *key);
-    void remove_policy(const char *key);
-    void put_policy(const char *key, const dm_policy_t *policy);
-
-    dm_scan_result_t *get_first_scan_result();
-    dm_scan_result_t *get_next_scan_result(dm_scan_result_t *scan_result);
-    dm_scan_result_t *get_scan_result(const char *key);
-    void remove_scan_result(const char *key);
-    void put_scan_result(const char *key, const dm_scan_result_t *scan_result, unsigned int index);
-
-    dm_easy_mesh_list_t();
-    ~dm_easy_mesh_list_t();
->>>>>>> 95f122d2
 };
 
 #endif
