/**
 * Copyright 2023 Comcast Cable Communications Management, LLC
 *
 * Licensed under the Apache License, Version 2.0 (the "License");
 * you may not use this file except in compliance with the License.
 * You may obtain a copy of the License at
 *
 * http://www.apache.org/licenses/LICENSE-2.0
 *
 * Unless required by applicable law or agreed to in writing, software
 * distributed under the License is distributed on an "AS IS" BASIS,
 * WITHOUT WARRANTIES OR CONDITIONS OF ANY KIND, either express or implied.
 * See the License for the specific language governing permissions and
 * limitations under the License.
 *
 * SPDX-License-Identifier: Apache-2.0
 */

#ifndef EM_CLI_H
#define EM_CLI_H

#include "em_base.h"
#include "em_cmd_exec.h"

class em_cli_t {
    em_cmd_t& get_command(char *in, size_t in_len, em_network_node_t *node = NULL);
    em_long_string_t	m_lib_dbg_file_name;

public:
<<<<<<< HEAD
	em_cli_params_t	m_params;

    em_network_node_t *exec(char *in, size_t in_len, em_network_node_t *node);
    int init(em_cli_params_t *params);
=======
	em_editor_callback_t m_editor_cb;
	void *m_user_data;

    em_network_node_t *exec(char *in, size_t in_len);
    int init(em_editor_callback_t func, void *user_data);
>>>>>>> 00b868ab
	const char *get_first_cmd_str();
	const char *get_next_cmd_str(const char *cmd);
	
    void init_lib_dbg(char *file_name);
    void dump_lib_dbg(char *str);

    em_cli_t();
    ~em_cli_t();
};

em_cli_t *get_cli();

#endif
<|MERGE_RESOLUTION|>--- conflicted
+++ resolved
@@ -27,18 +27,11 @@
     em_long_string_t	m_lib_dbg_file_name;
 
 public:
-<<<<<<< HEAD
+
 	em_cli_params_t	m_params;
 
     em_network_node_t *exec(char *in, size_t in_len, em_network_node_t *node);
     int init(em_cli_params_t *params);
-=======
-	em_editor_callback_t m_editor_cb;
-	void *m_user_data;
-
-    em_network_node_t *exec(char *in, size_t in_len);
-    int init(em_editor_callback_t func, void *user_data);
->>>>>>> 00b868ab
 	const char *get_first_cmd_str();
 	const char *get_next_cmd_str(const char *cmd);
 	
