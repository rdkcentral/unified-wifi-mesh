--- conflicted
+++ resolved
@@ -63,15 +63,6 @@
     unsigned char *tmp;
     unsigned char joined = (assoc == true)?0x80:0x00;
 
-<<<<<<< HEAD
-short em_configuration_t::create_client_assoc_event_tlv(unsigned char *buff, mac_address_t sta, bssid_t bssid, bool assoc)
-{
-    short len = 0;
-    unsigned char *tmp;
-    unsigned char joined = (assoc == true)?0x80:0x00;
-
-=======
->>>>>>> 2170a595
     tmp = buff;
     memcpy(tmp, sta, sizeof(mac_address_t));
     memcpy(tmp + sizeof(mac_address_t), bssid, sizeof(bssid_t));
