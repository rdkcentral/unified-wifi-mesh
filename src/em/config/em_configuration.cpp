/**
 * Copyright 2023 Comcast Cable Communications Management, LLC
 *
 * Licensed under the Apache License, Version 2.0 (the "License");
 * you may not use this file except in compliance with the License.
 * You may obtain a copy of the License at
 *
 * http://www.apache.org/licenses/LICENSE-2.0
 *
 * Unless required by applicable law or agreed to in writing, software
 * distributed under the License is distributed on an "AS IS" BASIS,
 * WITHOUT WARRANTIES OR CONDITIONS OF ANY KIND, either express or implied.
 * See the License for the specific language governing permissions and
 * limitations under the License.
 *
 * SPDX-License-Identifier: Apache-2.0
 */

#include <stdio.h>
#include <string.h>
#include <stdlib.h>
#include <errno.h>
#include <assert.h>
#include <signal.h>
#include <unistd.h>
#include <arpa/inet.h>
#include <net/if.h>
#include <linux/filter.h>
#include <netinet/ether.h>
#include <netpacket/packet.h>
#include <linux/netlink.h>
#include <linux/rtnetlink.h>
#include <sys/ioctl.h>
#include <sys/socket.h>
#include <sys/uio.h>
#include <sys/time.h>
#include <unistd.h>
#include <pthread.h>
#include <openssl/rand.h>
#include <assert.h>
#include "em_configuration.h"
#include "em_msg.h"
#include "dm_easy_mesh.h"
#include "em_cmd.h"
#include "util.h"
#include "em_crypto.h"
#include "em.h"
#include "em_cmd_exec.h"

// Initialize the static member variables
unsigned short em_configuration_t::msg_id = 0;

/* Extract N bytes (ignore endianess) */
static inline void _EnB(uint8_t **packet_ppointer, void *memory_pointer, uint32_t n)
{
    memcpy(memory_pointer, *packet_ppointer, n);
    (*packet_ppointer) += n;
}

<<<<<<< HEAD
short em_configuration_t::create_client_notify_msg(unsigned char *buff)
=======
short em_configuration_t::create_ap_radio_basic_cap(unsigned char *buff)
{
    short len = 0;
    em_ap_radio_basic_cap_t *cap = (em_ap_radio_basic_cap_t *)buff;
    memcpy(&cap->ruid, get_radio_interface_mac(), sizeof(mac_address_t));
    len += sizeof(mac_address_t);

    em_interface_t* radio_interface = get_radio_interface();
    rdk_wifi_radio_t* radio_data = get_current_cmd()->get_radio_data(radio_interface);
    if (radio_data != NULL)
        cap->num_bss = radio_data->vaps.num_vaps;
    cap->num_bss = 1;

    len += 1;
    cap->op_class_num= 1;
    len += 1;

    cap->op_classes[0].op_class = get_current_cmd()->get_rd_op_class();
    len += 1;
    cap->op_classes[0].channels.num = 1;
    len += 1;
    cap->op_classes[0].channels.channel[0] = get_current_cmd()->get_rd_channel();
    len += 2;


    return len;
}       

short em_configuration_t::create_client_assoc_event_tlv(unsigned char *buff, mac_address_t sta, bssid_t bssid, bool assoc)
>>>>>>> e313e475
{
    short len = 0;
    unsigned char *tmp;
    unsigned char joined = (assoc == true)?0x80:0x00;

    tmp = buff;
    memcpy(tmp, sta, sizeof(mac_address_t));
    memcpy(tmp + sizeof(mac_address_t), bssid, sizeof(bssid_t));
    memcpy(tmp + 2*sizeof(mac_address_t), &joined, sizeof(unsigned char));

    len = 2*sizeof(mac_address_t) + sizeof(unsigned char);

    return len;
}

int em_configuration_t::send_topology_notification_by_client(mac_address_t sta, bssid_t bssid, bool assoc)
{
    unsigned short  msg_id = em_msg_type_topo_notif;
    char *errors[EM_MAX_TLV_MEMBERS] = {0};
    int len = 0;
    short sz;
    em_cmdu_t *cmdu;
    em_tlv_t *tlv;
    unsigned char buff[MAX_EM_BUFF_SZ];
    unsigned char *tmp = buff;
    unsigned short type = htons(ETH_P_1905);
    mac_address_t   multi_addr = {0x01, 0x80, 0xc2, 0x00, 0x00, 0x13};
    unsigned char joined = (assoc == true)?0x80:0x00;
    dm_easy_mesh_t *dm;

    dm = get_data_model();

    memcpy(tmp, (unsigned char *)multi_addr, sizeof(mac_address_t));
    tmp += sizeof(mac_address_t);
    len += sizeof(mac_address_t);

    memcpy(tmp, dm->get_agent_al_interface_mac(), sizeof(mac_address_t));
    tmp += sizeof(mac_address_t);
    len += sizeof(mac_address_t);

    memcpy(tmp, (unsigned char *)&type, sizeof(unsigned short));
    tmp += sizeof(unsigned short);
    len += sizeof(unsigned short);

    cmdu = (em_cmdu_t *)tmp;

    memset(tmp, 0, sizeof(em_cmdu_t));
    cmdu->type = htons(msg_id);
    cmdu->id = htons(msg_id);
    cmdu->last_frag_ind = 1;
    cmdu->relay_ind = 1;

    tmp += sizeof(em_cmdu_t);
    len += sizeof(em_cmdu_t);

    // AL MAC Address type TLV
    tlv = (em_tlv_t *)tmp;
    tlv->type = em_tlv_type_al_mac_address;
    tlv->len = htons(sizeof(mac_address_t));
    memcpy(tlv->value, get_al_interface_mac(), sizeof(mac_address_t));

    tmp += (sizeof (em_tlv_t) + sizeof(mac_address_t));
    len += (sizeof (em_tlv_t) + sizeof(mac_address_t));

    // Client Association Event  17.2.20
    tlv = (em_tlv_t *)tmp;
    tlv->type = em_tlv_type_client_assoc_event;
    sz = create_client_assoc_event_tlv(tlv->value, sta, bssid, joined);
    tlv->len =  htons(sz);

    tmp += (sizeof(em_tlv_t) + sz);
    len += (sizeof(em_tlv_t) + sz);

    // End of message
    tlv = (em_tlv_t *)tmp;
    tlv->type = em_tlv_type_eom;
    tlv->len = 0;

    tmp += (sizeof (em_tlv_t));
    len += (sizeof (em_tlv_t));

    printf("%s:%d Create topology notification msg successfull\n", __func__, __LINE__);

    if (em_msg_t(em_msg_type_topo_notif, em_profile_type_3, buff, len).validate(errors) == 0) {
        printf("Topology notification msg validation failed\n");

        return -1;
    }

    if (send_frame(buff, len)  < 0) {
        printf("%s:%d: Topology notification send failed, error:%d\n", __func__, __LINE__, errno);
        return -1;
    }

    printf("%s:%d: Topology notification Send Successful\n", __func__, __LINE__);

    return len;
}

void em_configuration_t::handle_state_topology_notify()
{
    dm_easy_mesh_t *dm;
    dm_sta_t *sta;

    dm = get_current_cmd()->get_data_model();

    sta = (dm_sta_t *)hash_map_get_first(dm->m_sta_assoc_map);
    while (sta != NULL) {
        send_topology_notification_by_client(sta->m_sta_info.id, sta->m_sta_info.bssid, true);
        sta = (dm_sta_t *)hash_map_get_next(dm->m_sta_assoc_map, sta);
    }

    sta = (dm_sta_t *)hash_map_get_first(dm->m_sta_dassoc_map);
    while (sta != NULL) {
        send_topology_notification_by_client(sta->m_sta_info.id, sta->m_sta_info.bssid, false);
        sta = (dm_sta_t *)hash_map_get_next(dm->m_sta_dassoc_map, sta);
    }
    set_state(em_state_agent_configured);
}

int em_configuration_t::send_autoconfig_renew_msg()
{
    unsigned char buff[MAX_EM_BUFF_SZ];
    char *errors[EM_MAX_TLV_MEMBERS] = {0};
    unsigned short  msg_id = em_msg_type_autoconf_renew;
    int len = 0;
    em_cmdu_t *cmdu;
    em_tlv_t *tlv;
    em_enum_type_t profile;
    unsigned char *tmp = buff;
    unsigned short type = htons(ETH_P_1905);
    dm_easy_mesh_t *dm;
    unsigned char registrar = 0;
    em_freq_band_t band;

    dm = get_data_model();

    memcpy(tmp, dm->get_agent_al_interface_mac(), sizeof(mac_address_t));
    tmp += sizeof(mac_address_t);
    len += sizeof(mac_address_t);

    memcpy(tmp, dm->get_ctrl_al_interface_mac(), sizeof(mac_address_t));
    tmp += sizeof(mac_address_t);
    len += sizeof(mac_address_t);

    memcpy(tmp, (unsigned char *)&type, sizeof(unsigned short));
    tmp += sizeof(unsigned short);
    len += sizeof(unsigned short);

    cmdu = (em_cmdu_t *)tmp;

    memset(tmp, 0, sizeof(em_cmdu_t));
    cmdu->type = htons(msg_id);
    cmdu->id = htons(msg_id);
    cmdu->last_frag_ind = 1;
    cmdu->relay_ind = 0;

    tmp += sizeof(em_cmdu_t);
    len += sizeof(em_cmdu_t);

    // AL MAC Address type TLV
    tlv = (em_tlv_t *)tmp;
    tlv->type = em_tlv_type_al_mac_address;
    tlv->len = htons(sizeof(mac_address_t));
    memcpy(tlv->value,get_current_cmd()->get_al_interface_mac(), sizeof(mac_address_t));

    tmp += (sizeof (em_tlv_t) + sizeof(mac_address_t));
    len += (sizeof (em_tlv_t) + sizeof(mac_address_t));

    //6-24—SupportedRole TLV
    tlv = (em_tlv_t *)tmp;
    tlv->type = em_tlv_type_supported_role;
    tlv->len = htons(sizeof(unsigned char));
    memcpy(&tlv->value, &registrar, sizeof(unsigned char));

    tmp += (sizeof (em_tlv_t) + 1);
    len += (sizeof (em_tlv_t) + 1);

    //6-25—supported freq_band TLV
    tlv = (em_tlv_t *)tmp;
    tlv->type = em_tlv_type_supported_freq_band;
    tlv->len = htons(sizeof(unsigned char));
    band = get_band();
    memcpy(&tlv->value, &band, sizeof(unsigned char));

    tmp += (sizeof (em_tlv_t) + 1);
    len += (sizeof (em_tlv_t) + 1);

    // End of message
    tlv = (em_tlv_t *)tmp;
    tlv->type = em_tlv_type_eom;
    tlv->len = 0;

    tmp += (sizeof (em_tlv_t));
    len += (sizeof (em_tlv_t));
    
    if (em_msg_t(em_msg_type_autoconf_renew, em_profile_type_3, buff, len).validate(errors) == 0) {
        printf("Autoconfig Renew msg validation failed\n");

        return -1;
    }

    if (send_frame(buff, len)  < 0) {
        printf("%s:%d: Autoconfig Renew send failed, error:%d\n", __func__, __LINE__, errno);
        return -1;
    }

    m_renew_tx_cnt++;
    printf("%s:%d: AutoConfig Renew (%d) Send Successful\n", __func__, __LINE__, m_renew_tx_cnt);

    return len;
}

int em_configuration_t::send_topology_query_msg()
{
    unsigned char buff[MAX_EM_BUFF_SZ];
    char *errors[EM_MAX_TLV_MEMBERS] = {0};
    unsigned short  msg_id = em_msg_type_topo_query;
    int len = 0;
    em_cmdu_t *cmdu;
    em_tlv_t *tlv;
	em_enum_type_t profile;	
    unsigned char *tmp = buff;
    unsigned short type = htons(ETH_P_1905);
	dm_easy_mesh_t *dm;

	dm = get_data_model();

    memcpy(tmp, dm->get_agent_al_interface_mac(), sizeof(mac_address_t));
    tmp += sizeof(mac_address_t);
    len += sizeof(mac_address_t);

    memcpy(tmp, dm->get_ctrl_al_interface_mac(), sizeof(mac_address_t));
    tmp += sizeof(mac_address_t);
    len += sizeof(mac_address_t);

    memcpy(tmp, (unsigned char *)&type, sizeof(unsigned short));
    tmp += sizeof(unsigned short);
    len += sizeof(unsigned short);

    cmdu = (em_cmdu_t *)tmp;

    memset(tmp, 0, sizeof(em_cmdu_t));
    cmdu->type = htons(msg_id);
    cmdu->id = htons(msg_id);
    cmdu->last_frag_ind = 1;
    cmdu->relay_ind = 0;

    tmp += sizeof(em_cmdu_t);
    len += sizeof(em_cmdu_t);

    // One multiAP profile tlv 17.2.47
    tlv = (em_tlv_t *)tmp;
    tlv->type = em_tlv_type_profile;
    tlv->len = htons(sizeof(em_enum_type_t));
    profile = em_profile_type_3;
    memcpy(tlv->value, &profile, sizeof(em_enum_type_t));

    tmp += (sizeof(em_tlv_t) + sizeof(em_enum_type_t));
    len += (sizeof(em_tlv_t) + sizeof(em_enum_type_t));

    // End of message
    tlv = (em_tlv_t *)tmp;
    tlv->type = em_tlv_type_eom;
    tlv->len = 0;

    tmp += (sizeof (em_tlv_t));
    len += (sizeof (em_tlv_t));
    if (em_msg_t(em_msg_type_topo_query, em_profile_type_3, buff, len).validate(errors) == 0) {
        printf("Topology Query msg failed validation in tnx end\n");
        return -1;
    }

    if (send_frame(buff, len)  < 0) {
        printf("%s:%d: Topology Query send failed, error:%d\n", __func__, __LINE__, errno);
        return -1;
    }

    m_topo_query_tx_cnt++;
    printf("%s:%d: Topology Query (%d) Send Successful\n", __func__, __LINE__, m_topo_query_tx_cnt);

	return len;
}

int em_configuration_t::create_operational_bss_tlv(unsigned char *buff)
{
    em_tlv_t *tlv;
    unsigned char *tmp = buff;
    em_ap_op_bss_t  *ap;
    em_ap_op_bss_radio_t    *radio;
    em_ap_operational_bss_t *bss;
    dm_easy_mesh_t  *dm;
    unsigned int i, j, all_bss_len = 0;
    unsigned short tlv_len = 0;

    dm = get_data_model();

    tlv = (em_tlv_t *)tmp;
    tlv->type = em_tlv_type_operational_bss;
    tlv_len = sizeof(em_ap_op_bss_t);
    printf("first tlv_len in em_configuration_t::create_operational_bss_tlv = %d\n",tlv_len);

    ap = (em_ap_op_bss_t *)tlv->value;
    ap->radios_num = 1;
    radio = ap->radios;
    memcpy(radio->ruid, get_radio_interface_mac(), sizeof(mac_address_t));
    radio->bss_num = 0;
    bss = radio->bss;
    all_bss_len = 0;
    for (j = 0; j < dm->get_num_bss(); j++) {
        if (memcmp(dm->m_bss[j].m_bss_info.ruid.mac, get_radio_interface_mac(), sizeof(mac_address_t)) != 0) {
            continue;
        }
        radio->bss_num++;
        memcpy(bss->bssid, dm->m_bss[j].m_bss_info.bssid.mac, sizeof(mac_address_t));
        strncpy(bss->ssid, dm->m_bss[j].m_bss_info.ssid, strlen(dm->m_bss[j].m_bss_info.ssid) + 1);
        printf("bss->ssid=%s\n",bss->ssid);
        bss->ssid_len = strlen(dm->m_bss[j].m_bss_info.ssid) + 1;
        all_bss_len += sizeof(em_ap_operational_bss_t) + bss->ssid_len;
        bss = (em_ap_operational_bss_t *)((unsigned char *)bss + sizeof(em_ap_operational_bss_t) + bss->ssid_len);
    }
    radio = (em_ap_op_bss_radio_t *)((unsigned char *)radio + sizeof(em_ap_op_bss_radio_t) + all_bss_len);
    tlv_len += sizeof(em_ap_op_bss_radio_t) + all_bss_len;

    tlv->len = htons(tlv_len);
    print_ap_operational_bss_tlv(tlv->value, tlv->len);

    return tlv_len;
}


int em_configuration_t::create_bss_config_rprt_tlv(unsigned char *buff)
{
    em_tlv_t *tlv;
    unsigned char *tmp = buff;
    em_bss_config_rprt_t    *rprt;
    em_radio_rprt_t    *rd_rprt;
    em_bss_rprt_t *bss_rprt;
    dm_easy_mesh_t  *dm;
    unsigned int i, j;
    unsigned int bss_rprt_len = 0;
    unsigned short tlv_len = 0;

    dm = get_data_model();

    tlv = (em_tlv_t *)tmp;
    tlv->type = em_tlv_type_bss_conf_rep;

    rprt = (em_bss_config_rprt_t *)tlv->value;
    rprt->num_radios = dm->get_num_radios();

    tlv_len = sizeof(em_bss_config_rprt_t);

    rd_rprt = rprt->radio_rprt;

    memcpy(rd_rprt->ruid, get_radio_interface_mac(), sizeof(mac_address_t));
    rd_rprt->num_bss = 0;
    bss_rprt = rd_rprt->bss_rprt;

    for (j = 0; j < dm->get_num_bss(); j++) {
        if (memcmp(rd_rprt->ruid, dm->m_bss[j].m_bss_info.ruid.mac, sizeof(mac_address_t)) != 0) {
            continue;
        }
        bss_rprt_len += sizeof(em_bss_rprt_t);
        memcpy(bss_rprt->bssid, dm->m_bss[j].m_bss_info.bssid.mac, sizeof(bssid_t));
        bss_rprt->ssid_len = strlen(dm->m_bss[j].m_bss_info.ssid) + 1;
        strncpy(bss_rprt->ssid, dm->m_bss[j].m_bss_info.ssid, strlen(dm->m_bss[j].m_bss_info.ssid) + 1);

        bss_rprt_len += bss_rprt->ssid_len;

        bss_rprt = (em_bss_rprt_t *)((unsigned char *)bss_rprt + sizeof(em_bss_rprt_t) + strlen(dm->m_bss[j].m_bss_info.ssid) + 1);

        rd_rprt->num_bss++;
    }

    rd_rprt = (em_radio_rprt_t *)((unsigned char *)rd_rprt + sizeof(em_radio_rprt_t) + bss_rprt_len);

    tlv_len += sizeof(em_radio_rprt_t) + bss_rprt_len;
    bss_rprt_len = 0;


    tlv->len = htons(tlv_len);
    //print_bss_configuration_report_tlv(tlv->value, tlv->len);

    return tlv_len;
}

int em_configuration_t::create_device_info_type_tlv(unsigned char *buff)
{
    em_tlv_t *tlv;
    unsigned char *tmp = buff;
    em_device_info_type_t *dev_info;
    em_local_interface_t *local_intf;
    dm_easy_mesh_t  *dm;
    unsigned int i, j;
    unsigned short tlv_len = 0;

    dm = get_data_model();

    tlv = (em_tlv_t *)tmp;
    tlv->type = em_tlv_type_device_info;
    dev_info = (em_device_info_type_t *)tlv->value;

    memcpy(dev_info->al_mac_addr, dm->get_agent_al_interface_mac(), sizeof(mac_address_t));
    dev_info->local_interface_num = dm->get_num_bss();
    local_intf = dev_info->local_interface;
    tlv_len = sizeof(em_device_info_type_t);

    for (i = 0; i < dm->get_num_bss(); i++) {
        if (memcmp(dm->m_bss[i].m_bss_info.ruid.mac, get_radio_interface_mac(), sizeof(mac_address_t)) != 0) {
            continue;
        }
        memcpy(local_intf->mac_addr, dm->m_bss[i].m_bss_info.bssid.mac, sizeof(mac_address_t));
        // fill test data
        fill_media_data(&dm->m_radio[j].m_radio_info.media_data);
        memcpy(&local_intf->media_data, &dm->m_radio[j].m_radio_info.media_data, sizeof(em_media_spec_data_t));

        local_intf = (em_local_interface_t *)((unsigned char *)local_intf + sizeof(em_local_interface_t));
        tlv_len = tlv_len + sizeof(em_local_interface_t);
    }

    tlv->len = htons(tlv_len);

    return tlv_len;
}


int em_configuration_t::send_topology_response_msg(unsigned char *dst)
{
    unsigned char buff[MAX_EM_BUFF_SZ];
    char *errors[EM_MAX_TLV_MEMBERS] = {0};
    unsigned short  msg_id = em_msg_type_topo_resp;
    int len = 0;
    em_cmdu_t *cmdu;
    em_tlv_t *tlv;
    unsigned short tlv_len;
    unsigned char *tmp = buff;
    unsigned short type = htons(ETH_P_1905);
    em_service_type_t   service_type = get_service_type();
    dm_easy_mesh_t  *dm;
    em_enum_type_t profile;

    em_raw_hdr_t *hdr = (em_raw_hdr_t *)dst;

    dm = get_data_model();
    printf("%s:%d: Testing topo, number of radios: %d, bss: %d\n", __func__, __LINE__,
                        dm->get_num_radios(), dm->get_num_bss());

    memcpy(tmp, (unsigned char *)hdr->src, sizeof(mac_address_t));
    tmp += sizeof(mac_address_t);
    len += sizeof(mac_address_t);

    memcpy(tmp, dm->get_agent_al_interface_mac(), sizeof(mac_address_t));
    tmp += sizeof(mac_address_t);
    len += sizeof(mac_address_t);

    memcpy(tmp, (unsigned char *)&type, sizeof(unsigned short));
    tmp += sizeof(unsigned short);
    len += sizeof(unsigned short);

    cmdu = (em_cmdu_t *)tmp;
    memset(tmp, 0, sizeof(em_cmdu_t));
    cmdu->type = htons(msg_id);
    cmdu->id = htons(msg_id);
    cmdu->last_frag_ind = 1;
    cmdu->relay_ind = 0;

    tmp += sizeof(em_cmdu_t);
    len += sizeof(em_cmdu_t);

    // Device Info type TLV 1905.1 6.4.5
    tlv_len = create_device_info_type_tlv(tmp);

    tmp += (sizeof (em_tlv_t) + tlv_len);
    len += (sizeof (em_tlv_t) + tlv_len);

    // supported service tlv 17.2.1
    tlv = (em_tlv_t *)tmp;
    tlv->type = em_tlv_type_supported_service;
    tlv->len = htons(sizeof(em_enum_type_t) + 1);
    tlv->value[0] = 1;
    memcpy(&tlv->value[1], &service_type, sizeof(em_enum_type_t));

    tmp += (sizeof(em_tlv_t) + sizeof(em_enum_type_t) + 1);
    len += (sizeof(em_tlv_t) + sizeof(em_enum_type_t) + 1);

    // AP operational BSS
    tlv_len = create_operational_bss_tlv(tmp);

    tmp += (sizeof(em_tlv_t) + tlv_len);
    len += (sizeof(em_tlv_t) + tlv_len);

    // One multiAP profile tlv 17.2.47
    tlv = (em_tlv_t *)tmp;
    tlv->type = em_tlv_type_profile;
    tlv->len = htons(sizeof(em_enum_type_t));
    profile = em_profile_type_3;
    memcpy(tlv->value, &profile, sizeof(em_enum_type_t));

    tmp += (sizeof(em_tlv_t) + sizeof(em_enum_type_t));
    len += (sizeof(em_tlv_t) + sizeof(em_enum_type_t));

    // One BSS Configuration Report 17.2.75
    tlv_len = create_bss_config_rprt_tlv(tmp);

    tmp += (sizeof(em_tlv_t) + tlv_len);
    len += (sizeof(em_tlv_t) + tlv_len);

    // End of message
    tlv = (em_tlv_t *)tmp;
    tlv->type = em_tlv_type_eom;
    tlv->len = 0;

    tmp += (sizeof (em_tlv_t));
    len += (sizeof (em_tlv_t));

    // Validate the frame
    if (em_msg_t(em_msg_type_topo_resp, em_profile_type_3, buff, len).validate(errors) == 0) {
        printf("Topology Response msg failed validation in tnx end\n");

        return -1;
    }

    printf("%s:%d: Testing topo, frame length: %d\n", __func__, __LINE__, len);
    if (send_frame(buff, len)  < 0) {
        printf("%s:%d: Topology Response send failed, error:%d\n", __func__, __LINE__, errno);
        return -1;
    }
    printf("setting state to em_state_agent_topo_synchronized\n");
    set_state(em_state_agent_topo_synchronized);
    return len;
}

void em_configuration_t::print_bss_configuration_report_tlv(unsigned char *value, unsigned int len)
{
	mac_addr_str_t	rd_mac_str, bss_mac_str;
	em_bss_config_rprt_t *rprt;
	em_radio_rprt_t *rd_rprt;
	em_bss_rprt_t *bss_rprt;
	unsigned int i, j;
	unsigned int all_bss_len = 0;

	rprt = (em_bss_config_rprt_t *)value;
	rd_rprt = rprt->radio_rprt;

	printf("%s:%d: Number of radios: %d\n", __func__, __LINE__, rprt->num_radios);
	for (i = 0; i < rprt->num_radios; i++) {
		dm_easy_mesh_t::macbytes_to_string(rd_rprt->ruid, rd_mac_str);
		printf("%s:%d: Radio: %s Number of BSS: %d\n", __func__, __LINE__, rd_mac_str, rd_rprt->num_bss);
		bss_rprt = rd_rprt->bss_rprt;
		for (j = 0; j < rd_rprt->num_bss; j++) {
			dm_easy_mesh_t::macbytes_to_string(bss_rprt->bssid, bss_mac_str);
			printf("%s:%d: BSSID: %s SSID: %s\n", __func__, __LINE__, bss_mac_str, bss_rprt->ssid);
			
			all_bss_len = all_bss_len + sizeof(em_bss_rprt_t) + strlen(bss_rprt->ssid) + 1;
			bss_rprt = (em_bss_rprt_t *)((unsigned char *)bss_rprt + sizeof(em_bss_rprt_t) + strlen(bss_rprt->ssid) + 1);
		}
		rd_rprt = (em_radio_rprt_t *)((unsigned char *)rd_rprt + sizeof(em_radio_rprt_t) + all_bss_len);
		all_bss_len = 0;
		
	}		
}

void em_configuration_t::print_ap_operational_bss_tlv(unsigned char *value, unsigned int len)
{
	mac_addr_str_t	rd_mac_str, bss_mac_str;
	em_ap_op_bss_t	*ap;
	em_ap_op_bss_radio_t	*radio;
	em_ap_operational_bss_t	*bss;
	unsigned char * tmp = value;
	unsigned int i, j, all_bss_len = 0, ap_op_bss_tlv_len = 0;
	
	ap = (em_ap_op_bss_t *)value;
	radio = ap->radios;
	printf("%s:%d Number of radios: %d\n", __func__, __LINE__, ap->radios_num);
	for (i = 0; i < ap->radios_num; i++) {
		dm_easy_mesh_t::macbytes_to_string(radio->ruid, rd_mac_str);
		printf("%s:%d: Radio: %s\n", __func__, __LINE__, rd_mac_str);
		bss = radio->bss;
		all_bss_len = 0;
		printf("%s:%d Number of bss: %d\n", __func__, __LINE__, radio->bss_num);
		for (j = 0; j < radio->bss_num; j++) {
			dm_easy_mesh_t::macbytes_to_string(bss->bssid, bss_mac_str);
			printf("%s:%d: BSS:%s SSID:%s, SSID Length: %d\n", __func__, __LINE__, bss_mac_str, bss->ssid, bss->ssid_len);

			all_bss_len += sizeof(em_ap_operational_bss_t) + bss->ssid_len;
			//printf("%s:%d: All BSS Len: %d\n", __func__, __LINE__, all_bss_len);
			bss = (em_ap_operational_bss_t *)((unsigned char *)bss + sizeof(em_ap_operational_bss_t) + bss->ssid_len);
		}		

		radio = (em_ap_op_bss_radio_t *)((unsigned char *)radio + sizeof(em_ap_op_bss_radio_t) + all_bss_len);
	}
}

int em_configuration_t::handle_bss_configuration_report(unsigned char *buff, unsigned int len)
{
	return 0;
}

int em_configuration_t::handle_ap_operational_bss(unsigned char *buff, unsigned int len)
{
	dm_easy_mesh_t	*dm;
	em_ap_op_bss_t	*ap;
	em_ap_op_bss_radio_t	*radio;
	em_ap_operational_bss_t	*bss;
	dm_bss_t *dm_bss;
	unsigned int db_cfg_type;
	bool found_radio = false;
	unsigned int i, j;
	unsigned int all_bss_len = 0;

	dm = get_data_model();
            
    // first verify that dm has all the radios
    ap = (em_ap_op_bss_t *)buff;
    assert(ap->radios_num == dm->get_num_radios());
    radio = ap->radios;

    for (i = 0; i < ap->radios_num; i++) {
        for (j = 0; j < dm->get_num_radios(); j++) {
            if (memcmp(radio->ruid, dm->m_radio[j].m_radio_info.id.mac, sizeof(mac_address_t)) == 0) {
                found_radio = true;
                break;
            }
        }

        if (found_radio == false) {
            // do not update anything and retrun error
            return -1;
        }

        db_cfg_type = dm->get_db_cfg_type();

        found_radio = false;
        bss = radio->bss;
        all_bss_len = 0;
        for (j = 0; j < radio->bss_num; j++) {
            dm->set_db_cfg_type(db_cfg_type | db_cfg_type_bss_list_update);
            dm_bss = &dm->m_bss[dm->get_num_bss() + j];
            memcpy(dm_bss->m_bss_info.bssid.mac, bss->bssid, sizeof(mac_address_t));
            memcpy(dm_bss->m_bss_info.ruid.mac, radio->ruid, sizeof(mac_address_t));
            strncpy(dm_bss->m_bss_info.ssid, bss->ssid, bss->ssid_len);
            dm->set_num_bss(dm->get_num_bss() + 1);
            bss += sizeof(em_ap_operational_bss_t) + bss->ssid_len;
            all_bss_len += sizeof(em_ap_operational_bss_t) + bss->ssid_len;
        }

        radio += all_bss_len;

    }

	return 0;

}

int em_configuration_t::handle_topology_notification(unsigned char *buff, unsigned int len)
{
    em_tlv_t *tlv;
    int tmp_len, ret = 0;
	mac_address_t dev_mac;
	bool found_dev_mac = false;
	em_client_assoc_event_t *assoc_evt_tlv;
	em_event_t  ev;
    em_bus_event_t *bev;
    em_bus_event_type_client_assoc_params_t    *raw;
    char *errors[EM_MAX_TLV_MEMBERS] = {0};
	
	if (em_msg_t(em_msg_type_topo_notif, m_peer_profile, buff, len).validate(errors) == 0) {
        printf("%s:%d: topology response msg validation failed\n", __func__, __LINE__);
            
        //return -1;
    }       
        
    tlv =  (em_tlv_t *)(buff + sizeof(em_raw_hdr_t) + sizeof(em_cmdu_t));
    tmp_len = len - (sizeof(em_raw_hdr_t) + sizeof(em_cmdu_t));
        
    while ((tlv->type != em_tlv_type_eom) && (tmp_len > 0)) {
        if (tlv->type == em_tlv_type_al_mac_address) {
			memcpy(dev_mac, tlv->value, sizeof(mac_address_t));
			found_dev_mac = true;
			break;
        }
            
		tmp_len -= (sizeof(em_tlv_t) + htons(tlv->len));
		tlv = (em_tlv_t *)((unsigned char *)tlv + sizeof(em_tlv_t) + htons(tlv->len));
    }

	if (found_dev_mac == false) {
		printf("%s:%d: Could not find device al mac address\n", __func__, __LINE__);
		return -1;
	}

    while ((tlv->type != em_tlv_type_eom) && (tmp_len > 0)) {
        if (tlv->type == em_tlv_type_client_assoc_event) {
			assoc_evt_tlv = (em_client_assoc_event_t *)tlv->value;	
    		ev.type = em_event_type_bus;
    		bev = &ev.u.bevt;
    		bev->type = em_bus_event_type_sta_assoc;
    		raw = (em_bus_event_type_client_assoc_params_t *)bev->u.raw_buff;
    		memcpy(raw->dev, dev_mac, sizeof(mac_address_t));
    		memcpy((unsigned char *)&raw->assoc, (unsigned char *)assoc_evt_tlv, sizeof(em_client_assoc_event_t));

    		em_cmd_exec_t::send_cmd(em_service_type_ctrl, (unsigned char *)&ev, sizeof(em_event_t));
			
        }
            
		tmp_len -= (sizeof(em_tlv_t) + htons(tlv->len));
		tlv = (em_tlv_t *)((unsigned char *)tlv + sizeof(em_tlv_t) + htons(tlv->len));
    }

	return 0;
}

int em_configuration_t::handle_topology_response(unsigned char *buff, unsigned int len)
{
    em_tlv_t *tlv;
    int tmp_len, ret = 0;
    unsigned int sz, i, j;
    char *errors[EM_MAX_TLV_MEMBERS] = {0};
    bool found_op_bss = false;
    bool found_profile = false;
    bool found_bss_config_rprt = false;
    em_profile_type_t profile;

    tlv =  (em_tlv_t *)(buff + sizeof(em_raw_hdr_t) + sizeof(em_cmdu_t));
    tmp_len = len - (sizeof(em_raw_hdr_t) + sizeof(em_cmdu_t));
        
    while ((tlv->type != em_tlv_type_eom) && (tmp_len > 0)) {
        if (tlv->type != em_tlv_type_profile) {
            tmp_len -= (sizeof(em_tlv_t) + htons(tlv->len));
            tlv = (em_tlv_t *)((unsigned char *)tlv + sizeof(em_tlv_t) + htons(tlv->len));

            continue;

        } else {
            found_profile = true;
			memcpy(&profile, tlv->value, tlv->len);
            break; 
        }
    }

	if (found_profile == false) {
		printf("%s:%d: Could not find profile in topo reponse message, dropping\n", __func__, __LINE__);
		return -1;
	}

	m_peer_profile = profile;
    
	if (em_msg_t(em_msg_type_topo_resp, m_peer_profile, buff, len).validate(errors) == 0) {
        printf("%s:%d: topology response msg validation failed\n", __func__, __LINE__);
            
        //return -1;
    }       
        
    tlv =  (em_tlv_t *)(buff + sizeof(em_raw_hdr_t) + sizeof(em_cmdu_t));
    tmp_len = len - (sizeof(em_raw_hdr_t) + sizeof(em_cmdu_t));
        
    while ((tlv->type != em_tlv_type_eom) && (tmp_len > 0)) {
        if (tlv->type != em_tlv_type_operational_bss) {
            tmp_len -= (sizeof(em_tlv_t) + htons(tlv->len));
            tlv = (em_tlv_t *)((unsigned char *)tlv + sizeof(em_tlv_t) + htons(tlv->len));

            continue;

        } else {
            found_op_bss = true;
            break;
        }
    }

    if (found_op_bss == false) {
        printf("%s:%d: Could not find operational bss, failing mesaage\n", __func__, __LINE__);
        return -1;
    }

	if (handle_ap_operational_bss(tlv->value, tlv->len) != 0) {
		printf("%s:%d: Operational BSS handling failed\n", __func__, __LINE__);
		return -1;
	}

    while ((tlv->type != em_tlv_type_eom) && (tmp_len > 0)) {
        if (tlv->type != em_tlv_type_bss_conf_rep) {
            tmp_len -= (sizeof(em_tlv_t) + htons(tlv->len));
            tlv = (em_tlv_t *)((unsigned char *)tlv + sizeof(em_tlv_t) + htons(tlv->len));

            continue;

        } else {
            found_bss_config_rprt = true;
            break;
        }
    }

    if (found_bss_config_rprt == false) {
        printf("%s:%d: Could not find bss configuration report, failing mesaage\n", __func__, __LINE__);
        return -1;
    }

	if (handle_bss_configuration_report(tlv->value, tlv->len) != 0) {
		printf("%s:%d: BSS Configuration Report handling failed\n", __func__, __LINE__);
		return -1;
	}

	return ret;
}


short em_configuration_t::create_traffic_separation_policy(unsigned char *buff)
{
    short len = 0;
    unsigned int i;
    em_traffic_sep_policy_t *policy;
    em_traffic_sep_policy_ssid_t *policy_ssid;
    dm_easy_mesh_t *dm = get_data_model();

    policy = (em_traffic_sep_policy_t *)buff;
    policy->ssids_num = dm->m_num_net_ssids;
    policy_ssid = policy->ssids;

    len += sizeof(em_traffic_sep_policy_t);

    for (i = 0; i < dm->m_num_net_ssids; i++) {

        policy_ssid->ssid_len = strlen(dm->m_network_ssid[i].m_network_ssid_info.ssid) + 1;
        strncpy(policy_ssid->ssid, dm->m_network_ssid[i].m_network_ssid_info.ssid, policy_ssid->ssid_len);
        len = len + (sizeof(em_traffic_sep_policy_ssid_t) + policy_ssid->ssid_len + sizeof(unsigned short));
        policy_ssid = (em_traffic_sep_policy_ssid_t *)((unsigned char *)policy_ssid + sizeof(em_traffic_sep_policy_ssid_t) + policy_ssid->ssid_len + sizeof(unsigned short));
        //printf("%s:%d: SSID: %s SSID Len: %d\n", __func__, __LINE__, 
        //    dm->m_network_ssid[i].m_network_ssid_info.ssid, strlen(dm->m_network_ssid[i].m_network_ssid_info.ssid));
    }

    //printf("%s:%d: Length: %d\n", __func__, __LINE__, len);
    return len;
}

short em_configuration_t::create_m2_msg(unsigned char *buff, em_haul_type_t haul_type)
{
    data_elem_attr_t *attr;
    short len = 0;
    unsigned short size;
    unsigned char *tmp;
    tmp = buff;
    em_freq_band_t band;
    
    // version
    attr = (data_elem_attr_t *)tmp;
    attr->id = htons(attr_id_version);
    size = 1;
    attr->len = htons(size);
    attr->val[0] = 0x10;
    len += (sizeof(data_elem_attr_t) + size);
    tmp += (sizeof(data_elem_attr_t) + size);
    // message type
    attr = (data_elem_attr_t *)tmp;
    attr->id = htons(attr_id_msg_type);
    size = 1;
    attr->len = htons(size);
    attr->val[0] = em_wsc_msg_type_m2;
    
    len += (sizeof(data_elem_attr_t) + size);
    tmp += (sizeof(data_elem_attr_t) + size);
    // enrollee nonce
    attr = (data_elem_attr_t *)tmp;
    attr->id = htons(attr_id_enrollee_nonce);
    size = sizeof(em_nonce_t);
    attr->len = htons(size);
    get_e_nonce(attr->val);
    
    len += (sizeof(data_elem_attr_t) + size);
    tmp += (sizeof(data_elem_attr_t) + size);
    // registrar nonce
    attr = (data_elem_attr_t *)tmp;
    attr->id = htons(attr_id_registrar_nonce);
    size = sizeof(em_nonce_t);
    attr->len = htons(size);
    get_r_nonce(attr->val);
    len += (sizeof(data_elem_attr_t) + size);
    tmp += (sizeof(data_elem_attr_t) + size);
    // uuid-r
    attr = (data_elem_attr_t *)tmp;
    attr->id = htons(attr_id_uuid_r);
    size = sizeof(uuid_t);
    attr->len = htons(size);
    get_r_uuid(attr->val);
    
    len += (sizeof(data_elem_attr_t) + size);
    tmp += (sizeof(data_elem_attr_t) + size);
    // registrar public key 
    attr = (data_elem_attr_t *)tmp;
    attr->id = htons(attr_id_public_key);
    size = get_r_public_len();
    attr->len = htons(size);
    memcpy(attr->val, get_r_public(), size);
    len += (sizeof(data_elem_attr_t) + size);
    tmp += (sizeof(data_elem_attr_t) + size);
    // auth type flags  
    attr = (data_elem_attr_t *)tmp;
    attr->id = htons(attr_id_auth_type_flags);
    size = sizeof(unsigned short);
    attr->len = htons(size);
    //memcpy(attr->val, &get_device_info()->sec_1905.auth_flags, size);
    
    len += (sizeof(data_elem_attr_t) + size);
    tmp += (sizeof(data_elem_attr_t) + size);
    // encryption type flags
    attr = (data_elem_attr_t *)tmp;
    attr->id = htons(attr_id_encryption_type_flags);
    size = sizeof(unsigned short);
    attr->len = htons(size);
    //memcpy(attr->val, &get_device_info()->sec_1905.encr_flags, size);
    
    len += (sizeof(data_elem_attr_t) + size);
    tmp += (sizeof(data_elem_attr_t) + size);
    // connection type flags    
    attr = (data_elem_attr_t *)tmp;
    attr->id = htons(attr_id_conn_type_flags);
    size = sizeof(unsigned short);
    attr->len = htons(size);
    //memcpy(attr->val, &get_device_info()->sec_1905.conn_flags, size);
    
    len += (sizeof(data_elem_attr_t) + size);
    tmp += (sizeof(data_elem_attr_t) + size);
    // config methods   
    attr = (data_elem_attr_t *)tmp;
    attr->id = htons(attr_id_cfg_methods);
    size = sizeof(unsigned short);
    attr->len = htons(size);
    //memcpy(attr->val, &get_device_info()->sec_1905.cfg_methods, size);
    
    len += (sizeof(data_elem_attr_t) + size);
    tmp += (sizeof(data_elem_attr_t) + size);
    
    // manufacturer 
    attr = (data_elem_attr_t *)tmp;
    attr->id = htons(attr_id_manufacturer);
    size = sizeof(em_long_string_t);;
    attr->len = htons(size);
    memcpy(attr->val, get_manufacturer(), size);
    
    len += (sizeof(data_elem_attr_t) + size);
    tmp += (sizeof(data_elem_attr_t) + size);
    // model name
    attr = (data_elem_attr_t *)tmp;
    attr->id = htons(attr_id_model_name);
    size = sizeof(em_small_string_t);
    attr->len = htons(size);
    memcpy(attr->val, get_manufacturer_model(), size);    
    len += (sizeof(data_elem_attr_t) + size);
    tmp += (sizeof(data_elem_attr_t) + size);
    // model_num
    attr = (data_elem_attr_t *)tmp;
    attr->id = htons(attr_id_model_number);
    size = sizeof(em_small_string_t);
    attr->len = htons(size);
    memcpy(attr->val, get_manufacturer_model(), size);
    
    len += (sizeof(data_elem_attr_t) + size);
    tmp += (sizeof(data_elem_attr_t) + size);
    // serial number    
    attr = (data_elem_attr_t *)tmp;
    attr->id = htons(attr_id_serial_num);
    size = sizeof(em_short_string_t);
    attr->len = htons(size);
    memcpy(attr->val, get_serial_number(), size);    
    len += (sizeof(data_elem_attr_t) + size);
    tmp += (sizeof(data_elem_attr_t) + size);
    // primary device type
    attr = (data_elem_attr_t *)tmp;
    attr->id = htons(attr_id_primary_device_type);
    size = sizeof(em_short_string_t);
    attr->len = htons(size);
    memcpy(attr->val, get_primary_device_type(), size);
    
    len += (sizeof(data_elem_attr_t) + size);
    tmp += (sizeof(data_elem_attr_t) + size);
    // device name
    attr = (data_elem_attr_t *)tmp;
    attr->id = htons(attr_id_device_name);
    size = sizeof(em_short_string_t);
    attr->len = htons(size);
    memcpy(attr->val, get_manufacturer_model(), size);
    
    len += (sizeof(data_elem_attr_t) + size);
    tmp += (sizeof(data_elem_attr_t) + size);
    // rf bands
    attr = (data_elem_attr_t *)tmp;
    attr->id = htons(attr_id_rf_bands);
    size = 1;
    attr->len = htons(size);
    band = get_band();
    memcpy(attr->val, &band, size);
    
    len += (sizeof(data_elem_attr_t) + size);
    tmp += (sizeof(data_elem_attr_t) + size);
    // association state
    attr = (data_elem_attr_t *)tmp;
    attr->id = htons(attr_id_assoc_state);
    size = sizeof(unsigned short);
    attr->len = htons(size);
    memcpy(attr->val, &band, sizeof(attr->val));
    
    len += (sizeof(data_elem_attr_t) + size);
    tmp += (sizeof(data_elem_attr_t) + size);
    // config error
    attr = (data_elem_attr_t *)tmp;
    attr->id = htons(attr_id_cfg_error);
    size = sizeof(unsigned short);
    attr->len = htons(size);
    memcpy(attr->val, &band, sizeof(attr->val));
    
    len += (sizeof(data_elem_attr_t) + size);
    tmp += (sizeof(data_elem_attr_t) + size);
    // device password id
    attr = (data_elem_attr_t *)tmp;
    attr->id = htons(attr_id_device_password_id);
    size = sizeof(unsigned short);
    attr->len = htons(size);
    memcpy(attr->val, &band, sizeof(attr->val));
    
    len += (sizeof(data_elem_attr_t) + size);
    tmp += (sizeof(data_elem_attr_t) + size);
    // os version   
    attr = (data_elem_attr_t *)tmp;
    attr->id = htons(attr_id_os_version);
    size = sizeof(unsigned short);
    attr->len = htons(size);
    memcpy(attr->val, &band, sizeof(attr->val));
    
    len += (sizeof(data_elem_attr_t) + size);
    tmp += (sizeof(data_elem_attr_t) + size);
    // encrypted settings
    attr = (data_elem_attr_t *)tmp;
    attr->id = htons(attr_id_encrypted_settings);
    size = create_encrypted_settings(attr->val, haul_type);
    attr->len = htons(size);
    
    len += (sizeof(data_elem_attr_t) + size);
    tmp += (sizeof(data_elem_attr_t) + size);
    m_m2_length = len;
    memcpy(m_m2_msg, buff, m_m2_length);
    // authenticator
    attr = (data_elem_attr_t *)tmp;
    attr->id = htons(attr_id_authenticator);
    size = create_authenticator(attr->val);
    attr->len = htons(size);
    
    len += (sizeof(data_elem_attr_t) + size);
    tmp += (sizeof(data_elem_attr_t) + size);
    return len;
}

short em_configuration_t::create_m1_msg(unsigned char *buff)
{
    data_elem_attr_t *attr;
    short len = 0;
    unsigned short size;
    unsigned char *tmp;
    em_freq_band_t band;

    tmp = buff;

    // version
    attr = (data_elem_attr_t *)tmp;
    attr->id = htons(attr_id_version);
    size = 1;
    attr->len = htons(size);
    attr->val[0] = 0x11;

    len += (sizeof(data_elem_attr_t) + size);
    tmp += (sizeof(data_elem_attr_t) + size);

    // message type
    attr = (data_elem_attr_t *)tmp;
    attr->id = htons(attr_id_msg_type);
    size = 1;
    attr->len = htons(size);
    attr->val[0] = em_wsc_msg_type_m1;

    len += (sizeof(data_elem_attr_t) + size);
    tmp += (sizeof(data_elem_attr_t) + size);

    // uuid-e
    attr = (data_elem_attr_t *)tmp;
    attr->id = htons(attr_id_uuid_e);
    size = sizeof(uuid_t);
    attr->len = htons(size);
    get_e_uuid(attr->val);
    
    len += (sizeof(data_elem_attr_t) + size);
    tmp += (sizeof(data_elem_attr_t) + size);

    // mac address
    attr = (data_elem_attr_t *)tmp;
    attr->id = htons(attr_id_mac_address);
    size = sizeof(mac_address_t);
    attr->len = htons(size);
    memcpy(attr->val, get_radio_interface_mac(), size);

    len += (sizeof(data_elem_attr_t) + size);
    tmp += (sizeof(data_elem_attr_t) + size);


    attr = (data_elem_attr_t *)tmp;
    attr->id = htons(attr_id_enrollee_nonce);
    size = sizeof(em_nonce_t);
    attr->len = htons(size);
    get_e_nonce(attr->val);
    
    len += (sizeof(data_elem_attr_t) + size);
    tmp += (sizeof(data_elem_attr_t) + size);

    // enrollee public key
    attr = (data_elem_attr_t *)tmp;
    attr->id = htons(attr_id_public_key);
    size = get_e_public_len();
    attr->len = htons(size);
    memcpy(attr->val, get_e_public(), size);
    
    len += (sizeof(data_elem_attr_t) + size);
    tmp += (sizeof(data_elem_attr_t) + size);

    // auth type flags  
    attr = (data_elem_attr_t *)tmp;
    attr->id = htons(attr_id_auth_type_flags);
    size = sizeof(unsigned short);
    attr->len = htons(size);
    memcpy(attr->val, &get_device_info()->sec_1905.auth_flags, size);
    
    len += (sizeof(data_elem_attr_t) + size);
    tmp += (sizeof(data_elem_attr_t) + size);

    // encryption type flags
    attr = (data_elem_attr_t *)tmp;
    attr->id = htons(attr_id_encryption_type_flags);
    size = sizeof(unsigned short);
    attr->len = htons(size);
    memcpy(attr->val, &get_device_info()->sec_1905.encr_flags, size);

    len += (sizeof(data_elem_attr_t) + size);
    tmp += (sizeof(data_elem_attr_t) + size);

    // connection type flags    
    attr = (data_elem_attr_t *)tmp;
    attr->id = htons(attr_id_conn_type_flags);
    size = sizeof(unsigned short);
    attr->len = htons(size);
    memcpy(attr->val, &get_device_info()->sec_1905.conn_flags, size);

    len += (sizeof(data_elem_attr_t) + size);
    tmp += (sizeof(data_elem_attr_t) + size);

    // config methods   
    attr = (data_elem_attr_t *)tmp;
    attr->id = htons(attr_id_cfg_methods);
    size = sizeof(unsigned short);
    attr->len = htons(size);
    memcpy(attr->val, &get_device_info()->sec_1905.cfg_methods, size);

    len += (sizeof(data_elem_attr_t) + size);
    tmp += (sizeof(data_elem_attr_t) + size);

    // Wi-Fi Simple Configuration state 
    attr = (data_elem_attr_t *)tmp;
    attr->id = htons(attr_id_wifi_wsc_state);
    size = 1;
    attr->len = htons(size);
    attr->val[0] = 0;

    len += (sizeof(data_elem_attr_t) + size);
    tmp += (sizeof(data_elem_attr_t) + size);

    // manufacturer 
    attr = (data_elem_attr_t *)tmp;
    attr->id = htons(attr_id_manufacturer);
    size = sizeof(em_long_string_t);
    attr->len = htons(size);
    memcpy(attr->val, get_current_cmd()->get_manufacturer(), size);

    len += (sizeof(data_elem_attr_t) + size);
    tmp += (sizeof(data_elem_attr_t) + size);

    // model name
    attr = (data_elem_attr_t *)tmp;
    attr->id = htons(attr_id_model_name);
    size = sizeof(em_short_string_t);
    attr->len = htons(size);
    memcpy(attr->val, get_current_cmd()->get_manufacturer_model(), size);

    len += (sizeof(data_elem_attr_t) + size);
    tmp += (sizeof(data_elem_attr_t) + size);

    // model_num
    attr = (data_elem_attr_t *)tmp;
    attr->id = htons(attr_id_model_number);
    size = sizeof(em_short_string_t);
    attr->len = htons(size);
    memcpy(attr->val, get_current_cmd()->get_manufacturer_model(), size);

    len += (sizeof(data_elem_attr_t) + size);
    tmp += (sizeof(data_elem_attr_t) + size);

    // serial number    
    attr = (data_elem_attr_t *)tmp;
    attr->id = htons(attr_id_serial_num);
    size = sizeof(em_short_string_t);
    attr->len = htons(size);
    memcpy(attr->val, get_current_cmd()->get_serial_number(), size);

    len += (sizeof(data_elem_attr_t) + size);
    tmp += (sizeof(data_elem_attr_t) + size);

    // primary device type
    attr = (data_elem_attr_t *)tmp;
    attr->id = htons(attr_id_primary_device_type);
    size = sizeof(em_short_string_t);
    attr->len = htons(size);
    memcpy(attr->val, get_current_cmd()->get_primary_device_type(), size);

    len += (sizeof(data_elem_attr_t) + size);
    tmp += (sizeof(data_elem_attr_t) + size);

    // device name
    attr = (data_elem_attr_t *)tmp;
    attr->id = htons(attr_id_device_name);
    size = sizeof(em_short_string_t);
    attr->len = htons(size);
    memcpy(attr->val, get_current_cmd()->get_manufacturer_model(), size);

    len += (sizeof(data_elem_attr_t) + size);
    tmp += (sizeof(data_elem_attr_t) + size);

    // rf bands
    attr = (data_elem_attr_t *)tmp;
    attr->id = htons(attr_id_rf_bands);
    size = 1;
    attr->len = htons(size);
    band = get_band();
    memcpy(attr->val, &band, size);

    len += (sizeof(data_elem_attr_t) + size);
    tmp += (sizeof(data_elem_attr_t) + size);

    // association state
    attr = (data_elem_attr_t *)tmp;
    attr->id = htons(attr_id_assoc_state);
    size = sizeof(unsigned short);
    attr->len = htons(size);
    memcpy(attr->val, &band, sizeof(attr->val));

    len += (sizeof(data_elem_attr_t) + size);
    tmp += (sizeof(data_elem_attr_t) + size);

    // device password id
    attr = (data_elem_attr_t *)tmp;
    attr->id = htons(attr_id_device_password_id);
    size = sizeof(unsigned short);
    attr->len = htons(size);
    memcpy(attr->val, &band, sizeof(attr->val));

    len += (sizeof(data_elem_attr_t) + size);
    tmp += (sizeof(data_elem_attr_t) + size);

    // config error
    attr = (data_elem_attr_t *)tmp;
    attr->id = htons(attr_id_cfg_error);
    size = sizeof(unsigned short);
    attr->len = htons(size);
    memcpy(attr->val, &band, sizeof(attr->val));

    len += (sizeof(data_elem_attr_t) + size);
    tmp += (sizeof(data_elem_attr_t) + size);

    // os version   
    attr = (data_elem_attr_t *)tmp;
    attr->id = htons(attr_id_os_version);
    size = sizeof(unsigned short);
    attr->len = htons(size);
    memcpy(attr->val, &band, sizeof(attr->val));

    len += (sizeof(data_elem_attr_t) + size);
    tmp += (sizeof(data_elem_attr_t) + size);


    return len;
}

int em_configuration_t::compute_keys(unsigned char *remote_pub, unsigned short pub_len, unsigned char *local_priv, unsigned short priv_len)
{
    unsigned char *secret;
    unsigned short secret_len;
    unsigned char  *addr[3];
    unsigned int length[3];
    unsigned char  dhkey[SHA256_MAC_LEN];
    unsigned char  kdk  [SHA256_MAC_LEN];
    unsigned char keys[WPS_AUTHKEY_LEN + WPS_KEYWRAPKEY_LEN + WPS_EMSK_LEN];
    char str[] = "Wi-Fi Easy and Secure Key Derivation";

    // first compute keys
    if (compute_secret(&secret, &secret_len, remote_pub, pub_len, local_priv, priv_len) != 1) {
        printf("%s:%d: Shared secret computation failed\n", __func__, __LINE__);
        return -1;
    }

    //printf("%s:%d: Secret Key:\n", __func__, __LINE__);
    //dm_easy_mesh_t::print_hex_dump(secret_len, secret);

    addr[0] = secret;
    length[0] = secret_len;

    if (compute_digest(1, addr, length, dhkey) != 1) {
        free(secret);
        printf("%s:%d: Hash key computation failed\n", __func__, __LINE__);
        return -1;
    }

    addr[0] = get_e_nonce();
    addr[1] = get_e_mac();
    addr[2] = get_r_nonce();
    length[0] = sizeof(em_nonce_t);
    length[1] = sizeof(mac_address_t);
    length[2] = sizeof(em_nonce_t);

    //printf("%s:%d: e-nonce:\n", __func__, __LINE__);
    //dm_easy_mesh_t::print_hex_dump(length[0], addr[0]);
    
    //printf("%s:%d: e-mac:\n", __func__, __LINE__);
    //dm_easy_mesh_t::print_hex_dump(length[1], addr[1]);
    
    //printf("%s:%d: r-nonce:\n", __func__, __LINE__);
    //dm_easy_mesh_t::print_hex_dump(length[2], addr[2]);
    
    if (compute_kdk(dhkey, SHA256_MAC_LEN, 3, addr, length, kdk) != 1) {
        free(secret);
        printf("%s:%d: kdk computation failed\n", __func__, __LINE__);
        return -1;
    }

    //printf("%s:%d: kdk:\n", __func__, __LINE__);
    //dm_easy_mesh_t::print_hex_dump(SHA256_MAC_LEN, kdk);
    if (derive_key(kdk, NULL, 0, str, keys, sizeof(keys)) != 1) {
        free(secret);
        printf("%s:%d: key derivation failed\n", __func__, __LINE__);
        return -1;
    }

    memcpy(m_auth_key, keys, WPS_AUTHKEY_LEN);
    memcpy(m_key_wrap_key, keys + WPS_AUTHKEY_LEN, WPS_KEYWRAPKEY_LEN);
    memcpy(m_emsk, keys + WPS_AUTHKEY_LEN + WPS_KEYWRAPKEY_LEN, WPS_EMSK_LEN);

    //printf("%s:%d: Encrypt/Decrypt Key:\n", __func__, __LINE__);
    //dm_easy_mesh_t::print_hex_dump(WPS_EMSK_LEN, m_emsk);

    return 1;
}

int em_configuration_t::create_autoconfig_wsc_m2_msg(unsigned char *buff, em_haul_type_t haul_type[], unsigned int num_hauls)
{
    unsigned short  msg_id = em_msg_type_autoconf_wsc;
    int len = 0, i;
    em_cmdu_t *cmdu;
    em_tlv_t *tlv;
    em_8021q_settings_t *q_settings;
    unsigned char *tmp = buff;
    unsigned short sz = 0;
    unsigned short type = htons(ETH_P_1905);

    // first compute keys
    if (compute_keys(get_e_public(), get_e_public_len(), get_r_private(), get_r_private_len()) != 1) {
        printf("%s:%d: Keys computation failed\n", __func__, __LINE__);
        return -1;
    }

    memcpy(tmp, (unsigned char *)get_peer_mac(), sizeof(mac_address_t));
    tmp += sizeof(mac_address_t);
    len += sizeof(mac_address_t);
    
    memcpy(tmp, get_al_interface_mac(), sizeof(mac_address_t));
    tmp += sizeof(mac_address_t);
    len += sizeof(mac_address_t);

    memcpy(tmp, (unsigned char *)&type, sizeof(unsigned short));
    tmp += sizeof(unsigned short);
    len += sizeof(unsigned short);

    cmdu = (em_cmdu_t *)tmp;

    memset(tmp, 0, sizeof(em_cmdu_t));
    cmdu->type = htons(msg_id);
    cmdu->id = htons(msg_id);
    cmdu->last_frag_ind = 1;

    tmp += sizeof(em_cmdu_t);
    len += sizeof(em_cmdu_t);

    // One AP Radio Identifier tlv 17.2.3
    tlv = (em_tlv_t *)tmp;
    tlv->type = em_tlv_type_radio_id;
    memcpy(tlv->value, get_radio_interface_mac(), sizeof(mac_address_t));
    tlv->len = htons(sizeof(mac_address_t));
    
    tmp += (sizeof(em_tlv_t) + sizeof(mac_address_t));
    len += (sizeof(em_tlv_t) + sizeof(mac_address_t));

    // As many wsc tlv containing M2 as number of BSS
    for (i = 0; i < num_hauls; i++) {
        tlv = (em_tlv_t *)tmp;
        tlv->type = em_tlv_type_wsc;
        sz = create_m2_msg(tlv->value, haul_type[i]);
        tlv->len = htons(sz);

        tmp += (sizeof(em_tlv_t) + sz);
        len += (sizeof(em_tlv_t) + sz);
    }

    // default 8022.1q settings tlv 17.2.49
    tlv = (em_tlv_t *)tmp;
    tlv->type = em_tlv_type_dflt_8021q_settings;
    tlv->len = htons(sizeof(em_8021q_settings_t));

    q_settings = (em_8021q_settings_t *)tlv->value; 

    tmp += (sizeof(em_tlv_t) + sizeof(em_8021q_settings_t));
    len += (sizeof(em_tlv_t) + sizeof(em_8021q_settings_t));

    // traffic separation policy tlv 17.2.50 
    tlv = (em_tlv_t *)tmp;
    tlv->type = em_tlv_type_traffic_separation_policy;
    sz = create_traffic_separation_policy(tlv->value);
    tlv->len = htons(sz);

    tmp += (sizeof(em_tlv_t) + sz);
    len += (sizeof(em_tlv_t) + sz);


    // End of message
    tlv = (em_tlv_t *)tmp;
    tlv->type = em_tlv_type_eom;
    tlv->len = 0;

    tmp += (sizeof (em_tlv_t));
    len += (sizeof (em_tlv_t));

    return len;

}

int em_configuration_t::create_autoconfig_wsc_m1_msg(unsigned char *buff, unsigned char *dst)
{
    unsigned short  msg_id = em_msg_type_autoconf_wsc;
    int len = 0;
    em_cmdu_t *cmdu;
    em_tlv_t *tlv;
    em_profile_2_ap_cap_t *profile_2_cap;
    em_ap_radio_advanced_cap_t  *advanced_cap;
    unsigned char *tmp = buff;
    unsigned short sz = 0;
    unsigned short type = htons(ETH_P_1905);

    memcpy(tmp, (unsigned char *)dst, sizeof(mac_address_t));
    tmp += sizeof(mac_address_t);
    len += sizeof(mac_address_t);

    memcpy(tmp, get_current_cmd()->get_al_interface_mac(), sizeof(mac_address_t));
    tmp += sizeof(mac_address_t);
    len += sizeof(mac_address_t);

    memcpy(tmp, (unsigned char *)&type, sizeof(unsigned short));
    tmp += sizeof(unsigned short);
    len += sizeof(unsigned short);

    cmdu = (em_cmdu_t *)tmp;

    memset(tmp, 0, sizeof(em_cmdu_t));
    cmdu->type = htons(msg_id);
    cmdu->id = htons(msg_id);
    cmdu->last_frag_ind = 1;

    tmp += sizeof(em_cmdu_t);
    len += sizeof(em_cmdu_t);

    // AP radio basic capabilities 17.2.7
    tlv = (em_tlv_t *)tmp;
    tlv->type = em_tlv_type_ap_radio_basic_cap;
    sz = create_ap_radio_basic_cap(tlv->value);
    tlv->len = htons(sz);

    tmp += (sizeof(em_tlv_t) + sz);
    len += (sizeof(em_tlv_t) + sz);

    // One wsc tlv containing M1
    tlv = (em_tlv_t *)tmp;
    tlv->type = em_tlv_type_wsc;
    sz = create_m1_msg(tlv->value);
    tlv->len = htons(sz);

    tmp += (sizeof(em_tlv_t) + sz);
    len += (sizeof(em_tlv_t) + sz);

    m_m1_length = sz;
    memcpy(m_m1_msg, (unsigned char *)tlv->value, m_m1_length);
    
    // One profile 2 AP capability tlv 17.2.48
    tlv = (em_tlv_t *)tmp;
    tlv->type = em_tlv_type_profile_2_ap_cap;
    tlv->len = htons(sizeof(em_profile_2_ap_cap_t));

    profile_2_cap = (em_profile_2_ap_cap_t *)tlv->value;    

    tmp += (sizeof(em_tlv_t) + sizeof(em_profile_2_ap_cap_t));
    len += (sizeof(em_tlv_t) + sizeof(em_profile_2_ap_cap_t));

    // One AP radio advanced capability tlv 17.2.52
    tlv = (em_tlv_t *)tmp;
    tlv->type = em_tlv_type_ap_radio_advanced_cap;
    tlv->len = htons(sizeof(em_ap_radio_advanced_cap_t));

    advanced_cap = (em_ap_radio_advanced_cap_t *)tlv->value;    

    tmp += (sizeof(em_tlv_t) + sizeof(em_ap_radio_advanced_cap_t));
    len += (sizeof(em_tlv_t) + sizeof(em_ap_radio_advanced_cap_t));

    // End of message
    tlv = (em_tlv_t *)tmp;
    tlv->type = em_tlv_type_eom;
    tlv->len = 0;

    tmp += (sizeof (em_tlv_t));
    len += (sizeof (em_tlv_t));

    return len;
}

int em_configuration_t::create_autoconfig_resp_msg(unsigned char *buff, em_freq_band_t band, unsigned char *dst)
{
    unsigned short  msg_id = em_msg_type_autoconf_resp;
    int len = 0;
    em_cmdu_t *cmdu;
    em_tlv_t *tlv;
    em_dpp_chirp_value_t    chirp;
    em_enum_type_t profile;
    em_ctrl_cap_t   ctrl_cap;
    unsigned char *tmp = buff;
    unsigned short type = htons(ETH_P_1905);
    em_service_type_t   service_type = get_service_type();
    unsigned char registrar = 0;

    memcpy(tmp, (unsigned char *)dst, sizeof(mac_address_t));
    tmp += sizeof(mac_address_t);
    len += sizeof(mac_address_t);

    memcpy(tmp, (unsigned char *)get_al_interface_mac(), sizeof(mac_address_t));
    tmp += sizeof(mac_address_t);
    len += sizeof(mac_address_t);

    memcpy(tmp, (unsigned char *)&type, sizeof(unsigned short));
    tmp += sizeof(unsigned short);
    len += sizeof(unsigned short);

    cmdu = (em_cmdu_t *)tmp;

    memset(tmp, 0, sizeof(em_cmdu_t));
    cmdu->type = htons(msg_id);
    cmdu->id = em_configuration_t::msg_id;
    em_configuration_t::msg_id++;
    cmdu->last_frag_ind = 1;
    cmdu->relay_ind = 1;

    tmp += sizeof(em_cmdu_t);
    len += sizeof(em_cmdu_t);

    //6-24—SupportedRole TLV
    tlv = (em_tlv_t *)tmp;
    tlv->type = em_tlv_type_supported_role;
    tlv->len = htons(sizeof(unsigned char));
    memcpy(&tlv->value, &registrar, sizeof(unsigned char));

    tmp += (sizeof (em_tlv_t) + 1);
    len += (sizeof (em_tlv_t) + 1);

    //6-25—supported freq_band TLV
    tlv = (em_tlv_t *)tmp;
    tlv->type = em_tlv_type_supported_freq_band;
    tlv->len = htons(sizeof(unsigned char));
    memcpy(&tlv->value, &band, sizeof(unsigned char));

    tmp += (sizeof (em_tlv_t) + 1);
    len += (sizeof (em_tlv_t) + 1);

    // supported service tlv 17.2.1
    tlv = (em_tlv_t *)tmp;
    tlv->type = em_tlv_type_supported_service;
    tlv->len = htons(sizeof(em_enum_type_t) + 1);
    tlv->value[0] = 1;
    memcpy(&tlv->value[1], &service_type, sizeof(em_enum_type_t));

    tmp += (sizeof(em_tlv_t) + sizeof(em_enum_type_t) + 1);
    len += (sizeof(em_tlv_t) + sizeof(em_enum_type_t) + 1);

    // 1905 layer security capability tlv 17.2.67
    tlv = (em_tlv_t *)tmp;
    tlv->type = em_tlv_type_1905_layer_security_cap;
    tlv->len = htons(sizeof(em_ieee_1905_security_cap_t));
    memcpy(tlv->value, get_ieee_1905_security_cap(), sizeof(em_ieee_1905_security_cap_t));

    tmp += (sizeof(em_tlv_t) + sizeof(em_ieee_1905_security_cap_t));
    len += (sizeof(em_tlv_t) + sizeof(em_ieee_1905_security_cap_t));

    // One multiAP profile tlv 17.2.47
    tlv = (em_tlv_t *)tmp;
    tlv->type = em_tlv_type_profile;
    tlv->len = htons(sizeof(em_enum_type_t));
    profile = em_profile_type_3;
    memcpy(tlv->value, &profile, sizeof(em_enum_type_t));

    tmp += (sizeof(em_tlv_t) + sizeof(em_enum_type_t));
    len += (sizeof(em_tlv_t) + sizeof(em_enum_type_t));

    // One controller capability tlv 17.2.94
    tlv = (em_tlv_t *)tmp;
    tlv->type = em_tlv_type_ctrl_cap;
    tlv->len = htons(sizeof(em_ctrl_cap_t));
    memset(&ctrl_cap, 0, sizeof(em_ctrl_cap_t));;
    memcpy(tlv->value, &ctrl_cap, sizeof(em_ctrl_cap_t));

    tmp += (sizeof(em_tlv_t) + sizeof(em_ctrl_cap_t));
    len += (sizeof(em_tlv_t) + sizeof(em_ctrl_cap_t));

    // End of message
    tlv = (em_tlv_t *)tmp;
    tlv->type = em_tlv_type_eom;
    tlv->len = 0;

    tmp += (sizeof (em_tlv_t));
    len += (sizeof (em_tlv_t));

    return len;

}

int em_configuration_t::create_autoconfig_search_msg(unsigned char *buff)
{
    unsigned short  msg_id = em_msg_type_autoconf_search;
    int len = 0, num_errors;
    em_cmdu_t *cmdu;
    em_tlv_t *tlv;
    em_enum_type_t searched, profile;
    em_dpp_chirp_value_t    chirp;
    unsigned char *tmp = buff;
    unsigned short type = htons(ETH_P_1905);
    mac_address_t   multi_addr = {0x01, 0x80, 0xc2, 0x00, 0x00, 0x13};
    char *errors[EM_MAX_TLV_MEMBERS];
    em_service_type_t service_type = get_service_type();
    unsigned char config_freq = 0;
    unsigned char registrar = 0;
    em_freq_band_t freq_band;

    memcpy(tmp, (unsigned char *)multi_addr, sizeof(mac_address_t));
    tmp += sizeof(mac_address_t);
    len += sizeof(mac_address_t);

    memcpy(tmp, get_current_cmd()->get_al_interface_mac(), sizeof(mac_address_t));
    tmp += sizeof(mac_address_t);
    len += sizeof(mac_address_t);

    memcpy(tmp, (unsigned char *)&type, sizeof(unsigned short));
    tmp += sizeof(unsigned short);
    len += sizeof(unsigned short);

    cmdu = (em_cmdu_t *)tmp;

    memset(tmp, 0, sizeof(em_cmdu_t));
    cmdu->type = htons(msg_id);
    cmdu->id = em_configuration_t::msg_id;
    em_configuration_t::msg_id++;
    cmdu->last_frag_ind = 1;
    cmdu->relay_ind = 1;

    tmp += sizeof(em_cmdu_t);
    len += sizeof(em_cmdu_t);

    // AL MAC Address type TLV
    tlv = (em_tlv_t *)tmp;
    tlv->type = em_tlv_type_al_mac_address;
    tlv->len = htons(sizeof(mac_address_t));
    memcpy(tlv->value,get_current_cmd()->get_al_interface_mac(), sizeof(mac_address_t));

    tmp += (sizeof (em_tlv_t) + sizeof(mac_address_t));
    len += (sizeof (em_tlv_t) + sizeof(mac_address_t));

    //6-22—SearchedRole TLV
    tlv = (em_tlv_t *)tmp;
    tlv->type = em_tlv_type_searched_role;
    tlv->len = htons(sizeof(unsigned char));
    memcpy(&tlv->value, &registrar, sizeof(unsigned char));

    tmp += (sizeof (em_tlv_t) + 1);
    len += (sizeof (em_tlv_t) + 1);

    //6-23—autoconf_freq_band TLV
    freq_band = get_current_cmd()->get_rd_freq_band();
    tlv = (em_tlv_t *)tmp;
    tlv->type = em_tlv_type_autoconf_freq_band;
    tlv->len = htons(sizeof(unsigned char));
    memcpy(&tlv->value, &freq_band, sizeof(unsigned char));
 
    tmp += (sizeof (em_tlv_t) + 1);
    len += (sizeof (em_tlv_t) + 1);

    // supported service 17.2.1
    tlv = (em_tlv_t *)tmp;
    tlv->type = em_tlv_type_supported_service;
    tlv->len = htons(sizeof(em_enum_type_t) + 1);
    tlv->value[0] = 1;
    memcpy(&tlv->value[1], &service_type, sizeof(em_enum_type_t));

    tmp += (sizeof(em_tlv_t) + sizeof(em_enum_type_t) + 1);
    len += (sizeof(em_tlv_t) + sizeof(em_enum_type_t) + 1);

    // searched service 17.2.2
    tlv = (em_tlv_t *)tmp;
    tlv->type = em_tlv_type_searched_service;
    tlv->len = htons(sizeof(em_enum_type_t) + 1);
    tlv->value[0] = 1;
    searched = em_service_type_ctrl;
    memcpy(&tlv->value[1], &searched, sizeof(em_enum_type_t));

    tmp += (sizeof(em_tlv_t) + sizeof(em_enum_type_t) + 1);
    len += (sizeof(em_tlv_t) + sizeof(em_enum_type_t) + 1);

    // One multiAP profile tlv 17.2.47
    tlv = (em_tlv_t *)tmp;
    tlv->type = em_tlv_type_profile;
    tlv->len = htons(sizeof(em_enum_type_t));
    profile = em_profile_type_3;
    memcpy(tlv->value, &profile, sizeof(em_enum_type_t));

    tmp += (sizeof(em_tlv_t) + sizeof(em_enum_type_t));
    len += (sizeof(em_tlv_t) + sizeof(em_enum_type_t));
    

    // End of message
    tlv = (em_tlv_t *)tmp;
    tlv->type = em_tlv_type_eom;
    tlv->len = 0;

    tmp += (sizeof (em_tlv_t));
    len += (sizeof (em_tlv_t));

    return len;

}

int em_configuration_t::handle_wsc_m2(unsigned char *buff, unsigned int len)
{
    data_elem_attr_t    *attr;
    int tmp_len, ret = 0;
    unsigned short id;

    printf("%s:%d: Parsing m1 message, len: %d\n", __func__, __LINE__, len);

    m_m2_length = len - 12;
    memcpy(m_m2_msg, buff, m_m2_length);
    
    attr = (data_elem_attr_t *)buff; tmp_len = len;

    while (tmp_len > 0) {

        id = htons(attr->id);

        if (id == attr_id_version) {
        } else if (id == attr_id_msg_type) {
            if (attr->val[0] != em_wsc_msg_type_m2) {
                return -1;
            }
        } else if (id == attr_id_registrar_nonce) {
            set_r_nonce(attr->val, htons(attr->len));
        } else if (id == attr_id_public_key) {
            set_r_public(attr->val, htons(attr->len));
        } else if (id == attr_id_encrypted_settings) {
            memcpy(m_m2_encrypted_settings, attr->val, htons(attr->len));
            m_m2_encrypted_settings_len = htons(attr->len);
            m_m2_encrypted_settings_len = sizeof(m_m2_encrypted_settings); //work around
        } else if (id == attr_id_authenticator) {
            memcpy(m_m2_authenticator, attr->val, htons(attr->len));
        }

        tmp_len -= (sizeof(data_elem_attr_t) + htons(attr->len));
        attr = (data_elem_attr_t *)((unsigned char *)attr + sizeof(data_elem_attr_t) + htons(attr->len));
    }

    return ret;

}

int em_configuration_t::handle_wsc_m1(unsigned char *buff, unsigned int len)
{
    data_elem_attr_t    *attr;
    int tmp_len, ret = 0;
    unsigned short id;
    mac_addr_str_t mac_str;
    em_device_info_t    dev_info;
    dm_easy_mesh_t *dm;
    unsigned int db_cfg_type;

    dm = get_data_model();
    db_cfg_type = dm->get_db_cfg_type();
    
    m_m1_length = len;
    memcpy(m_m1_msg, buff, m_m1_length);
    
    attr = (data_elem_attr_t *)buff; tmp_len = len;

    while (tmp_len > 0) {

        id = htons(attr->id);
        if (id == attr_id_version) {
        } else if (id == attr_id_msg_type) {
            if (attr->val[0] != em_wsc_msg_type_m1) {
                return -1;
            }
        } else if (id == attr_id_uuid_e) {
            set_e_uuid(attr->val, htons(attr->len));
            //printf("%s:%d: enrollee uuid length:%d\n", __func__, __LINE__, htons(attr->len));
        } else if (id == attr_id_mac_address) {
            set_e_mac(attr->val);
            dm_easy_mesh_t::macbytes_to_string(attr->val, mac_str);
            //printf("%s:%d: enrollee mac address:%s\n", __func__, __LINE__, mac_str);
        } else if (id == attr_id_enrollee_nonce) {
            set_e_nonce(attr->val, htons(attr->len));
            //printf("%s:%d: enrollee nonce length:%d\n", __func__, __LINE__, htons(attr->len));
        } else if (id == attr_id_public_key) {
            set_e_public(attr->val, htons(attr->len));
            //printf("%s:%d: enrollee public key length:%d\n", __func__, __LINE__, htons(attr->len));
        } else if (id == attr_id_auth_type_flags) {
        } else if (id == attr_id_encryption_type_flags) {
        } else if (id == attr_id_conn_type_flags) {
        } else if (id == attr_id_cfg_methods) {
        } else if (id == attr_id_wifi_wsc_state) {
        } else if (id == attr_id_manufacturer) {
            memcpy(dev_info.manufacturer, attr->val, htons(attr->len));
            set_manufacturer(dev_info.manufacturer);
            //printf("%s:%d: Manufacturer:%s\n", __func__, __LINE__, dev_info.manufacturer);
            dm->set_db_cfg_type(db_cfg_type | db_cfg_type_device_list_update);
        } else if (id == attr_id_model_name) {
            memcpy(dev_info.manufacturer_model, attr->val, htons(attr->len));
            set_manufacturer_model(dev_info.manufacturer_model);
            dm->set_db_cfg_type(db_cfg_type | db_cfg_type_device_list_update);
            //printf("%s:%d: Manufacturer Model:%s\n", __func__, __LINE__, dev_info.manufacturer_model);
        } else if (id == attr_id_model_number) {
        } else if (id == attr_id_serial_num) {
            memcpy(dev_info.serial_number, attr->val, htons(attr->len));
            set_serial_number(dev_info.serial_number);
            //printf("%s:%d: Manufacturer:%s\n", __func__, __LINE__, dev_info.serial_number);
            dm->set_db_cfg_type(db_cfg_type | db_cfg_type_device_list_update);
        } else if (id == attr_id_primary_device_type) {
        } else if (id == attr_id_device_name) {
        } else if (id == attr_id_rf_bands) {
            set_band((em_freq_band_t)attr->val[0]);
        } else if (id == attr_id_assoc_state) {
        } else if (id == attr_id_device_password_id) {
        } else if (id == attr_id_cfg_error) {
        } else if (id == attr_id_os_version) {
        }

        tmp_len -= (sizeof(data_elem_attr_t) + htons(attr->len));
        attr = (data_elem_attr_t *)((unsigned char *)attr + sizeof(data_elem_attr_t) + htons(attr->len));
    }

    return ret;

}

int em_configuration_t::handle_autoconfig_wsc_m2(unsigned char *buff, unsigned int len)
{
    em_tlv_t *tlv;
    int tmp_len, ret = 0;
    unsigned char msg[MAX_EM_BUFF_SZ];
    unsigned int sz;
    char *errors[EM_MAX_TLV_MEMBERS] = {0};
    bool found_wsc = false;
    unsigned char *secret;
    unsigned short secret_len;
    unsigned char hash[SHA256_MAC_LEN];
    dm_easy_mesh_t *dm;
    dm_network_t network;
    em_raw_hdr_t *hdr = (em_raw_hdr_t *)buff;

    if (em_msg_t(em_msg_type_autoconf_wsc, m_peer_profile, buff, len).validate(errors) == 0) {
        printf("%s:%d: received wsc m2 msg failed validation\n", __func__, __LINE__);

        return -1;
    }
   
    tlv =  (em_tlv_t *)(buff + sizeof(em_raw_hdr_t) + sizeof(em_cmdu_t));
    tmp_len = len - (sizeof(em_raw_hdr_t) + sizeof(em_cmdu_t));

    while ((tlv->type != em_tlv_type_eom) && (tmp_len > 0)) {
        if (tlv->type != em_tlv_type_wsc) {
            tmp_len -= (sizeof(em_tlv_t) + htons(tlv->len));
            tlv = (em_tlv_t *)((unsigned char *)tlv + sizeof(em_tlv_t) + htons(tlv->len));

            continue;

        } else {
            found_wsc = true;
            break; 
        }
    }

    if (found_wsc == false) {
        printf("%s:%d: Could not find wcs, failing mesaage\n", __func__, __LINE__);
        return -1;
    }
            
    //Storing m2 address and length in static variable;

    set_e_mac(get_radio_interface_mac());
    handle_wsc_m2(tlv->value, htons(tlv->len));

    // first compute keys
    if (compute_keys(get_r_public(), get_r_public_len(), get_e_private(), get_e_private_len()) != 1) {
        printf("%s:%d: Keys computation failed\n", __func__, __LINE__);
        return -1;
    }

    if (create_authenticator(hash) == -1) {
        printf("%s:%d: Authenticator create failed\n", __func__, __LINE__);
        return -1;
    } else {
        printf("%s:%d: Authenticator verification succeeded\n", __func__, __LINE__);
    }

    if (memcmp(m_m2_authenticator, hash, AUTHENTICATOR_LEN) != 0) {
        printf("%s:%d: Authenticator validation failed\n", __func__, __LINE__);
        //return -1;
    }

    if (handle_encrypted_settings() == -1) {
        printf("%s:%d: Error in decrypting settings\n", __func__, __LINE__);
        return -1;
    }

    dm = get_data_model();
    //Commit controller mac address
    if ((dm != NULL) && (hdr != NULL)) {
        memcpy(&network.m_net_info.ctrl_id.mac, &hdr->src, sizeof(mac_address_t));
        dm->set_network(network);
    }
    return 0;
}

int em_configuration_t::handle_encrypted_settings()
{
    data_elem_attr_t    *attr;
    int tmp_len, ret = 0;
    unsigned short id;
    char ssid[32] = {0};
    char pass[64] = {0};
    mac_addr_str_t mac_str;
    unsigned char *plain;
    unsigned short plain_len;
    unsigned short authtype;
    unsigned int index = 0;
    m2ctrl_vapconfig *vapconfig;
    em_event_t  ev;
    em_bus_event_t *bev;
    plain = m_m2_encrypted_settings + AES_BLOCK_SIZE;
    plain_len = m_m2_encrypted_settings_len - AES_BLOCK_SIZE;
    //ev = (em_event_t *)malloc(sizeof(em_event_t));
    memset(&ev,0,sizeof(em_event_t));
    // first decrypt the encrypted m2 data

    if (get_crypto()->platform_aes_decrypt(m_key_wrap_key, m_m2_encrypted_settings, plain, plain_len) != 1) {
        printf("%s:%d: platform decrypt failed\n", __func__, __LINE__);
        return 0;
    }

    ev.type = em_event_type_bus;
    bev = &ev.u.bevt;
    bev->type = em_bus_event_type_m2ctrl_configuration;
    vapconfig = (m2ctrl_vapconfig *)&bev->u.raw_buff;
    attr = (data_elem_attr_t *)plain;
    tmp_len = plain_len;

    while (tmp_len > 0) {

        id = htons(attr->id);

        if (id == attr_id_ssid) {
            memcpy(ssid, attr->val, htons(attr->len));
            memcpy(vapconfig->ssid, attr->val, htons(attr->len));
            vapconfig->enable = true;
            printf("%s:%d: ssid attrib: %s\n", __func__, __LINE__, ssid);
        } else if (id == attr_id_auth_type) {
            printf("%s:%d: auth type attrib\n", __func__, __LINE__);
            authtype = attr->val[0];
            vapconfig->authtype = attr->val[0];
        } else if (id == attr_id_encryption_type) {
            printf("%s:%d: encr type attrib\n", __func__, __LINE__);
        } else if (id == attr_id_network_key) {
            memcpy(pass, attr->val, htons(attr->len));
            memcpy(vapconfig->password, attr->val, htons(attr->len));
            printf("%s:%d: network key attrib: %s\n", __func__, __LINE__, pass);
        } else if (id == attr_id_mac_address) {
            dm_easy_mesh_t::macbytes_to_string(attr->val, mac_str);
            printf("%s:%d: mac address attrib: %s\n", __func__, __LINE__, mac_str);
            memcpy(vapconfig->mac, attr->val, sizeof(mac_address_t));
        } else if (id == attr_id_key_wrap_authenticator) {
            printf("%s:%d: key wrap auth attrib\n", __func__, __LINE__);
            vapconfig->key_wrap_authenticator = attr->val[0];
        }

        tmp_len -= (sizeof(data_elem_attr_t) + htons(attr->len));
        attr = (data_elem_attr_t *)((unsigned char *)attr + sizeof(data_elem_attr_t) + htons(attr->len));
    }

    printf("%s:%d Recived new config ssid=%s mode=%d pass=%s \n", __func__, __LINE__,vapconfig->ssid,vapconfig->authtype,vapconfig->password);
    em_cmd_exec_t::send_cmd(em_service_type_agent, (unsigned char *)&ev, sizeof(em_event_t));
    set_state(em_state_agent_owconfig_pending);
    return ret;
}

unsigned int em_configuration_t::create_encrypted_settings(unsigned char *buff, em_haul_type_t haul_type)
{
    data_elem_attr_t *attr;
    short len = 0;
    unsigned char *tmp;
    unsigned int size = 0, cipher_len, plain_len;
    unsigned char iv[AES_BLOCK_SIZE];
    unsigned char plain[MAX_EM_BUFF_SZ];
    unsigned short auth_type = 0x0010;
    em_network_ssid_info_t *net_ssid_info;


    if ((net_ssid_info = get_network_ssid_info_by_haul_type(haul_type)) == NULL) {
        printf("%s:%d: Could not find network ssid information for haul type\n", __func__, __LINE__);
        return -1;
    }
    printf("%s:%d: ssid: %s, passphrase: %s\n", __func__, __LINE__, net_ssid_info->ssid, net_ssid_info->pass_phrase);

    memset(plain, 0, MAX_EM_BUFF_SZ);
    tmp = plain;
    len = 0;

    // ssid
    attr = (data_elem_attr_t *)tmp;
    attr->id = htons(attr_id_ssid);
    size = strlen(net_ssid_info->ssid) + 1;
    attr->len = htons(size);
    snprintf((char *)attr->val, size, "%s", net_ssid_info->ssid);

    len += (sizeof(data_elem_attr_t) + size);
    tmp += (sizeof(data_elem_attr_t) + size);

    // auth type
    attr = (data_elem_attr_t *)tmp;
    attr->id = htons(attr_id_auth_type);
    size = sizeof(auth_type);
    attr->len = htons(size);
    memcpy((char *)attr->val, (unsigned char *)&auth_type, size);

    len += (sizeof(data_elem_attr_t) + size);
    tmp += (sizeof(data_elem_attr_t) + size);

    // network key 
    attr = (data_elem_attr_t *)tmp;
    attr->id = htons(attr_id_network_key);
    size = strlen(net_ssid_info->pass_phrase) + 1;
    attr->len = htons(size);
    snprintf((char *)attr->val, size, "%s", net_ssid_info->pass_phrase);

    len += (sizeof(data_elem_attr_t) + size);
    tmp += (sizeof(data_elem_attr_t) + size);

    // mac adress
    attr = (data_elem_attr_t *)tmp;
    attr->id = htons(attr_id_mac_address);
    size = sizeof(mac_address_t);
    attr->len = htons(size);
    memcpy((char *)attr->val, (unsigned char *)get_radio_interface_mac(), size);

    len += (sizeof(data_elem_attr_t) + size);
    tmp += (sizeof(data_elem_attr_t) + size);

    // key wrap
    attr = (data_elem_attr_t *)tmp;
    attr->id = htons(attr_id_key_wrap_authenticator);
    size = 32;
    attr->len = htons(size);
    //mwmcpy((char *)attr->val, (unsigned char *)&auth_type, size);

    len += (sizeof(data_elem_attr_t) + size);
    tmp += (sizeof(data_elem_attr_t) + size);

    if (get_crypto()->generate_iv(iv, AES_BLOCK_SIZE) != 1) {
        printf("%s:%d: iv generate failed\n", __func__, __LINE__);
        return 0;
    }

    memcpy(buff, iv, AES_BLOCK_SIZE);

    plain_len = len + (AES_BLOCK_SIZE - len%AES_BLOCK_SIZE);
    
    // encrypt the m2 data
    if (get_crypto()->platform_aes_encrypt(m_key_wrap_key, iv, plain, plain_len, buff + AES_BLOCK_SIZE, &cipher_len) != 1) {
        printf("%s:%d: platform encrypt failed\n", __func__, __LINE__);
        return 0;
    }

    return cipher_len + AES_BLOCK_SIZE;
}

unsigned int em_configuration_t::create_authenticator(unsigned char *buff)
{
    unsigned char *addr[2];
    unsigned int length[2];
    unsigned char hash[SHA256_MAC_LEN];

    addr[0] = m_m1_msg;
    addr[1] = m_m2_msg;
    length[0] = m_m1_length;
    length[1] = m_m2_length;

    //printf( "%s:%d m1 addr:%s::length:%d,\n", __func__, __LINE__, addr[0], length[0]);
    //dm_easy_mesh_t::print_hex_dump(length[0], addr[0]);
    //printf( "%s:%d m2 addr:%s::length:%d,\n", __func__, __LINE__, addr[1], length[1]);
    //dm_easy_mesh_t::print_hex_dump(length[1], addr[1]);

    if (get_crypto()->platform_hmac_SHA256(m_auth_key, WPS_AUTHKEY_LEN, 2, addr, length, hash) != 1) {
        printf("%s:%d: Authenticator create failed\n", __func__, __LINE__);
        return -1;
    }
    memcpy(buff, hash, AUTHENTICATOR_LEN);

    return AUTHENTICATOR_LEN;
}

em_wsc_msg_type_t em_configuration_t::get_wsc_msg_type(unsigned char *buff, unsigned int len)
{
    em_tlv_t    *tlv;
    data_elem_attr_t    *attr;
    int tmp_len_tlvs, tmp_len_attribs;

    tlv = (em_tlv_t *)buff; tmp_len_tlvs = len;

    while ((tlv->type != em_tlv_type_eom) && (tmp_len_tlvs > 0)) {
        if (tlv->type == em_tlv_type_wsc) {
            tmp_len_attribs = tlv->len;
            attr = (data_elem_attr_t *)tlv->value;

            while (tmp_len_attribs > 0) {

                if (htons(attr->id) == attr_id_msg_type) {
                    return (em_wsc_msg_type_t)(attr->val[0]);
                }

                tmp_len_attribs -= (sizeof(data_elem_attr_t) + htons(attr->len));
                attr = (data_elem_attr_t *)((unsigned char *)attr + sizeof(data_elem_attr_t) + htons(attr->len));
            }
        }

        tmp_len_tlvs -= (sizeof(em_tlv_t) + htons(tlv->len));
        tlv = (em_tlv_t *)((unsigned char *)tlv + sizeof(em_tlv_t) + htons(tlv->len));

    }

    return em_wsc_msg_type_none;
}

int em_configuration_t::handle_ap_radio_advanced_cap(unsigned char *buff, unsigned int len)
{
    dm_easy_mesh_t *dm;
    dm = get_data_model();

    return 0;
}

int em_configuration_t::handle_ap_radio_basic_cap(unsigned char *buff, unsigned int len)
{
    dm_radio_t * radio;
    em_radio_id_t   ruid;
    unsigned int i, j;
    em_radio_info_t *radio_info;
    bool radio_exists = false;
    bool op_class_exists = false;
    mac_addr_str_t mac_str;
    em_ap_radio_basic_cap_t     *radio_basic_cap = (em_ap_radio_basic_cap_t *)buff;
    em_op_class_t *basic_cap_op_class;
    em_op_class_info_t      op_class_info;
    dm_op_class_t *op_class_obj;
    unsigned int db_cfg_type;

    dm_easy_mesh_t *dm = get_data_model();

    memcpy(ruid, radio_basic_cap->ruid, sizeof(em_radio_id_t));
    dm_easy_mesh_t::macbytes_to_string(ruid, mac_str);
    for (i = 0; i < dm->get_num_radios(); i++) {
        radio = dm->get_radio(i);
        if (memcmp(radio->m_radio_info.id.mac, ruid, sizeof(mac_address_t)) == 0) {
            radio_exists = true;
            break;
        }
    }

    if (radio_exists == false) {
        printf("%s:%d: Radio does not exist, getting radio at index: %d\n", __func__, __LINE__, dm->get_num_radios());
        radio = dm->get_radio(dm->get_num_radios());
        dm->set_num_radios(dm->get_num_radios() + 1);
    }

    radio_info = &radio->m_radio_info;
    memcpy(radio_info->id.mac, ruid, sizeof(mac_address_t));
    radio_info->number_of_bss = radio_basic_cap->num_bss;
    dm_easy_mesh_t::macbytes_to_string(ruid, mac_str);
    printf("%s:%d: Radio: %s\n", __func__, __LINE__, mac_str);
    db_cfg_type = dm->get_db_cfg_type();
    dm->set_db_cfg_type(db_cfg_type | db_cfg_type_radio_list_update);

    basic_cap_op_class = radio_basic_cap->op_classes;
    if (basic_cap_op_class != NULL) {
        for (i = 0; i < radio_basic_cap->op_class_num; i++) {
            memset(&op_class_info, 0, sizeof(em_op_class_info_t));
            memcpy(op_class_info.id.ruid, ruid, sizeof(mac_address_t));
            op_class_info.id.type = em_op_class_type_capability;
            op_class_info.op_class = (unsigned int)basic_cap_op_class->op_class;
            op_class_info.max_tx_power = (int)basic_cap_op_class->max_tx_eirp;
            op_class_info.num_non_op_channels = (unsigned int)basic_cap_op_class->num;
            for (j = 0; j < op_class_info.num_non_op_channels; j++) {
                op_class_info.non_op_channel[j] = (unsigned int )basic_cap_op_class->channels.channel[j];
            }
            basic_cap_op_class = (em_op_class_t *)((unsigned char *)basic_cap_op_class + sizeof(em_op_class_t) + op_class_info.num_non_op_channels);

            op_class_obj = &dm->m_op_class[0];
            // now check if the op_class already exists
            for (j = 0; j < dm->get_num_op_class(); j++) {
                op_class_obj = &dm->m_op_class[j];
                if (*op_class_obj == dm_op_class_t(&op_class_info)) {
                    op_class_exists = true;
                    break;
                }
            }
            if (op_class_exists == true) {
                op_class_exists = false;
            } else {
                op_class_obj = &dm->m_op_class[dm->get_num_op_class()];
                dm->set_num_op_class(dm->get_num_op_class() + 1);
            }
            memcpy(&op_class_obj->m_op_class_info, &op_class_info, sizeof(em_op_class_info_t));
            db_cfg_type = dm->get_db_cfg_type();
            dm->set_db_cfg_type(db_cfg_type | db_cfg_type_op_class_list_update);
        }
    } else {
        printf("%s:%d basic_cap_op_class is NULL \n", __func__, __LINE__);
    }

    return 0;

}

int em_configuration_t::handle_autoconfig_wsc_m1(unsigned char *buff, unsigned int len)
{
    unsigned char msg[MAX_EM_BUFF_SZ];
    unsigned int sz;
    char *errors[EM_MAX_TLV_MEMBERS] = {0};
    mac_addr_str_t  mac_str;
    em_tlv_t    *tlv;
    int tlv_len;
    //dm_easy_mesh_t *dm;
    //dm_device_t *dev;
    em_event_t  ev;
    em_bus_event_t *bev;
    em_bus_event_type_m2_tx_params_t    *raw;
    em_haul_type_t haul_type[1];

    //dm = get_data_model();
    dm_easy_mesh_t::macbytes_to_string(get_peer_mac(), mac_str);
    printf("%s:%d: Device AL MAC: %s\n", __func__, __LINE__, mac_str);

    if (em_msg_t(em_msg_type_autoconf_wsc, m_peer_profile, buff, len).validate(errors) == 0) {
        printf("%s:%d: received autoconfig wsc m1 msg failed validation\n", __func__, __LINE__);

        //return -1;
    }

    tlv = (em_tlv_t *)(buff + sizeof(em_raw_hdr_t) + sizeof(em_cmdu_t)); 
    tlv_len = len - (sizeof(em_raw_hdr_t) + sizeof(em_cmdu_t));

    while ((tlv->type != em_tlv_type_eom) && (len > 0)) {
        if (tlv->type == em_tlv_type_ap_radio_basic_cap) {
            handle_ap_radio_basic_cap(tlv->value, htons(tlv->len));
        } else if (tlv->type == em_tlv_type_wsc) {
            handle_wsc_m1(tlv->value, htons(tlv->len));
        } else if (tlv->type == em_tlv_type_profile_2_ap_cap) {
        } else if (tlv->type == em_tlv_type_ap_radio_advanced_cap) {
            handle_ap_radio_advanced_cap(tlv->value, htons(tlv->len));
        }

        tlv_len -= (sizeof(em_tlv_t) + htons(tlv->len));
        tlv = (em_tlv_t *)((unsigned char *)tlv + sizeof(em_tlv_t) + htons(tlv->len));
    }

    haul_type[0] = em_haul_type_fronthaul;
    sz = create_autoconfig_wsc_m2_msg(msg, haul_type, 1);

    if (em_msg_t(em_msg_type_autoconf_wsc, em_profile_type_3, msg, sz).validate(errors) == 0) {
        printf("Autoconfig wsc m2 msg failed validation in tnx end\n");

        return -1;
    }

    if (send_frame(msg, sz)  < 0) {
        printf("%s:%d: autoconfig wsc m2 send failed, error:%d\n", __func__, __LINE__, errno);
        return -1;
    }

    ev.type = em_event_type_bus;
    bev = &ev.u.bevt;
    bev->type = em_bus_event_type_m2_tx;
    raw = (em_bus_event_type_m2_tx_params_t *)bev->u.raw_buff;
    memcpy(raw->al, (unsigned char *)get_peer_mac(), sizeof(mac_address_t));
    memcpy(raw->radio, get_radio_interface_mac(), sizeof(mac_address_t));

    em_cmd_exec_t::send_cmd(em_service_type_ctrl, (unsigned char *)&ev, sizeof(em_event_t));
    set_state(em_state_ctrl_wsc_m2_sent);

    return 0;
}

int em_configuration_t::handle_autoconfig_resp(unsigned char *buff, unsigned int len)
{
    unsigned char msg[MAX_EM_BUFF_SZ];
    unsigned int sz;
    char *errors[EM_MAX_TLV_MEMBERS] = {0};
    em_raw_hdr_t *hdr = (em_raw_hdr_t *)buff;

    if (em_msg_t(buff + (sizeof(em_raw_hdr_t) + sizeof(em_cmdu_t)),
                len - (sizeof(em_raw_hdr_t) + sizeof(em_cmdu_t))).get_profile_type(&m_peer_profile) == false) {
        printf("%s:%d: Could not get peer profile type\n", __func__, __LINE__);
        return -1;
    }

    if (em_msg_t(em_msg_type_autoconf_resp, m_peer_profile, buff, len).validate(errors) == 0) {
        printf("received autoconfig resp msg failed validation\n");

        return -1;
    }
    printf("Received resp and validated...creating M1 msg\n");
    sz = create_autoconfig_wsc_m1_msg(msg, hdr->src);

    if (em_msg_t(em_msg_type_autoconf_wsc, em_profile_type_3, msg, sz).validate(errors) == 0) {
        printf("autoconfig wsc m1 validation failed\n");

        return -1;
    }

    if (send_frame(msg, sz)  < 0) {
        printf("%s:%d: autoconfig wsc m1 send failed, error:%d\n", __func__, __LINE__, errno);

        return -1;
    }
    printf("%s:%d: autoconfig wsc m1 send success\n", __func__, __LINE__);
    set_state(em_state_agent_wsc_m2_pending);

    return 0;   
}

int em_configuration_t::handle_autoconfig_search(unsigned char *buff, unsigned int len)
{
    unsigned char msg[MAX_EM_BUFF_SZ];
    unsigned int sz = 0;
    char *errors[EM_MAX_TLV_MEMBERS] = {0};

    em_device_info_t *dev_info;
    em_freq_band_t  band;
    mac_address_t al_mac;

    if (em_msg_t(em_msg_type_autoconf_search, em_profile_type_3, buff, len).validate(errors) == 0) {
        printf("received autoconfig search msg failed validation\n");
    
        return -1;
    }
    if (em_msg_t(buff + (sizeof(em_raw_hdr_t) + sizeof(em_cmdu_t)),
                len - (sizeof(em_raw_hdr_t) + sizeof(em_cmdu_t))).get_profile_type(&m_peer_profile) == false) {
        printf("%s:%d: Could not get peer profile type\n", __func__, __LINE__);
    } else {
        m_peer_profile = em_profile_type_1;
    }

    if (em_msg_t(buff + (sizeof(em_raw_hdr_t) + sizeof(em_cmdu_t)), len - (sizeof(em_raw_hdr_t) + sizeof(em_cmdu_t))).get_freq_band(&band) == false) {
        printf("%s:%d: Could not get peer profile type\n", __func__, __LINE__);
        return -1;
    }

    if (em_msg_t(buff + (sizeof(em_raw_hdr_t) + sizeof(em_cmdu_t)), len - (sizeof(em_raw_hdr_t) + sizeof(em_cmdu_t))).get_al_mac_address(al_mac) == false) {
        printf("%s:%d: Could not get peer profile type\n", __func__, __LINE__);
        return -1;
    }
    
    sz = create_autoconfig_resp_msg(msg, band, al_mac);
    if (em_msg_t(em_msg_type_autoconf_resp, em_profile_type_3, msg, sz).validate(errors) == 0) {
        printf("%s:%d: autoconfig rsp validation failed\n", __func__, __LINE__);

        //return -1;
    }

    if (send_frame(msg, sz)  < 0) {
        printf("%s:%d: autoconfig rsp send failed, error:%d\n", __func__, __LINE__, errno);

        return -1;
    }
    printf("%s:%d: autoconfig rsp send success\n", __func__, __LINE__);
    set_state(em_state_ctrl_wsc_m1_pending);

    return 0;

}

int em_configuration_t::handle_autoconfig_renew(unsigned char *buff, unsigned int len)
{
    em_tlv_t *tlv;
    em_raw_hdr_t *hdr;
    char* errors[EM_MAX_TLV_MEMBERS];
    em_bus_event_t *bevt;
    em_event_t evt;
    em_bus_event_type_cfg_renew_params_t *raw;

    if (em_msg_t(em_msg_type_autoconf_renew, em_profile_type_2, buff, len).validate(errors) == 0) {

        printf("autoconfig renew validation failed\n");
        return -1;

    }

    hdr = (em_raw_hdr_t *)buff;

    evt.type = em_event_type_bus;
    bevt = &evt.u.bevt;
    bevt->type = em_bus_event_type_cfg_renew;
    raw = (em_bus_event_type_cfg_renew_params_t *)bevt->u.raw_buff;
    memcpy(raw->radio, get_radio_interface_mac(), sizeof(mac_address_t));
    memcpy(raw->ctrl_src, hdr->src, sizeof(mac_address_t));
    em_cmd_exec_t::send_cmd(em_service_type_agent, (unsigned char *)&evt, sizeof(em_event_t));

    return 0;
}

void em_configuration_t::process_msg(unsigned char *data, unsigned int len)
{
    em_raw_hdr_t *hdr;
    em_cmdu_t *cmdu;
    unsigned char *tlvs;
    unsigned int tlvs_len;

    hdr = (em_raw_hdr_t *)data;
    cmdu = (em_cmdu_t *)(data + sizeof(em_raw_hdr_t));
            
    tlvs = data + sizeof(em_raw_hdr_t) + sizeof(em_cmdu_t);
    tlvs_len = len - (sizeof(em_raw_hdr_t) - sizeof(em_cmdu_t));

    switch (htons(cmdu->type)) {
        case em_msg_type_autoconf_search:
            if (get_service_type() == em_service_type_ctrl) {
                handle_autoconfig_search(data, len);

            } else if (get_service_type() == em_service_type_agent) {
                printf("%s:%d: received em_msg_type_autoconf_search message in agent ... dropping\n", __func__, __LINE__);
            }

            break;

        case em_msg_type_autoconf_resp:
            if ((get_service_type() == em_service_type_agent) && (get_state() == em_state_agent_autoconfig_rsp_pending)) {
                handle_autoconfig_resp(data, len);
            }
            break;

        case em_msg_type_autoconf_wsc:
            if ((get_wsc_msg_type(tlvs, tlvs_len) == em_wsc_msg_type_m2) &&
                    (get_service_type() == em_service_type_agent) && (get_state() == em_state_agent_wsc_m2_pending)) {
                handle_autoconfig_wsc_m2(data, len);              
            } else if ((get_wsc_msg_type(tlvs, tlvs_len) == em_wsc_msg_type_m1) &&
                    (get_service_type() == em_service_type_ctrl) && (get_state() == em_state_ctrl_wsc_m1_pending))  {
                handle_autoconfig_wsc_m1(data, len);
            }

            break;

        case em_msg_type_autoconf_renew:
            if (get_service_type() == em_service_type_agent) {
                handle_autoconfig_renew(data, len);
            }
            break;

        case em_msg_type_topo_query:
            if ((get_service_type() == em_service_type_agent) && (get_state() == em_state_agent_onewifi_bssconfig_ind)) {
                send_topology_response_msg(data);
            }
			break;

        case em_msg_type_topo_resp:
            if ((get_service_type() == em_service_type_ctrl) && (get_state() == em_state_ctrl_topo_sync_pending)) {
			    if (handle_topology_response(data, len) == 0) {
					set_state(em_state_ctrl_topo_synchronized);
				}
            }			
            break;

        case em_msg_type_topo_notif:
            if ((get_service_type() == em_service_type_ctrl) && (get_state() >= em_state_ctrl_topo_synchronized)) {
                handle_topology_notification(data, len);
            }
            break;


        default:
            break;
    }
}

void em_configuration_t::handle_state_config_none()
{
    unsigned char buff[MAX_EM_BUFF_SZ];
    unsigned int sz;
    char* errors[EM_MAX_TLV_MEMBERS] = {0};

    sz = create_autoconfig_search_msg(buff);
    if (em_msg_t(em_msg_type_autoconf_search, em_profile_type_3, buff, sz).validate(errors) == 0) {
        printf("Autoconfig_search validation failed\n");

        return;
    }

    if (send_frame(buff, sz, true)  < 0) {
        printf("%s:%d: failed, err:%d\n", __func__, __LINE__, errno);
        return;
    }

    printf("%s:%d: autoconfig_search send successful\n", __func__, __LINE__);
    set_state(em_state_agent_autoconfig_rsp_pending);

    return;

}

void em_configuration_t::handle_state_autoconfig_renew()
{
    unsigned char msg[MAX_EM_BUFF_SZ];
    unsigned int sz;
    char *errors[EM_MAX_TLV_MEMBERS] = {0};
    mac_address_t ctrl_src;


    memcpy(ctrl_src, get_current_cmd()->get_data_model()->get_controller_interface_mac(), sizeof(mac_address_t));
    sz = create_autoconfig_wsc_m1_msg(msg, ctrl_src);

    if (em_msg_t(em_msg_type_autoconf_wsc, em_profile_type_3, msg, sz).validate(errors) == 0) {
        printf("autoconfig wsc m1 validation failed\n");
        return ;
    }

    if (send_frame(msg, sz)  < 0) {
        printf("%s:%d: autoconfig wsc m1 send failed, error:%d\n", __func__, __LINE__, errno);
        return ;
    }
    printf("%s:%d: autoconfig wsc m1 send success\n", __func__, __LINE__);
    set_state(em_state_agent_wsc_m2_pending);

    return ;
}

void em_configuration_t::handle_state_autoconfig_rsp_pending()
{
    assert(get_service_type() == em_service_type_agent);
    handle_state_config_none();
}

void em_configuration_t::handle_state_wsc_m1_pending()
{
    assert(get_service_type() == em_service_type_ctrl);
}

void em_configuration_t::handle_state_wsc_m2_pending()
{
    assert(get_service_type() == em_service_type_agent);
}

void em_configuration_t::fill_media_data(em_media_spec_data_t *spec)
{
    spec->media_type = EM_MEDIA_WIFI_80211b_2_4;
    spec->media_spec_size = 10;
}

void em_configuration_t::process_agent_state()
{
    switch (get_state()) {
        case em_state_agent_unconfigured:
            handle_state_config_none();
            break;

        case em_state_agent_autoconfig_rsp_pending:
            handle_state_autoconfig_rsp_pending();
            break;

        case em_state_ctrl_wsc_m1_pending:
            handle_state_wsc_m1_pending();
            break;

        case em_state_agent_wsc_m2_pending:
            handle_state_wsc_m2_pending();
            break;

        case em_state_agent_topology_notify:
            handle_state_topology_notify();
            break;

        case em_state_agent_autoconfig_renew_pending:
            handle_state_autoconfig_renew();
            break;

        default:
            break;
    }
}

void em_configuration_t::process_ctrl_state()
{
    switch (get_state()) {
        case em_state_ctrl_misconfigured:
            send_autoconfig_renew_msg();
            break;

        case em_state_ctrl_topo_sync_pending:
            send_topology_query_msg();
            break;
    }

}

em_configuration_t::em_configuration_t()
{
    m_renew_tx_cnt = 0;
    m_topo_query_tx_cnt = 0;
}

em_configuration_t::~em_configuration_t()
{

}
<|MERGE_RESOLUTION|>--- conflicted
+++ resolved
@@ -57,39 +57,7 @@
     (*packet_ppointer) += n;
 }
 
-<<<<<<< HEAD
-short em_configuration_t::create_client_notify_msg(unsigned char *buff)
-=======
-short em_configuration_t::create_ap_radio_basic_cap(unsigned char *buff)
-{
-    short len = 0;
-    em_ap_radio_basic_cap_t *cap = (em_ap_radio_basic_cap_t *)buff;
-    memcpy(&cap->ruid, get_radio_interface_mac(), sizeof(mac_address_t));
-    len += sizeof(mac_address_t);
-
-    em_interface_t* radio_interface = get_radio_interface();
-    rdk_wifi_radio_t* radio_data = get_current_cmd()->get_radio_data(radio_interface);
-    if (radio_data != NULL)
-        cap->num_bss = radio_data->vaps.num_vaps;
-    cap->num_bss = 1;
-
-    len += 1;
-    cap->op_class_num= 1;
-    len += 1;
-
-    cap->op_classes[0].op_class = get_current_cmd()->get_rd_op_class();
-    len += 1;
-    cap->op_classes[0].channels.num = 1;
-    len += 1;
-    cap->op_classes[0].channels.channel[0] = get_current_cmd()->get_rd_channel();
-    len += 2;
-
-
-    return len;
-}       
-
 short em_configuration_t::create_client_assoc_event_tlv(unsigned char *buff, mac_address_t sta, bssid_t bssid, bool assoc)
->>>>>>> e313e475
 {
     short len = 0;
     unsigned char *tmp;
