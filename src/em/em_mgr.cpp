/**
 * Copyright 2023 Comcast Cable Communications Management, LLC
 *
 * Licensed under the Apache License, Version 2.0 (the "License");
 * you may not use this file except in compliance with the License.
 * You may obtain a copy of the License at
 *
 * http://www.apache.org/licenses/LICENSE-2.0
 *
 * Unless required by applicable law or agreed to in writing, software
 * distributed under the License is distributed on an "AS IS" BASIS,
 * WITHOUT WARRANTIES OR CONDITIONS OF ANY KIND, either express or implied.
 * See the License for the specific language governing permissions and
 * limitations under the License.
 *
 * SPDX-License-Identifier: Apache-2.0
 */

#include <stdio.h>
#include <string.h>
#include <stdlib.h>
#include <errno.h>
#include <assert.h>
#include <signal.h>
#include <unistd.h>
#include <arpa/inet.h>
#include <net/if.h>
#include <linux/filter.h>
#include <netinet/ether.h>
#include <netpacket/packet.h>
#include <linux/netlink.h>
#include <linux/rtnetlink.h>
#include <sys/ioctl.h>
#include <sys/socket.h>
#include <sys/uio.h>
#include <sys/time.h>
#include <unistd.h>
#include <pthread.h>
#include <assert.h>
#include <openssl/bio.h> /* BasicInput/Output streams */
#include <openssl/err.h> /* errors */
#include <openssl/ssl.h> /* core library */
#include "em.h"
#include "em_mgr.h"
#include "em_msg.h"
#include "em_cmd.h"
#include "util.h"

#ifdef AL_SAP
#include "al_service_access_point.h"

extern char *global_netid;
extern AlServiceAccessPoint* g_sap;
#endif

void em_mgr_t::io_process(em_bus_event_type_t type, char *data, unsigned int len, em_cmd_params_t *params)
{
    em_event_t *evt;
    em_bus_event_t *bevt;

    evt = static_cast<em_event_t *>(malloc(sizeof(em_event_t) + EM_MAX_EVENT_DATA_LEN));
    evt->type = em_event_type_bus;
    bevt = &evt->u.bevt;
    bevt->type = type;
    bevt->data_len = len;

	if (data != NULL) {
    	memcpy(bevt->u.subdoc.buff, data, len);
	}

	if (params != NULL) {
		memcpy(&bevt->params, params, sizeof(em_cmd_params_t));
	}

    push_to_queue(evt);
}

void em_mgr_t::io_process(em_bus_event_type_t type, unsigned char *data, unsigned int len, em_cmd_params_t *params)
{
    em_event_t *evt;
    em_bus_event_t *bevt;

    evt = static_cast<em_event_t *>(malloc(sizeof(em_event_t) + EM_MAX_EVENT_DATA_LEN));
    evt->type = em_event_type_bus;
    bevt = &evt->u.bevt;
    bevt->type = type;
    bevt->data_len = len;

	if (data != NULL) {
    	memcpy(bevt->u.raw_buff, data, len);
	}

	if (params != NULL) {
		memcpy(&bevt->params, params, sizeof(em_cmd_params_t));
	}

    push_to_queue(evt);
}

bool em_mgr_t::io_process(em_event_t *evt)
{
    em_event_t *e;
    em_bus_event_t *bevt;
    bool should_wait;

    bevt = &evt->u.bevt;
    //em_cmd_t::dump_bus_event(bevt);

    e = static_cast<em_event_t *>(malloc(sizeof(em_event_t) + EM_MAX_EVENT_DATA_LEN));
    memcpy(reinterpret_cast<unsigned char *>(e), reinterpret_cast<unsigned char *>(evt), sizeof(em_event_t) + EM_MAX_EVENT_DATA_LEN);

    push_to_queue(e);

    // check if the server should wait
    should_wait = false;

    switch (evt->type) {
        case em_event_type_bus:
            bevt = &evt->u.bevt;
            if (bevt->type != em_bus_event_type_dm_commit) {
                should_wait = true;
            }
            break;

        default:
            break;
    }

    return should_wait;
}

void em_mgr_t::proto_process(unsigned char *data, unsigned int len, em_t *al_em)
{
    em_event_t	*evt;
    em_t *em = NULL;

	em = find_em_for_msg_type(data, len, al_em);
	if (em == NULL) {
		return;
	}

    evt = static_cast<em_event_t *>(malloc(sizeof(em_event_t)));
    evt->type = em_event_type_frame;
    evt->u.fevt.frame = static_cast<unsigned char *>(malloc(len));
    memcpy(evt->u.fevt.frame, data, len);
    evt->u.fevt.frame_len = len;
    em->push_to_queue(evt);
}

void em_mgr_t::delete_nodes()
{
    em_t *em = NULL, *tmp;

    em = static_cast<em_t *>(hash_map_get_first(m_em_map));
    while (em != NULL) {
        tmp = em;
        em = static_cast<em_t *>(hash_map_get_next(m_em_map, em));
        if (tmp->is_al_interface_em() == false) {
            delete_node(tmp->get_radio_interface());
        }

    }
}

void em_mgr_t::delete_node(em_interface_t *ruid)
{
    em_t *em = NULL;
    mac_addr_str_t	mac_str;

    dm_easy_mesh_t::macbytes_to_string(ruid->mac, mac_str);

    if ((em = static_cast<em_t *>(hash_map_get(m_em_map, mac_str))) == NULL) {
        printf("%s:%d: Can not find node with key:%s\n", __func__, __LINE__, mac_str);
        return;
    }

    em->stop();
    em->deinit();
	pthread_mutex_lock(&m_mutex);
	hash_map_remove(m_em_map, mac_str);
	pthread_mutex_unlock(&m_mutex);
    delete em;

}

em_t *em_mgr_t::create_node(em_interface_t *ruid, em_freq_band_t band, dm_easy_mesh_t *dm, bool is_al_mac,em_profile_type_t profile, em_service_type_t type)
{
    em_t *em = NULL;
    char mac_str[32];

    if (ruid == NULL) {
        printf("%s:%d: Invalid ruid\n", __func__, __LINE__);
        return NULL;
    }

    if (dm_easy_mesh_t::name_from_mac_address(&ruid->mac, ruid->name) != 0) {
        printf("%s:%d: ruid name cannot be determined\n", __func__, __LINE__);
    }

    dm_easy_mesh_t::macbytes_to_string(ruid->mac, mac_str);
	if (is_al_mac) {
		strcat(mac_str, "_al");
	}
	printf("%s:%d key value used:%s\n", __func__, __LINE__, mac_str);
    em = static_cast<em_t *>(hash_map_get(m_em_map, mac_str));

    if (em != NULL) {
        // update the em
        printf("%s:%d: node with key:%s already exists\n", __func__, __LINE__, mac_str);
        return em;
    }

    em = new em_t(ruid, band, dm, this, profile, type, is_al_mac);
    if (em->init() != 0) {
        delete em;

        return NULL;
    }

    // add this em to hash map
	pthread_mutex_lock(&m_mutex);
    hash_map_put(m_em_map, strdup(mac_str), em);
	pthread_mutex_unlock(&m_mutex);
    printf("%s:%d: created entry for key:%s\n", __func__, __LINE__, mac_str);

    return em;
}

em_t *em_mgr_t::get_node_by_freq_band(em_freq_band_t *band)
{
    em_t *em = NULL;
    bool found = false;

    em = static_cast<em_t *>(hash_map_get_first(m_em_map));
    while (em != NULL) {
        if (em->is_matching_freq_band(band) == true) {
            found = true;
            break;
        }
        em = static_cast<em_t *>(hash_map_get_next(m_em_map, em));
    }

    return (found == true) ? em:NULL;
}

em_t *em_mgr_t::get_al_node()
{
    em_t *em;
    bool found = false;

    em = static_cast<em_t *>(hash_map_get_first(m_em_map));
    while (em != NULL) {
        if (em->is_al_interface_em() == true) {
            found = true;
            break;
        }
        em = static_cast<em_t *>(hash_map_get_next(m_em_map, em));
    }

    return (found == true) ? em:NULL;
}

em_t *em_mgr_t::get_phy_al_node()
{
    // al_node is the fake ("_al") node
    em_t* al_node = get_al_node();
    if (al_node == NULL) return NULL;
    uint8_t* al_mac = al_node->get_radio_interface_mac();

    // al_mac_str is the real MAC (no "_al" suffix)
    // al_mac_str will be the key for the real `em_t` in the `m_em_map`
    char al_mac_str[EM_MAC_STR_LEN+1] = {0};
    dm_easy_mesh_t::macbytes_to_string(al_mac, al_mac_str);
    em_t *phy_al_em = reinterpret_cast<em_t *>(hash_map_get(m_em_map, al_mac_str));
    if (phy_al_em == NULL) {
        printf("%s:%d: Can not find phy al node with key:%s\n", __func__, __LINE__, al_mac_str);
        return NULL;
    }
    return phy_al_em;
}

void *em_mgr_t::mgr_input_listen(void *arg)
{
    size_t stack_size2;
    pthread_attr_t attr;

    pthread_attr_init(&attr);
    pthread_attr_getstacksize(&attr, &stack_size2);
    pthread_attr_destroy(&attr);
    printf("%s:%d Thread stack size = %ld bytes \n", __func__, __LINE__, stack_size2);
    em_mgr_t *mgr = static_cast<em_mgr_t *>(arg);

    mgr->input_listener();
    return NULL;
}

int em_mgr_t::input_listen()
{
    size_t stack_size = 0x800000; /* 8MB */
    pthread_attr_t attr;
    pthread_attr_t *attrp = NULL;
    int ret = 0;
    attrp = &attr;
    pthread_attr_init(&attr);
    // Setting explicitly stacksize as in few platforms(e.g. openwrt) if not called, the
    // new thread will inherit the default stack size which is significantly less
    // leading to stack overflow.
    ret = pthread_attr_setstacksize(&attr, stack_size);
    if (ret != 0) {
        printf("%s:%d pthread_attr_setstacksize failed for size:%ld ret:%d\n",
                __func__, __LINE__, stack_size, ret);
    }
    pthread_attr_setdetachstate(&attr, PTHREAD_CREATE_DETACHED);

    if (pthread_create(&m_tid, attrp, em_mgr_t::mgr_input_listen, this) != 0) {
        printf("%s:%d: Failed to start em mgr thread\n", __func__, __LINE__);
        if(attrp != NULL) {
            pthread_attr_destroy(attrp);
        }
        return -1;
    }

    if(attrp != NULL) {
        pthread_attr_destroy(attrp);
    }
    return 0;
}

int em_mgr_t::reset_listeners()
{
    int highest_fd = 0, num = 0;
    em_t *em = NULL;

    FD_ZERO(&m_rset);

	pthread_mutex_lock(&m_mutex);
    em = static_cast<em_t *>(hash_map_get_first(m_em_map));
    while (em != NULL) {
        if (em->is_al_interface_em() == true) {
            FD_SET(em->get_fd(), &m_rset);
            num++;
            highest_fd = (em->get_fd() > highest_fd) ? em->get_fd():highest_fd;
        }
        em = static_cast<em_t *>(hash_map_get_next(m_em_map, em));
    }
	pthread_mutex_unlock(&m_mutex);
    return highest_fd;

}

void em_mgr_t::nodes_listener()
{
    em_t *em = NULL;
    struct timeval tm;
    int rc, highest_fd = 0;

    tm.tv_sec = 0;
    tm.tv_usec = m_timeout * 1000;
    highest_fd = reset_listeners();

    while ((rc = select(highest_fd + 1, &m_rset, NULL, NULL, &tm)) >= 0) {
        if (rc == 0) {
            tm.tv_sec = 0;
            tm.tv_usec = m_timeout * 1000;
            highest_fd = reset_listeners();

            continue;
        }

        em = static_cast<em_t *>(hash_map_get_first(m_em_map));
        while (em != NULL) {
            if (em->is_al_interface_em() == true) {
#ifdef AL_SAP
                try{
                    AlServiceDataUnit sdu = g_sap->serviceAccessPointDataIndication();
                    std::vector<unsigned char> payload = sdu.getPayload();
                    // Original implementation expects whole ethernet frame
                    // not just CMDU, so we have to reconstruct it
                    std::vector<unsigned char> reconstructed_eth_frame;
                    auto first_mac = sdu.getSourceAlMacAddress();
                    reconstructed_eth_frame.insert(reconstructed_eth_frame.end(),first_mac.begin(),first_mac.end());
                    auto second_mac = sdu.getDestinationAlMacAddress();
                    reconstructed_eth_frame.insert(reconstructed_eth_frame.end(),second_mac.begin(),second_mac.end());

                    reconstructed_eth_frame.push_back(0x89);
                    reconstructed_eth_frame.push_back(0x3A);

                    reconstructed_eth_frame.insert(reconstructed_eth_frame.end(),payload.begin(),payload.end());
#ifdef DEBUG_MODE
                    em_printfout("First MAC Address: " MACSTRFMT, MAC2STR(first_mac));
                    em_printfout("Second MAC Address: " MACSTRFMT, MAC2STR(second_mac));
                    em_printfout("RECONSTRUCTED_ETH_FRAME: \t");
                    util::print_hex_dump(reconstructed_eth_frame);
#endif
                    proto_process(reconstructed_eth_frame.data(), static_cast<unsigned int>(reconstructed_eth_frame.size()), em);
                } catch (const AlServiceException& e) {
                    if (e.getPrimitiveError() == PrimitiveError::InvalidMessage) {
                        em_printfout("%s. Dropping packet", e.what());
                    } else {
                        em_printfout("%s", e.what());
                        throw e; // rethrow the exception if it's not an indication failure
                    }
                }
#else
                unsigned char buff[MAX_EM_BUFF_SZ];
                pthread_mutex_lock(&m_mutex);
                int ret = FD_ISSET(em->get_fd(), &m_rset);
                pthread_mutex_unlock(&m_mutex);
                if (ret)
                {
                    // receive data from this interface
                    memset(buff, 0, MAX_EM_BUFF_SZ);
                    ssize_t len = read(em->get_fd(), buff, MAX_EM_BUFF_SZ);
                    if (len) {
                        proto_process(buff, static_cast<unsigned int>(len), em);
                    }
                }
#endif
            }
            em = static_cast<em_t *>(hash_map_get_next(m_em_map, em));
        }
        tm.tv_sec = 0;
        tm.tv_usec = m_timeout * 1000;
        highest_fd = reset_listeners();

    }
}


void *em_mgr_t::mgr_nodes_listen(void *arg)
{
    size_t stack_size2;
    pthread_attr_t attr;
    pthread_attr_init(&attr);
    pthread_attr_getstacksize(&attr, &stack_size2);
    printf("%s:%d Thread stack size = %ld bytes \n", __func__, __LINE__, stack_size2);
    pthread_attr_destroy(&attr);
    em_mgr_t *mgr = static_cast<em_mgr_t *>(arg);
    mgr->nodes_listener();
    return NULL;
}

int em_mgr_t::nodes_listen()
{
    size_t stack_size = 0x800000; /* 8MB */
    pthread_attr_t attr;
    pthread_attr_t *attrp = NULL;
    int ret = 0;
    attrp = &attr;
    pthread_attr_init(&attr);
    // Setting explicitly stacksize as in few platforms(e.g. openwrt) if not called, the
    // new thread will inherit the default stack size which is significantly less
    // leading to stack overflow.
    ret = pthread_attr_setstacksize(&attr, stack_size);
    if (ret != 0) {
        printf("%s:%d pthread_attr_setstacksize failed for size:%ld ret:%d\n",
                __func__, __LINE__, stack_size, ret);
    }
    pthread_attr_setdetachstate(&attr, PTHREAD_CREATE_DETACHED);
    if (pthread_create(&m_tid, attrp, em_mgr_t::mgr_nodes_listen, this) != 0) {
        printf("%s:%d: Failed to start em mgr thread\n", __func__, __LINE__);
        if(attrp != NULL) {
            pthread_attr_destroy(attrp);
        }
        return -1;
    }
    if(attrp != NULL) {
        pthread_attr_destroy(attrp);
    }
    return 0;
}

void em_mgr_t::handle_timeout()
{
	m_tick_demultiplex++;

	handle_500ms_tick();

	if ((m_tick_demultiplex % EM_1_TOUT_MULT) == 0) {
		handle_1s_tick();
	}

	if ((m_tick_demultiplex % EM_2_TOUT_MULT) == 0) {
		handle_2s_tick();
	}

	if ((m_tick_demultiplex % EM_5_TOUT_MULT) == 0) {
		handle_5s_tick();
		m_tick_demultiplex = 0;
	}

}

int em_mgr_t::start()
{
    int rc;
    em_event_t *evt;;
    struct timespec time_to_wait;
    struct timeval tm;
	bool started = false;
    input_listen();
    nodes_listen();
    pthread_mutex_lock(&m_queue.lock);
    while (m_exit == false) {
        rc = 0;

        gettimeofday(&tm, NULL);
        time_to_wait.tv_sec = tm.tv_sec;
       	time_to_wait.tv_nsec = tm.tv_usec * 1000;
		util::add_milliseconds(&time_to_wait, m_queue.timeout);

        if (queue_count(m_queue.queue) == 0) {
            rc = pthread_cond_timedwait(&m_queue.cond, &m_queue.lock, &time_to_wait);
        }
        if ((rc == 0) || (queue_count(m_queue.queue) != 0)) {
            // dequeue data
            while (queue_count(m_queue.queue)) {
                evt = static_cast<em_event_t *>(queue_pop(m_queue.queue));
                if (evt == NULL) {
                    continue;
                }
                pthread_mutex_unlock(&m_queue.lock);
<<<<<<< HEAD
                if (((evt->type == em_event_type_bus) && (evt->u.bevt.type == em_bus_event_type_reset)) ||
=======
                if (((evt->type == em_event_type_bus) && ((evt->u.bevt.type == em_bus_event_type_reset) ||
                      (evt->u.bevt.type == em_bus_event_type_get_reset))) ||
>>>>>>> 15732620
						(is_data_model_initialized() == true)) {

                    handle_event(evt);
                }
                free(evt);
                pthread_mutex_lock(&m_queue.lock);
            }
        } else if (rc == ETIMEDOUT) {
            pthread_mutex_unlock(&m_queue.lock);
            //printf("%s:%d: Timeout secs: %d\n", __func__, __LINE__, time_to_wait.tv_sec);
            if (is_data_model_initialized() == true) {
				if (started == false) {
					start_complete();
					started = true;
				}
                handle_timeout();
            }
            pthread_mutex_lock(&m_queue.lock);
        } else {
            printf("%s:%d em exited with rc - %d\n",__func__,__LINE__, rc);
            pthread_mutex_unlock(&m_queue.lock);
            return -1;
        }
    }
    pthread_mutex_unlock(&m_queue.lock);
    return 0;
}

void em_mgr_t::push_to_queue(em_event_t *evt)
{
    pthread_mutex_lock(&m_queue.lock);
    queue_push(m_queue.queue, evt);
    pthread_cond_signal(&m_queue.cond);
    pthread_mutex_unlock(&m_queue.lock);
}

em_event_t *em_mgr_t::pop_from_queue()
{
    return static_cast<em_event_t *>(queue_pop(m_queue.queue));
}

int em_mgr_t::init(const char *data_model_path)
{
    SSL_load_error_strings();
    SSL_library_init();

    m_em_map = hash_map_create();

    // initialize the egress queue
    m_queue.queue = queue_create();
    pthread_mutex_init(&m_queue.lock, NULL);
    pthread_cond_init(&m_queue.cond, NULL);

    m_queue.timeout = EM_MGR_TOUT;

    orch_init();
    return data_model_init(data_model_path);
}

em_mgr_t::em_mgr_t()
{
    m_exit = false;
    m_timeout = EM_MGR_TOUT;
	m_tick_demultiplex = 0;
}

em_mgr_t::~em_mgr_t()
{

}<|MERGE_RESOLUTION|>--- conflicted
+++ resolved
@@ -520,12 +520,8 @@
                     continue;
                 }
                 pthread_mutex_unlock(&m_queue.lock);
-<<<<<<< HEAD
-                if (((evt->type == em_event_type_bus) && (evt->u.bevt.type == em_bus_event_type_reset)) ||
-=======
                 if (((evt->type == em_event_type_bus) && ((evt->u.bevt.type == em_bus_event_type_reset) ||
                       (evt->u.bevt.type == em_bus_event_type_get_reset))) ||
->>>>>>> 15732620
 						(is_data_model_initialized() == true)) {
 
                     handle_event(evt);
