/**
 * Copyright 2023 Comcast Cable Communications Management, LLC
 *
 * Licensed under the Apache License, Version 2.0 (the "License");
 * you may not use this file except in compliance with the License.
 * You may obtain a copy of the License at
 *
 * http://www.apache.org/licenses/LICENSE-2.0
 *
 * Unless required by applicable law or agreed to in writing, software
 * distributed under the License is distributed on an "AS IS" BASIS,
 * WITHOUT WARRANTIES OR CONDITIONS OF ANY KIND, either express or implied.
 * See the License for the specific language governing permissions and
 * limitations under the License.
 *
 * SPDX-License-Identifier: Apache-2.0
 */

#include <stdio.h>
#include <string.h>
#include <stdlib.h>
#include <ctype.h>
#include <errno.h>
#include <assert.h>
#include <signal.h>
#include <fcntl.h>
#include <sys/stat.h>
#include <sys/types.h>
#include <unistd.h>
#include <arpa/inet.h>
#include <net/if.h>
#include <linux/filter.h>
#include <netinet/ether.h>
#include <netpacket/packet.h>
#include <linux/netlink.h>
#include <linux/rtnetlink.h>
#include <sys/ioctl.h>
#include <sys/socket.h>
#include <sys/uio.h>
#include <sys/time.h>
#include <sys/un.h>
#include <unistd.h>
#include <pthread.h>
#include <openssl/rand.h>
#include <openssl/evp.h>
#include <openssl/dh.h>
#include <sys/types.h>
#include <ifaddrs.h>
#include "em.h"
#include "em_cmd.h"
#include "em_cmd_exec.h"


void em_t::orch_execute(em_cmd_t *pcmd)
{
    em_cmd_type_t cmd_type;
    mac_addr_str_t	mac_str;

    m_cmd = pcmd;
    m_orch_state = em_orch_state_progress;

    dm_easy_mesh_t::macbytes_to_string(get_radio_interface_mac(), mac_str);
	//printf("%s:%d: Radio: %s State: 0x%04x\n", __func__, __LINE__, mac_str, get_state());

    // now set the em state to start message exchages with peer 
    cmd_type = pcmd->m_type;
    switch (cmd_type) {
        case em_cmd_type_sta_list:
            m_sm.set_state(em_state_agent_topology_notify);
<<<<<<< HEAD
            break;

        case em_cmd_type_set_ssid:
            m_sm.set_state(em_state_ctrl_misconfigured);
            break;

        case em_cmd_type_dev_init:
            m_sm.set_state(em_state_agent_config_none);
=======
			break;

        case em_cmd_type_set_ssid:
            m_sm.set_state(em_state_ctrl_misconfigured);
			break;

        case em_cmd_type_dev_init:
			m_sm.set_state(em_state_agent_unconfigured);
>>>>>>> 94a89e7c
            break;

        case em_cmd_type_cfg_renew:
            m_sm.set_state((m_service_type == em_service_type_agent) ? 
							em_state_agent_autoconfig_renew_pending:em_state_ctrl_misconfigured);
<<<<<<< HEAD
            break;
=======
			break;
>>>>>>> 94a89e7c

        case em_cmd_type_start_dpp:
            break;

        case em_cmd_type_ap_cap_query:
            m_sm.set_state(em_state_agent_ap_cap_report);
<<<<<<< HEAD
            break;

        case em_cmd_type_client_cap_query:
            m_sm.set_state(em_state_agent_client_cap_report);
=======
			break;

        case em_cmd_type_client_cap_query:
			m_sm.set_state(em_state_agent_client_cap_report);
>>>>>>> 94a89e7c
            break;

        case em_cmd_type_em_config:
            printf("%s:%d: %s(%s) state: 0x%04x\n", __func__, __LINE__,
                    em_cmd_t::get_orch_op_str(pcmd->get_orch_op()), em_cmd_t::get_cmd_type_str(pcmd->m_type), get_state());
<<<<<<< HEAD
			if ((pcmd->get_orch_op() == dm_orch_type_topo_sync) && (m_sm.get_state() == em_state_ctrl_wsc_m2_sent)) {
=======
            if ((pcmd->get_orch_op() == dm_orch_type_topo_sync) && (m_sm.get_state() == em_state_ctrl_wsc_m2_sent)) {
>>>>>>> 94a89e7c
            	m_sm.set_state(em_state_ctrl_topo_sync_pending);
			} else if ((pcmd->get_orch_op() == dm_orch_type_channel_pref) && (m_sm.get_state() == em_state_ctrl_topo_synchronized)) {
            	m_sm.set_state(em_state_ctrl_channel_query_pending);
			} else if ((pcmd->get_orch_op() == dm_orch_type_channel_sel) && (m_sm.get_state() == em_state_ctrl_channel_queried)) {
            	m_sm.set_state(em_state_ctrl_channel_select_pending);
			}
			break;

        case em_cmd_type_dev_test:
			m_sm.set_state(em_state_ctrl_channel_query_pending);
			break;
<<<<<<< HEAD
        
		case em_cmd_type_onewifi_cb:
            m_sm.set_state(em_state_agent_onewifi_bssconfig_ind);
            break;

		case em_cmd_type_sta_assoc:
            m_sm.set_state(em_state_ctrl_sta_cap_pending);
			break;
=======
        case em_cmd_type_onewifi_cb:
            m_sm.set_state(em_state_agent_onewifi_bssconfig_ind);
			break;
		
	case em_cmd_type_channel_pref_query:
	    m_sm.set_state(em_state_agent_channel_pref_query);
	    break;
>>>>>>> 94a89e7c
    }
}

void em_t::set_orch_state(em_orch_state_t state)
{
    if ((state == em_orch_state_fini) && (m_service_type == em_service_type_agent)) {
        // commit the parameters of command into data model
        // m_data_model->commit_config(m_cmd->m_data_model, em_commit_target_em);
    } else if (state == em_orch_state_cancel) {
        state = em_orch_state_fini;
    }

    m_orch_state = state;
}

void em_t::handle_timeout()
{
    //printf("%s:%d: em timeout\n", __func__, __LINE__);
}

void em_t::proto_process(unsigned char *data, unsigned int len)
{
    em_raw_hdr_t *hdr;
    em_cmdu_t *cmdu;
    unsigned char *tlvs;
    unsigned int tlvs_len;
    mac_addr_str_t mac_str;

    hdr = (em_raw_hdr_t *)data;
    cmdu = (em_cmdu_t *)(data + sizeof(em_raw_hdr_t));

    dm_easy_mesh_t::macbytes_to_string(get_radio_interface_mac(), mac_str);
    switch (htons(cmdu->type)) {
        case em_msg_type_autoconf_search:
        case em_msg_type_autoconf_resp:
        case em_msg_type_autoconf_wsc:
        case em_msg_type_autoconf_renew:
        case em_msg_type_topo_resp:
        case em_msg_type_topo_query:
            em_configuration_t::process_msg(data, len);
            break;

        case em_msg_type_ap_cap_query:
        case em_msg_type_client_cap_query:
            em_capability_t::process_msg(data, len);
            break;

        case em_msg_type_channel_pref_query:
        case em_msg_type_channel_pref_rprt:
            em_channel_t::process_msg(data, len);
            break;

        default:
            break;  
    }

    free(data);
}

void em_t::handle_agent_state()
{
    em_cmd_type_t cmd_type;

    // no state handling is allowd if orch state is not in progress
    if (m_orch_state != em_orch_state_progress) {
        return;
    }

    assert(m_cmd != NULL);

    cmd_type = m_cmd->m_type;
    switch (cmd_type) {
        case em_cmd_type_dev_init:
        case em_cmd_type_sta_list:
        case em_cmd_type_cfg_renew:
<<<<<<< HEAD
            if ((m_sm.get_state() >= em_state_agent_config_none) && (m_sm.get_state() < em_state_agent_config_complete)) {
                em_configuration_t::process_agent_state();
=======
            if ((m_sm.get_state() >= em_state_agent_unconfigured) && (m_sm.get_state() < em_state_agent_configured)) {
				em_configuration_t::process_agent_state();
>>>>>>> 94a89e7c
            }
            break;

        case em_cmd_type_start_dpp:
<<<<<<< HEAD
            if ((m_sm.get_state() >= em_state_agent_prov_none) && (m_sm.get_state() < em_state_agent_prov_complete)) {
                em_provisioning_t::process_agent_state();
=======
            if ((m_sm.get_state() >= em_state_agent_unconfigured) && (m_sm.get_state() < em_state_agent_configured)) {
				em_provisioning_t::process_agent_state();
>>>>>>> 94a89e7c
            }
            break;
        case em_cmd_type_ap_cap_query:
        case em_cmd_type_client_cap_query:
<<<<<<< HEAD
            if ((m_sm.get_state() >= em_state_agent_config_none) && (m_sm.get_state() < em_state_agent_config_complete)) {
=======
			if ((m_sm.get_state() >= em_state_agent_configured)) {
>>>>>>> 94a89e7c
                em_capability_t::process_state();
            }
            break;
        case em_cmd_type_channel_pref_query:
                em_channel_t::process_state();
            break;
        default:
            break;
    }

}

void em_t::handle_ctrl_state()
{
    em_cmd_type_t cmd_type;

    // no state handling is allowd if orch state is not in progress
    if (m_orch_state != em_orch_state_progress) {
        return;
    }

    assert(m_cmd != NULL);

    cmd_type = m_cmd->m_type;
    switch (cmd_type) {
        case em_cmd_type_set_ssid:
        case em_cmd_type_cfg_renew:
            em_configuration_t::process_ctrl_state();
            break;

        case em_cmd_type_em_config:
            em_configuration_t::process_ctrl_state();
            em_channel_t::process_ctrl_state();
            break;

        case em_cmd_type_dev_test:
			em_channel_t::process_ctrl_state();
			break;
    }

}

void em_t::proto_timeout()
{
    if (m_service_type == em_service_type_agent) {
        handle_agent_state();
    } else if (m_service_type == em_service_type_ctrl) {
        handle_ctrl_state();
    }
}

void em_t::proto_exit()
{
    m_exit = true;
    pthread_cond_signal(&m_iq.cond);
    sched_yield();
}

void em_t::proto_run()
{
    int rc;
    em_event_t *evt;
    struct timespec time_to_wait;
    struct timeval tm;

    pthread_mutex_lock(&m_iq.lock);
    while (m_exit == false) {
        rc = 0;

        gettimeofday(&tm, NULL);
        time_to_wait.tv_sec = tm.tv_sec;
        time_to_wait.tv_nsec = tm.tv_usec * 1000;
        time_to_wait.tv_sec += m_iq.timeout;

        if (queue_count(m_iq.queue) == 0) {
            rc = pthread_cond_timedwait(&m_iq.cond, &m_iq.lock, &time_to_wait);
        }
        if ((rc == 0) || (queue_count(m_iq.queue) != 0)) {
            // dequeue data
            while (queue_count(m_iq.queue)) {
                evt = (em_event_t *)queue_pop(m_iq.queue);
                if (evt == NULL) {
                    continue;
                }
                pthread_mutex_unlock(&m_iq.lock);
                assert(evt->type == em_event_type_frame);
                proto_process(evt->u.fevt.frame, evt->u.fevt.len);
                free(evt);
                pthread_mutex_lock(&m_iq.lock);
            }
        } else if (rc == ETIMEDOUT) {
            pthread_mutex_unlock(&m_iq.lock);
            proto_timeout();
            pthread_mutex_lock(&m_iq.lock);
        } else {
            printf("%s:%d em exited with rc - %d",__func__,__LINE__,rc);
            pthread_mutex_unlock(&m_iq.lock);
            return;
        }
    }
    pthread_mutex_unlock(&m_iq.lock);

}

void *em_t::em_func(void *arg)
{
    em_t *m = (em_t *)arg;

    m->proto_run();
    return NULL;
}

void em_t::deinit()
{
    m_exit = true;
    pthread_cond_destroy(&m_iq.cond);
    pthread_mutex_destroy(&m_iq.lock);
    close(m_fd);

    queue_destroy(m_iq.queue);
}

int em_t::set_bp_filter()
{
    struct packet_mreq mreq;
#define OP_LDH (BPF_LD  | BPF_H   | BPF_ABS)
#define OP_LDB (BPF_LD  | BPF_B   | BPF_ABS)
#define OP_JEQ (BPF_JMP | BPF_JEQ | BPF_K)
#define OP_RET (BPF_RET | BPF_K)
    static struct sock_filter bpfcode[4] = {
        { OP_LDH, 0, 0, 12          },  // ldh [12]
        { OP_JEQ, 0, 1, ETH_P_1905  },  // jeq #0x893a, L2, L3
        { OP_RET, 0, 0, 0xffffffff,         },  // ret #0xffffffff
        { OP_RET, 0, 0, 0           },  // ret #0x0
    };
    struct sock_fprog bpf = { 4, bpfcode };

    if (setsockopt(m_fd, SOL_SOCKET, SO_ATTACH_FILTER, &bpf, sizeof(bpf))) {
        printf("%s:%d: Error in attaching filter, err:%d\n", __func__, __LINE__, errno);
        close(m_fd);
        return -1;
    }

    memset(&mreq, 0, sizeof(mreq));
    mreq.mr_type = PACKET_MR_PROMISC;
    mreq.mr_ifindex = if_nametoindex(m_ruid.name);
    if (setsockopt(m_fd, SOL_PACKET, PACKET_ADD_MEMBERSHIP, (char *)&mreq, sizeof(mreq))) {
        printf("%s:%d: Error setting promisuous for interface:%s, err:%d\n", __func__, __LINE__, m_ruid.name, errno);
        close(m_fd);
        return -1;
    }

    return 0;
}

int em_t::start_al_interface()
{
    int optval = 1, sock_fd;
    struct sockaddr_ll addr_ll;
    struct sockaddr_un addr_un;
    struct sockaddr *addr;
    socklen_t   slen;

    memset(&addr_ll, 0, sizeof(struct sockaddr_ll));
    addr_ll.sll_family   = AF_PACKET;
    addr_ll.sll_protocol = htons(ETH_P_ALL);
    addr_ll.sll_ifindex  = if_nametoindex(m_ruid.name);
    addr = (struct sockaddr *)&addr_ll;
    slen = sizeof(struct sockaddr_ll);

    if ((sock_fd = socket(AF_PACKET, SOCK_RAW, htons(ETH_P_ALL))) < 0) {
        printf("%s:%d: Error opening socket, err:%d\n", __func__, __LINE__, errno);
        return -1;
    }

    if (bind(sock_fd, addr, slen) < 0) {
        printf("%s:%d: Error binding to interface, err:%d\n", __func__, __LINE__, errno);
        close(sock_fd);
        return -1;
    }

    m_fd = sock_fd;

    set_bp_filter();

    return 0;
}

int em_t::send_cmd(em_cmd_type_t type, em_service_type_t svc, unsigned char *buff, unsigned int len)
{
    return em_cmd_exec_t::execute(type, svc, buff, len);
}

int em_t::send_frame(unsigned char *buff, unsigned int len, bool multicast)
{
    em_interface_t *al;
    em_short_string_t   ifname;
    struct sockaddr_ll sadr_ll;
    int sock, ret;
    mac_address_t   multi_addr = {0x01, 0x80, 0xc2, 0x00, 0x00, 0x13};
    em_raw_hdr_t *hdr = (em_raw_hdr_t *)buff;

    dm_easy_mesh_t::name_from_mac_address((mac_address_t *)get_al_interface_mac(), ifname);

    sock = socket(AF_PACKET, SOCK_RAW, IPPROTO_RAW);
    if (sock < 0) {
        return -1;
    }

    sadr_ll.sll_ifindex = if_nametoindex(ifname);
    sadr_ll.sll_halen = ETH_ALEN; // length of destination mac address
    sadr_ll.sll_protocol = htons(ETH_P_ALL);
    memcpy(sadr_ll.sll_addr, (multicast == true) ? multi_addr:hdr->dst, sizeof(mac_address_t));

    ret = sendto(sock, buff, len, 0, (const struct sockaddr*)&sadr_ll, sizeof(struct sockaddr_ll));   

    close(sock);

    return ret;
}

bool em_t::is_matching_freq_band(em_freq_band_t *band)
{
    return (get_band() == *band);
}

void em_t::push_to_queue(em_event_t *evt)
{
    pthread_mutex_lock(&m_iq.lock);
    queue_push(m_iq.queue, evt);
    pthread_cond_signal(&m_iq.cond);
    pthread_mutex_unlock(&m_iq.lock);
}

em_event_t *em_t::pop_from_queue()
{
    return (em_event_t *)queue_pop(m_iq.queue);
}

short em_t::create_ap_radio_basic_cap(unsigned char *buff)
{
    short len = 0;
    em_ap_radio_basic_cap_t *cap = (em_ap_radio_basic_cap_t *)buff;
    memcpy(&cap->ruid, get_radio_interface_mac(), sizeof(mac_address_t));
    len += sizeof(mac_address_t);

    em_interface_t* radio_interface = get_radio_interface();
    rdk_wifi_radio_t* radio_data = get_current_cmd()->get_radio_data(radio_interface);
    if (radio_data != NULL)
        cap->num_bss = radio_data->vaps.num_vaps;
    cap->num_bss = 1;

    len += 1;
    cap->op_class_num= 1;
    len += 1;

    cap->op_classes[0].op_class = get_current_cmd()->get_rd_op_class();
    len += 1;
    cap->op_classes[0].channels.num = 1;
    len += 1;
    cap->op_classes[0].channels.channel[0] = get_current_cmd()->get_rd_channel();
    len += 2;


    return len;
}

short em_t::create_ap_cap_tlv(unsigned char *buff)
{
    short len = 0;
    dm_radio_t* radio = get_data_model()->get_radio(get_radio_interface_mac());
    em_radio_info_t* radio_info = radio->get_radio_info();
    em_ap_capability_t *ap_cap = (em_ap_capability_t *)buff;

    if ((ap_cap == NULL) || (radio_info == NULL)) {
        printf("%s:%d No data Found\n", __func__, __LINE__);
        return 0;
    }

    ap_cap->unassociated_client_link_metrics_non_op_channels = radio_info->unassociated_sta_link_mterics_nonopclass_inclusion_policy;
    ap_cap->unassociated_client_link_metrics_op_channels =  radio_info->unassociated_sta_link_mterics_opclass_inclusion_policy;
    ap_cap->rcpi_steering = radio_info->support_rcpi_steering;
    // ap_cap->reserved - Future implementation
    len = sizeof(em_ap_capability_t);
    return len;
}

short em_t::create_ht_tlv(unsigned char *buff)
{
    short len = 0;
    em_radio_cap_info_t* cap_info = get_data_model()->get_radio_cap(get_radio_interface_mac())->get_radio_cap_info();
    em_ap_ht_cap_t *ht_cap = (em_ap_ht_cap_t *)buff;

    if ((ht_cap == NULL) || (cap_info == NULL)) {
        printf("%s:%d No data Found\n", __func__, __LINE__);
        return 0;
    }

    memcpy(&ht_cap,&cap_info->ht_cap,sizeof(em_ap_ht_cap_t));
    len = sizeof(em_ap_ht_cap_t);
    return len;
}

short em_t::create_vht_tlv(unsigned char *buff)
{
    short len = 0;
    em_radio_cap_info_t* cap_info = get_data_model()->get_radio_cap(get_radio_interface_mac())->get_radio_cap_info();
    em_ap_vht_cap_t *vht_cap = (em_ap_vht_cap_t *)buff;

    if ((vht_cap == NULL) || (cap_info == NULL)) {
        printf("%s:%d No data Found\n", __func__, __LINE__);
        return 0;
    }
    memcpy(&vht_cap,&cap_info->vht_cap,sizeof(em_ap_vht_cap_t));
    len = sizeof(em_ap_vht_cap_t);
    return len;
}

short em_t::create_he_tlv(unsigned char *buff)
{
    short len = 0;
    em_radio_cap_info_t* cap_info = get_data_model()->get_radio_cap(get_radio_interface_mac())->get_radio_cap_info();
    em_ap_he_cap_t *he_cap = (em_ap_he_cap_t *)buff;

    if ((he_cap == NULL) || (cap_info == NULL)) {
        printf("%s:%d No data Found\n", __func__, __LINE__);
        return 0;
    }
    memcpy(&he_cap,&cap_info->he_cap,sizeof(em_ap_he_cap_t));
    len = sizeof(em_ap_he_cap_t);
    return len;
}


short em_t::create_wifi6_tlv(unsigned char *buff)
{
    short len = 0;
    em_radio_cap_info_t* cap_info = get_data_model()->get_radio_cap(get_radio_interface_mac())->get_radio_cap_info();
    em_radio_wifi6_cap_data_t *wifi6_cap = (em_radio_wifi6_cap_data_t *)buff;

    if ((wifi6_cap == NULL) || (cap_info == NULL)) {
        printf("%s:%d No data Found\n", __func__, __LINE__);
        return 0;
    }
    memcpy(&wifi6_cap,&cap_info->wifi6_cap,sizeof(em_radio_wifi6_cap_data_t));
    len = sizeof(em_radio_wifi6_cap_data_t);
    return len;
}

short em_t::create_channelscan_tlv(unsigned char *buff)
{
    short len = 0;
    em_radio_cap_info_t* cap_info = get_data_model()->get_radio_cap(get_radio_interface_mac())->get_radio_cap_info();
    em_channel_scan_cap_radio_t *scan = (em_channel_scan_cap_radio_t *)buff;

    if ((scan == NULL) || (cap_info == NULL)) {
        printf("%s:%d No data Found\n", __func__, __LINE__);
        return 0;
    }
    memcpy(&scan,&cap_info->ch_scan,sizeof(em_channel_scan_cap_radio_t));
    len = sizeof(em_channel_scan_cap_radio_t);
    return len;
}

short em_t::create_prof_2_tlv(unsigned char *buff)
{
    short len = 0;
    em_radio_cap_info_t* cap_info = get_data_model()->get_radio_cap(get_radio_interface_mac())->get_radio_cap_info();
    em_profile_2_ap_cap_t *prof = (em_profile_2_ap_cap_t *)buff;

    if ((prof == NULL) || (cap_info == NULL)) {
        printf("%s:%d No data Found\n", __func__, __LINE__);
        return 0;
    }

    memcpy(&prof,&cap_info->prof_2_ap_cap,sizeof(em_profile_2_ap_cap_t));
    len = sizeof(em_profile_2_ap_cap_t);
    return len;
}

short em_t::create_device_inventory_tlv(unsigned char *buff)
{
    short len = 0;
    dm_radio_t* radio = get_data_model()->get_radio(get_radio_interface_mac());
    em_radio_info_t* radio_info = radio->get_radio_info();
    em_device_inventory_t *invent = (em_device_inventory_t *)buff;

    if ((invent == NULL) || (radio_info == NULL)) {
        printf("%s:%d No data Found\n", __func__, __LINE__);
        return 0;
    }

    memcpy(&invent,&radio_info->inventory_info,sizeof(em_device_inventory_t));
    len = sizeof(em_device_inventory_t);
    return len;
}

short em_t::create_radioad_tlv(unsigned char *buff)
{
    short len = 0;
    em_radio_cap_info_t* cap_info = get_data_model()->get_radio_cap(get_radio_interface_mac())->get_radio_cap_info();
    em_ap_radio_advanced_cap_t *ad = (em_ap_radio_advanced_cap_t *)buff;

    if ((ad == NULL) || (cap_info == NULL)) {
        printf("%s:%d No data Found\n", __func__, __LINE__);
        return 0;
    }

    memcpy(&ad,&cap_info->radio_ad_cap,sizeof(em_ap_radio_advanced_cap_t));
    len = sizeof(em_ap_radio_advanced_cap_t);
    return len;
}

short em_t::create_metric_col_int_tlv(unsigned char *buff)
{
    short len = 0;
    em_radio_cap_info_t* cap_info = get_data_model()->get_radio_cap(get_radio_interface_mac())->get_radio_cap_info();
    em_metric_cltn_interval_t *clt = (em_metric_cltn_interval_t *)buff;

    if ((clt == NULL) || (cap_info == NULL)) {
        printf("%s:%d No data Found\n", __func__, __LINE__);
        return 0;
    }

    memcpy(&clt,&cap_info->metric_interval,sizeof(em_metric_cltn_interval_t));
    len = sizeof(em_metric_cltn_interval_t);
    return len;
}

short em_t::create_cac_cap_tlv(unsigned char *buff)
{
    short len = 0;
    em_radio_cap_info_t* cap_info = get_data_model()->get_radio_cap(get_radio_interface_mac())->get_radio_cap_info();
    em_cac_cap_t *cac = (em_cac_cap_t *)buff;

    if ((cac == NULL) || (cap_info == NULL)) {
        printf("%s:%d No data Found\n", __func__, __LINE__);
        return 0;
    }

    memcpy(&cac->radios[0],&cap_info->cac_cap,sizeof(em_cac_cap_radio_t));
    cac->radios_num = 1;
    len = sizeof(em_cac_cap_t);
    return len;
}

int em_t::init()
{
    m_data_model->print_config();
    m_data_model->set_em(this);

    if (is_al_interface_em() == true) {
        if (start_al_interface() != 0) {
            return -1;
        }   

    }

    m_exit = false;

    // initialize the ingress queue
    m_iq.queue = queue_create();
    pthread_mutex_init(&m_iq.lock, NULL);
    pthread_cond_init(&m_iq.cond, NULL);
    m_iq.timeout = EM_PROTO_TOUT;

    // initialize the crypto
    m_crypto.init();

    if (pthread_create(&m_tid, NULL, em_t::em_func, this) != 0) {
        printf("%s:%d: Failed to start em thread\n", __func__, __LINE__);
        close(m_fd);
        pthread_mutex_destroy(&m_iq.lock);
        pthread_cond_destroy(&m_iq.cond);
        return -1; 
    }

    return 0;

}

const char *em_t::state_2_str(em_state_t state)
{
#define EM_STATE_2S(x) case x: return #x;
    switch (state) {
		EM_STATE_2S(em_state_ctrl_unconfigured)
		EM_STATE_2S(em_state_ctrl_wsc_m1_pending)
		EM_STATE_2S(em_state_ctrl_wsc_m2_sent)
		EM_STATE_2S(em_state_ctrl_topo_sync_pending)
		EM_STATE_2S(em_state_ctrl_topo_synchronized)
		EM_STATE_2S(em_state_ctrl_channel_query_pending)
		EM_STATE_2S(em_state_ctrl_channel_queried)
		EM_STATE_2S(em_state_ctrl_channel_select_pending)
		EM_STATE_2S(em_state_ctrl_channel_selected)
		EM_STATE_2S(em_state_ctrl_channel_report_pending)
		EM_STATE_2S(em_state_ctrl_configured)
		EM_STATE_2S(em_state_ctrl_misconfigured)
    }

    return "em_state_unknown";
}

const char *em_t::get_band_type_str(em_freq_band_t band)
{
#define BAND_TYPE_2S(x) case x: return #x;
    switch (band) {
        BAND_TYPE_2S(em_freq_band_24)
        BAND_TYPE_2S(em_freq_band_5)
        BAND_TYPE_2S(em_freq_band_60)
    }

    return "band_type_unknown";
}

em_t::em_t(em_interface_t *ruid, em_freq_band_t band, dm_easy_mesh_t *dm, em_profile_type_t profile, em_service_type_t type)
{
    memcpy(&m_ruid, ruid, sizeof(em_interface_t));
    m_band = band;  
    m_service_type = type;
    m_profile_type = profile;
    m_sm.init_sm(type);
<<<<<<< HEAD
    m_orch_state = em_orch_state_idle;
=======
	m_orch_state = em_orch_state_idle;
>>>>>>> 94a89e7c
    m_cmd = NULL;
    RAND_bytes(get_crypto_info()->e_nonce, sizeof(em_nonce_t));
    RAND_bytes(get_crypto_info()->r_nonce, sizeof(em_nonce_t));
    m_data_model = dm;
}

em_t::~em_t()
{

}<|MERGE_RESOLUTION|>--- conflicted
+++ resolved
@@ -67,16 +67,6 @@
     switch (cmd_type) {
         case em_cmd_type_sta_list:
             m_sm.set_state(em_state_agent_topology_notify);
-<<<<<<< HEAD
-            break;
-
-        case em_cmd_type_set_ssid:
-            m_sm.set_state(em_state_ctrl_misconfigured);
-            break;
-
-        case em_cmd_type_dev_init:
-            m_sm.set_state(em_state_agent_config_none);
-=======
 			break;
 
         case em_cmd_type_set_ssid:
@@ -85,44 +75,28 @@
 
         case em_cmd_type_dev_init:
 			m_sm.set_state(em_state_agent_unconfigured);
->>>>>>> 94a89e7c
             break;
 
         case em_cmd_type_cfg_renew:
             m_sm.set_state((m_service_type == em_service_type_agent) ? 
 							em_state_agent_autoconfig_renew_pending:em_state_ctrl_misconfigured);
-<<<<<<< HEAD
-            break;
-=======
 			break;
->>>>>>> 94a89e7c
 
         case em_cmd_type_start_dpp:
             break;
 
         case em_cmd_type_ap_cap_query:
             m_sm.set_state(em_state_agent_ap_cap_report);
-<<<<<<< HEAD
-            break;
-
-        case em_cmd_type_client_cap_query:
-            m_sm.set_state(em_state_agent_client_cap_report);
-=======
 			break;
 
         case em_cmd_type_client_cap_query:
 			m_sm.set_state(em_state_agent_client_cap_report);
->>>>>>> 94a89e7c
             break;
 
         case em_cmd_type_em_config:
             printf("%s:%d: %s(%s) state: 0x%04x\n", __func__, __LINE__,
                     em_cmd_t::get_orch_op_str(pcmd->get_orch_op()), em_cmd_t::get_cmd_type_str(pcmd->m_type), get_state());
-<<<<<<< HEAD
-			if ((pcmd->get_orch_op() == dm_orch_type_topo_sync) && (m_sm.get_state() == em_state_ctrl_wsc_m2_sent)) {
-=======
             if ((pcmd->get_orch_op() == dm_orch_type_topo_sync) && (m_sm.get_state() == em_state_ctrl_wsc_m2_sent)) {
->>>>>>> 94a89e7c
             	m_sm.set_state(em_state_ctrl_topo_sync_pending);
 			} else if ((pcmd->get_orch_op() == dm_orch_type_channel_pref) && (m_sm.get_state() == em_state_ctrl_topo_synchronized)) {
             	m_sm.set_state(em_state_ctrl_channel_query_pending);
@@ -134,16 +108,6 @@
         case em_cmd_type_dev_test:
 			m_sm.set_state(em_state_ctrl_channel_query_pending);
 			break;
-<<<<<<< HEAD
-        
-		case em_cmd_type_onewifi_cb:
-            m_sm.set_state(em_state_agent_onewifi_bssconfig_ind);
-            break;
-
-		case em_cmd_type_sta_assoc:
-            m_sm.set_state(em_state_ctrl_sta_cap_pending);
-			break;
-=======
         case em_cmd_type_onewifi_cb:
             m_sm.set_state(em_state_agent_onewifi_bssconfig_ind);
 			break;
@@ -151,7 +115,6 @@
 	case em_cmd_type_channel_pref_query:
 	    m_sm.set_state(em_state_agent_channel_pref_query);
 	    break;
->>>>>>> 94a89e7c
     }
 }
 
@@ -227,33 +190,19 @@
         case em_cmd_type_dev_init:
         case em_cmd_type_sta_list:
         case em_cmd_type_cfg_renew:
-<<<<<<< HEAD
-            if ((m_sm.get_state() >= em_state_agent_config_none) && (m_sm.get_state() < em_state_agent_config_complete)) {
-                em_configuration_t::process_agent_state();
-=======
             if ((m_sm.get_state() >= em_state_agent_unconfigured) && (m_sm.get_state() < em_state_agent_configured)) {
 				em_configuration_t::process_agent_state();
->>>>>>> 94a89e7c
             }
             break;
 
         case em_cmd_type_start_dpp:
-<<<<<<< HEAD
-            if ((m_sm.get_state() >= em_state_agent_prov_none) && (m_sm.get_state() < em_state_agent_prov_complete)) {
-                em_provisioning_t::process_agent_state();
-=======
             if ((m_sm.get_state() >= em_state_agent_unconfigured) && (m_sm.get_state() < em_state_agent_configured)) {
 				em_provisioning_t::process_agent_state();
->>>>>>> 94a89e7c
             }
             break;
         case em_cmd_type_ap_cap_query:
         case em_cmd_type_client_cap_query:
-<<<<<<< HEAD
-            if ((m_sm.get_state() >= em_state_agent_config_none) && (m_sm.get_state() < em_state_agent_config_complete)) {
-=======
 			if ((m_sm.get_state() >= em_state_agent_configured)) {
->>>>>>> 94a89e7c
                 em_capability_t::process_state();
             }
             break;
@@ -775,11 +724,7 @@
     m_service_type = type;
     m_profile_type = profile;
     m_sm.init_sm(type);
-<<<<<<< HEAD
-    m_orch_state = em_orch_state_idle;
-=======
 	m_orch_state = em_orch_state_idle;
->>>>>>> 94a89e7c
     m_cmd = NULL;
     RAND_bytes(get_crypto_info()->e_nonce, sizeof(em_nonce_t));
     RAND_bytes(get_crypto_info()->r_nonce, sizeof(em_nonce_t));
