/**
 * Copyright 2023 Comcast Cable Communications Management, LLC
 *
 * Licensed under the Apache License, Version 2.0 (the "License");
 * you may not use this file except in compliance with the License.
 * You may obtain a copy of the License at
 *
 * http://www.apache.org/licenses/LICENSE-2.0
 *
 * Unless required by applicable law or agreed to in writing, software
 * distributed under the License is distributed on an "AS IS" BASIS,
 * WITHOUT WARRANTIES OR CONDITIONS OF ANY KIND, either express or implied.
 * See the License for the specific language governing permissions and
 * limitations under the License.
 *
 * SPDX-License-Identifier: Apache-2.0
 */

#include <stdio.h>
#include <string.h>
#include <stdlib.h>
#include <ctype.h>
#include <errno.h>
#include <assert.h>
#include <signal.h>
#include <fcntl.h>
#include <sys/stat.h>
#include <sys/types.h>
#include <unistd.h>
#include <arpa/inet.h>
#include <net/if.h>
#include <linux/filter.h>
#include <netinet/ether.h>
#include <netpacket/packet.h>
#include <linux/netlink.h>
#include <linux/rtnetlink.h>
#include <sys/ioctl.h>
#include <sys/socket.h>
#include <sys/uio.h>
#include <sys/time.h>
#include <sys/un.h>
#include <unistd.h>
#include <pthread.h>
#include <openssl/rand.h>
#include <openssl/evp.h>
#include <openssl/dh.h>
#include <sys/types.h>
#include <ifaddrs.h>
#include "em.h"
#include "em_cmd.h"
#include "em_cmd_exec.h"


void em_t::orch_execute(em_cmd_t *pcmd)
{
    em_cmd_type_t cmd_type;
    mac_addr_str_t	mac_str;

    m_cmd = pcmd;
    m_orch_state = em_orch_state_progress;

    dm_easy_mesh_t::macbytes_to_string(get_radio_interface_mac(), mac_str);
	//printf("%s:%d: Radio: %s State: 0x%04x\n", __func__, __LINE__, mac_str, get_state());

    // now set the em state to start message exchages with peer 
    cmd_type = pcmd->m_type;
    switch (cmd_type) {
        case em_cmd_type_sta_list:
            m_sm.set_state(em_state_agent_topology_notify);
			break;

        case em_cmd_type_set_ssid:
            m_sm.set_state(em_state_ctrl_misconfigured);
			break;

        case em_cmd_type_dev_init:
			m_sm.set_state(em_state_agent_unconfigured);
            break;

        case em_cmd_type_cfg_renew:
            m_sm.set_state((m_service_type == em_service_type_agent) ? 
							em_state_agent_autoconfig_renew_pending:em_state_ctrl_misconfigured);
			break;

        case em_cmd_type_start_dpp:
            break;

        case em_cmd_type_ap_cap_query:
            m_sm.set_state(em_state_agent_ap_cap_report);
			break;

        case em_cmd_type_client_cap_query:
			m_sm.set_state(em_state_agent_client_cap_report);
            break;

        case em_cmd_type_em_config:
            printf("%s:%d: %s(%s) state: 0x%04x\n", __func__, __LINE__,
                    em_cmd_t::get_orch_op_str(pcmd->get_orch_op()), em_cmd_t::get_cmd_type_str(pcmd->m_type), get_state());
            if ((pcmd->get_orch_op() == dm_orch_type_topo_sync) && (m_sm.get_state() == em_state_ctrl_wsc_m2_sent)) {
            	m_sm.set_state(em_state_ctrl_topo_sync_pending);
			} else if ((pcmd->get_orch_op() == dm_orch_type_channel_pref) && (m_sm.get_state() == em_state_ctrl_topo_synchronized)) {
            	m_sm.set_state(em_state_ctrl_channel_query_pending);
			} else if ((pcmd->get_orch_op() == dm_orch_type_channel_sel) && (m_sm.get_state() == em_state_ctrl_channel_queried)) {
            	m_sm.set_state(em_state_ctrl_channel_select_pending);
			}
			break;

        case em_cmd_type_dev_test:
			m_sm.set_state(em_state_ctrl_channel_query_pending);
			break;
        case em_cmd_type_onewifi_cb:
            m_sm.set_state(em_state_agent_onewifi_bssconfig_ind);
			break;
        case em_cmd_type_sta_assoc:
            m_sm.set_state(em_state_ctrl_sta_cap_pending);
            break;
<<<<<<< HEAD
=======
		
		case em_cmd_type_channel_pref_query:
			m_sm.set_state(em_state_agent_channel_pref_query);
			break;
>>>>>>> 2170a595
		
		case em_cmd_type_channel_sel_resp:
			m_sm.set_state(em_state_agent_channel_sel_resp);
			break;

    }
}

void em_t::set_orch_state(em_orch_state_t state)
{
    if ((state == em_orch_state_fini) && (m_service_type == em_service_type_agent)) {
        // commit the parameters of command into data model
        // m_data_model->commit_config(m_cmd->m_data_model, em_commit_target_em);
    } else if (state == em_orch_state_cancel) {
        state = em_orch_state_fini;
    }

    m_orch_state = state;
}

void em_t::handle_timeout()
{
    //printf("%s:%d: em timeout\n", __func__, __LINE__);
}

void em_t::proto_process(unsigned char *data, unsigned int len)
{
    em_raw_hdr_t *hdr;
    em_cmdu_t *cmdu;
    unsigned char *tlvs;
    unsigned int tlvs_len;
    mac_addr_str_t mac_str;

    hdr = (em_raw_hdr_t *)data;
    cmdu = (em_cmdu_t *)(data + sizeof(em_raw_hdr_t));

    dm_easy_mesh_t::macbytes_to_string(get_radio_interface_mac(), mac_str);
    switch (htons(cmdu->type)) {
        case em_msg_type_autoconf_search:
        case em_msg_type_autoconf_resp:
        case em_msg_type_autoconf_wsc:
        case em_msg_type_autoconf_renew:
        case em_msg_type_topo_resp:
        case em_msg_type_topo_query:
        case em_msg_type_topo_notif:
            em_configuration_t::process_msg(data, len);
            break;

        case em_msg_type_ap_cap_query:
        case em_msg_type_client_cap_query:
        case em_msg_type_client_cap_rprt:
            em_capability_t::process_msg(data, len);
            break;

        case em_msg_type_channel_pref_query:
        case em_msg_type_channel_pref_rprt:
        case em_msg_type_channel_sel_req:
        case em_msg_type_channel_sel_rsp:
        case em_msg_type_op_channel_rprt:
            em_channel_t::process_msg(data, len);
            break;

        default:
            break;  
    }

    free(data);
}

void em_t::handle_agent_state()
{
    em_cmd_type_t cmd_type;

    // no state handling is allowd if orch state is not in progress
    if (m_orch_state != em_orch_state_progress) {
        return;
    }

    assert(m_cmd != NULL);

    cmd_type = m_cmd->m_type;
    switch (cmd_type) {
        case em_cmd_type_dev_init:
        case em_cmd_type_cfg_renew:
            if ((m_sm.get_state() >= em_state_agent_unconfigured) && (m_sm.get_state() < em_state_agent_configured)) {
				em_configuration_t::process_agent_state();
            }
            break;

        case em_cmd_type_sta_list:
            em_configuration_t::process_agent_state();
            break;

        case em_cmd_type_start_dpp:
            if ((m_sm.get_state() >= em_state_agent_unconfigured) && (m_sm.get_state() < em_state_agent_configured)) {
				em_provisioning_t::process_agent_state();
            }
            break;
        case em_cmd_type_ap_cap_query:
        case em_cmd_type_client_cap_query:
			if ((m_sm.get_state() >= em_state_agent_configured)) {
                em_capability_t::process_state();
            }
            break;
        case em_cmd_type_channel_pref_query:
		case em_cmd_type_channel_sel_resp:
                em_channel_t::process_state();
            break;
        default:
            break;
    }

}

void em_t::handle_ctrl_state()
{
    em_cmd_type_t cmd_type;

    // no state handling is allowd if orch state is not in progress
    if (m_orch_state != em_orch_state_progress) {
        return;
    }

    assert(m_cmd != NULL);

    cmd_type = m_cmd->m_type;
    switch (cmd_type) {
        case em_cmd_type_set_ssid:
        case em_cmd_type_cfg_renew:
            em_configuration_t::process_ctrl_state();
            break;

        case em_cmd_type_em_config:
            em_configuration_t::process_ctrl_state();
            em_channel_t::process_ctrl_state();
            break;

        case em_cmd_type_dev_test:
            em_channel_t::process_ctrl_state();
            break;

        case em_cmd_type_sta_assoc:
            em_capability_t::process_state();
            break;
    }
}

void em_t::proto_timeout()
{
    if (m_service_type == em_service_type_agent) {
        handle_agent_state();
    } else if (m_service_type == em_service_type_ctrl) {
        handle_ctrl_state();
    }
}

void em_t::proto_exit()
{
    m_exit = true;
    pthread_cond_signal(&m_iq.cond);
    sched_yield();
}

void em_t::proto_run()
{
    int rc;
    em_event_t *evt;
    struct timespec time_to_wait;
    struct timeval tm;

    pthread_mutex_lock(&m_iq.lock);
    while (m_exit == false) {
        rc = 0;

        gettimeofday(&tm, NULL);
        time_to_wait.tv_sec = tm.tv_sec;
        time_to_wait.tv_nsec = tm.tv_usec * 1000;
        time_to_wait.tv_sec += m_iq.timeout;

        if (queue_count(m_iq.queue) == 0) {
            rc = pthread_cond_timedwait(&m_iq.cond, &m_iq.lock, &time_to_wait);
        }
        if ((rc == 0) || (queue_count(m_iq.queue) != 0)) {
            // dequeue data
            while (queue_count(m_iq.queue)) {
                evt = (em_event_t *)queue_pop(m_iq.queue);
                if (evt == NULL) {
                    continue;
                }
                pthread_mutex_unlock(&m_iq.lock);
                assert(evt->type == em_event_type_frame);
                proto_process(evt->u.fevt.frame, evt->u.fevt.len);
                free(evt);
                pthread_mutex_lock(&m_iq.lock);
            }
        } else if (rc == ETIMEDOUT) {
            pthread_mutex_unlock(&m_iq.lock);
            proto_timeout();
            pthread_mutex_lock(&m_iq.lock);
        } else {
            printf("%s:%d em exited with rc - %d",__func__,__LINE__,rc);
            pthread_mutex_unlock(&m_iq.lock);
            return;
        }
    }
    pthread_mutex_unlock(&m_iq.lock);

}

void *em_t::em_func(void *arg)
{
    em_t *m = (em_t *)arg;

    m->proto_run();
    return NULL;
}

void em_t::deinit()
{
    m_exit = true;
    pthread_cond_destroy(&m_iq.cond);
    pthread_mutex_destroy(&m_iq.lock);
    close(m_fd);

    queue_destroy(m_iq.queue);
}

int em_t::set_bp_filter()
{
    struct packet_mreq mreq;
#define OP_LDH (BPF_LD  | BPF_H   | BPF_ABS)
#define OP_LDB (BPF_LD  | BPF_B   | BPF_ABS)
#define OP_JEQ (BPF_JMP | BPF_JEQ | BPF_K)
#define OP_RET (BPF_RET | BPF_K)
    static struct sock_filter bpfcode[4] = {
        { OP_LDH, 0, 0, 12          },  // ldh [12]
        { OP_JEQ, 0, 1, ETH_P_1905  },  // jeq #0x893a, L2, L3
        { OP_RET, 0, 0, 0xffffffff,         },  // ret #0xffffffff
        { OP_RET, 0, 0, 0           },  // ret #0x0
    };
    struct sock_fprog bpf = { 4, bpfcode };

    if (setsockopt(m_fd, SOL_SOCKET, SO_ATTACH_FILTER, &bpf, sizeof(bpf))) {
        printf("%s:%d: Error in attaching filter, err:%d\n", __func__, __LINE__, errno);
        close(m_fd);
        return -1;
    }

    memset(&mreq, 0, sizeof(mreq));
    mreq.mr_type = PACKET_MR_PROMISC;
    mreq.mr_ifindex = if_nametoindex(m_ruid.name);
    if (setsockopt(m_fd, SOL_PACKET, PACKET_ADD_MEMBERSHIP, (char *)&mreq, sizeof(mreq))) {
        printf("%s:%d: Error setting promisuous for interface:%s, err:%d\n", __func__, __LINE__, m_ruid.name, errno);
        close(m_fd);
        return -1;
    }

    return 0;
}

int em_t::start_al_interface()
{
    int optval = 1, sock_fd;
    struct sockaddr_ll addr_ll;
    struct sockaddr_un addr_un;
    struct sockaddr *addr;
    socklen_t   slen;

    memset(&addr_ll, 0, sizeof(struct sockaddr_ll));
    addr_ll.sll_family   = AF_PACKET;
    addr_ll.sll_protocol = htons(ETH_P_ALL);
    addr_ll.sll_ifindex  = if_nametoindex(m_ruid.name);
    addr = (struct sockaddr *)&addr_ll;
    slen = sizeof(struct sockaddr_ll);

    if ((sock_fd = socket(AF_PACKET, SOCK_RAW, htons(ETH_P_ALL))) < 0) {
        printf("%s:%d: Error opening socket, err:%d\n", __func__, __LINE__, errno);
        return -1;
    }

    if (bind(sock_fd, addr, slen) < 0) {
        printf("%s:%d: Error binding to interface, err:%d\n", __func__, __LINE__, errno);
        close(sock_fd);
        return -1;
    }

    m_fd = sock_fd;

    set_bp_filter();

    return 0;
}

int em_t::send_cmd(em_cmd_type_t type, em_service_type_t svc, unsigned char *buff, unsigned int len)
{
    return em_cmd_exec_t::execute(type, svc, buff, len);
}

int em_t::send_frame(unsigned char *buff, unsigned int len, bool multicast)
{
    em_interface_t *al;
    em_short_string_t   ifname;
    struct sockaddr_ll sadr_ll;
    int sock, ret;
    mac_address_t   multi_addr = {0x01, 0x80, 0xc2, 0x00, 0x00, 0x13};
    em_raw_hdr_t *hdr = (em_raw_hdr_t *)buff;

    dm_easy_mesh_t::name_from_mac_address((mac_address_t *)get_al_interface_mac(), ifname);

    sock = socket(AF_PACKET, SOCK_RAW, IPPROTO_RAW);
    if (sock < 0) {
        return -1;
    }

    sadr_ll.sll_ifindex = if_nametoindex(ifname);
    sadr_ll.sll_halen = ETH_ALEN; // length of destination mac address
    sadr_ll.sll_protocol = htons(ETH_P_ALL);
    memcpy(sadr_ll.sll_addr, (multicast == true) ? multi_addr:hdr->dst, sizeof(mac_address_t));

    ret = sendto(sock, buff, len, 0, (const struct sockaddr*)&sadr_ll, sizeof(struct sockaddr_ll));   

    close(sock);

    return ret;
}

bool em_t::is_matching_freq_band(em_freq_band_t *band)
{
    return (get_band() == *band);
}

void em_t::push_to_queue(em_event_t *evt)
{
    pthread_mutex_lock(&m_iq.lock);
    queue_push(m_iq.queue, evt);
    pthread_cond_signal(&m_iq.cond);
    pthread_mutex_unlock(&m_iq.lock);
}

em_event_t *em_t::pop_from_queue()
{
    return (em_event_t *)queue_pop(m_iq.queue);
}

short em_t::create_ap_radio_basic_cap(unsigned char *buff) {
	short len = 0;
	em_ap_radio_basic_cap_t *cap = (em_ap_radio_basic_cap_t *)buff;
	em_channels_list_t *channel_list;
	em_op_class_t *op_class;
	unsigned int all_channel_len = 0;
	len = sizeof(em_ap_radio_basic_cap_t);

	memcpy(&cap->ruid, get_radio_interface_mac(), sizeof(mac_address_t));

	em_interface_t* radio_interface = get_radio_interface();
	cap->num_bss = get_current_cmd()->get_data_model()->get_num_bss();
	cap->op_class_num = 0;
	op_class = cap->op_classes;
	for (int i = 0; i < get_current_cmd()->get_data_model()->get_num_op_class(); i++) {

		em_op_class_info_t *op_class_info = get_current_cmd()->get_data_model()->get_op_class_info(i);
		if ((op_class_info != NULL) && (op_class_info->id.type == em_op_class_type_capability)){
			cap->op_class_num++;
			op_class->op_class = op_class_info->op_class;
			op_class->max_tx_eirp = op_class_info->max_tx_power;
			op_class->num = op_class_info->num_non_op_channels;
			len += sizeof(em_op_class_t);
			if (op_class_info->num_non_op_channels != 0) {
				channel_list = &op_class->channels;
				for (int j = 0; j < op_class_info->num_non_op_channels; j++) {
					memcpy( (unsigned char *)&channel_list->channel, (unsigned char *)&op_class_info->non_op_channel[j], sizeof(unsigned char));
					all_channel_len = all_channel_len + sizeof(unsigned char);
					channel_list = (em_channels_list_t *)((unsigned char *)channel_list + sizeof(em_channels_list_t) + sizeof(unsigned char) );
									   len += sizeof(unsigned char);
				}
			}
			printf("Op Class %d: %d, max_tx_eirp: %d, channels.num: %d\n",
				   i, op_class_info->op_class, op_class_info->max_tx_power, op_class_info->num_non_op_channels);
			printf(" cap->op_classes[%d].op_class: %d, cap->op_classes[%d].max_tx_eirp %d,	cap->op_classes[%d].channels.num %d\n",
				   i, cap->op_classes[i].op_class, i, cap->op_classes[i].max_tx_eirp, i, cap->op_classes[i].num);

		}
		op_class = (em_op_class_t *)((unsigned char *)op_class + sizeof(em_op_class_t) + all_channel_len);
		all_channel_len = 0;
	}
	return len;
}

short em_t::create_ap_cap_tlv(unsigned char *buff)
{
    short len = 0;
    dm_radio_t* radio = get_data_model()->get_radio(get_radio_interface_mac());
    em_radio_info_t* radio_info = radio->get_radio_info();
    em_ap_capability_t *ap_cap = (em_ap_capability_t *)buff;

    if ((ap_cap == NULL) || (radio_info == NULL)) {
        printf("%s:%d No data Found\n", __func__, __LINE__);
        return 0;
    }

    ap_cap->unassociated_client_link_metrics_non_op_channels = radio_info->unassociated_sta_link_mterics_nonopclass_inclusion_policy;
    ap_cap->unassociated_client_link_metrics_op_channels =  radio_info->unassociated_sta_link_mterics_opclass_inclusion_policy;
    ap_cap->rcpi_steering = radio_info->support_rcpi_steering;
    // ap_cap->reserved - Future implementation
    len = sizeof(em_ap_capability_t);
    return len;
}

short em_t::create_ht_tlv(unsigned char *buff)
{
    short len = 0;
    em_radio_cap_info_t* cap_info = get_data_model()->get_radio_cap(get_radio_interface_mac())->get_radio_cap_info();
    em_ap_ht_cap_t *ht_cap = (em_ap_ht_cap_t *)buff;

    if ((ht_cap == NULL) || (cap_info == NULL)) {
        printf("%s:%d No data Found\n", __func__, __LINE__);
        return 0;
    }

    memcpy(&ht_cap,&cap_info->ht_cap,sizeof(em_ap_ht_cap_t));
    len = sizeof(em_ap_ht_cap_t);
    return len;
}

short em_t::create_vht_tlv(unsigned char *buff)
{
    short len = 0;
    em_radio_cap_info_t* cap_info = get_data_model()->get_radio_cap(get_radio_interface_mac())->get_radio_cap_info();
    em_ap_vht_cap_t *vht_cap = (em_ap_vht_cap_t *)buff;

    if ((vht_cap == NULL) || (cap_info == NULL)) {
        printf("%s:%d No data Found\n", __func__, __LINE__);
        return 0;
    }
    memcpy(&vht_cap,&cap_info->vht_cap,sizeof(em_ap_vht_cap_t));
    len = sizeof(em_ap_vht_cap_t);
    return len;
}

short em_t::create_he_tlv(unsigned char *buff)
{
    short len = 0;
    em_radio_cap_info_t* cap_info = get_data_model()->get_radio_cap(get_radio_interface_mac())->get_radio_cap_info();
    em_ap_he_cap_t *he_cap = (em_ap_he_cap_t *)buff;

    if ((he_cap == NULL) || (cap_info == NULL)) {
        printf("%s:%d No data Found\n", __func__, __LINE__);
        return 0;
    }
    memcpy(&he_cap,&cap_info->he_cap,sizeof(em_ap_he_cap_t));
    len = sizeof(em_ap_he_cap_t);
    return len;
}


short em_t::create_wifi6_tlv(unsigned char *buff)
{
    short len = 0;
    em_radio_cap_info_t* cap_info = get_data_model()->get_radio_cap(get_radio_interface_mac())->get_radio_cap_info();
    em_radio_wifi6_cap_data_t *wifi6_cap = (em_radio_wifi6_cap_data_t *)buff;

    if ((wifi6_cap == NULL) || (cap_info == NULL)) {
        printf("%s:%d No data Found\n", __func__, __LINE__);
        return 0;
    }
    memcpy(&wifi6_cap,&cap_info->wifi6_cap,sizeof(em_radio_wifi6_cap_data_t));
    len = sizeof(em_radio_wifi6_cap_data_t);
    return len;
}

short em_t::create_channelscan_tlv(unsigned char *buff)
{
    short len = 0;
    em_radio_cap_info_t* cap_info = get_data_model()->get_radio_cap(get_radio_interface_mac())->get_radio_cap_info();
    em_channel_scan_cap_radio_t *scan = (em_channel_scan_cap_radio_t *)buff;

    if ((scan == NULL) || (cap_info == NULL)) {
        printf("%s:%d No data Found\n", __func__, __LINE__);
        return 0;
    }
    memcpy(&scan,&cap_info->ch_scan,sizeof(em_channel_scan_cap_radio_t));
    len = sizeof(em_channel_scan_cap_radio_t);
    return len;
}

short em_t::create_prof_2_tlv(unsigned char *buff)
{
    short len = 0;
    em_radio_cap_info_t* cap_info = get_data_model()->get_radio_cap(get_radio_interface_mac())->get_radio_cap_info();
    em_profile_2_ap_cap_t *prof = (em_profile_2_ap_cap_t *)buff;

    if ((prof == NULL) || (cap_info == NULL)) {
        printf("%s:%d No data Found\n", __func__, __LINE__);
        return 0;
    }

    memcpy(&prof,&cap_info->prof_2_ap_cap,sizeof(em_profile_2_ap_cap_t));
    len = sizeof(em_profile_2_ap_cap_t);
    return len;
}

short em_t::create_device_inventory_tlv(unsigned char *buff)
{
    short len = 0;
    dm_radio_t* radio = get_data_model()->get_radio(get_radio_interface_mac());
    em_radio_info_t* radio_info = radio->get_radio_info();
    em_device_inventory_t *invent = (em_device_inventory_t *)buff;

    if ((invent == NULL) || (radio_info == NULL)) {
        printf("%s:%d No data Found\n", __func__, __LINE__);
        return 0;
    }

    memcpy(&invent,&radio_info->inventory_info,sizeof(em_device_inventory_t));
    len = sizeof(em_device_inventory_t);
    return len;
}

short em_t::create_radioad_tlv(unsigned char *buff)
{
    short len = 0;
    em_radio_cap_info_t* cap_info = get_data_model()->get_radio_cap(get_radio_interface_mac())->get_radio_cap_info();
    em_ap_radio_advanced_cap_t *ad = (em_ap_radio_advanced_cap_t *)buff;

    if ((ad == NULL) || (cap_info == NULL)) {
        printf("%s:%d No data Found\n", __func__, __LINE__);
        return 0;
    }

    memcpy(&ad,&cap_info->radio_ad_cap,sizeof(em_ap_radio_advanced_cap_t));
    len = sizeof(em_ap_radio_advanced_cap_t);
    return len;
}

short em_t::create_metric_col_int_tlv(unsigned char *buff)
{
    short len = 0;
    em_radio_cap_info_t* cap_info = get_data_model()->get_radio_cap(get_radio_interface_mac())->get_radio_cap_info();
    em_metric_cltn_interval_t *clt = (em_metric_cltn_interval_t *)buff;

    if ((clt == NULL) || (cap_info == NULL)) {
        printf("%s:%d No data Found\n", __func__, __LINE__);
        return 0;
    }

    memcpy(&clt,&cap_info->metric_interval,sizeof(em_metric_cltn_interval_t));
    len = sizeof(em_metric_cltn_interval_t);
    return len;
}

short em_t::create_cac_cap_tlv(unsigned char *buff)
{
    short len = 0;
    em_radio_cap_info_t* cap_info = get_data_model()->get_radio_cap(get_radio_interface_mac())->get_radio_cap_info();
    em_cac_cap_t *cac = (em_cac_cap_t *)buff;

    if ((cac == NULL) || (cap_info == NULL)) {
        printf("%s:%d No data Found\n", __func__, __LINE__);
        return 0;
    }

    memcpy(&cac->radios[0],&cap_info->cac_cap,sizeof(em_cac_cap_radio_t));
    cac->radios_num = 1;
    len = sizeof(em_cac_cap_t);
    return len;
}

int em_t::init()
{
    m_data_model->print_config();
    m_data_model->set_em(this);

    if (is_al_interface_em() == true) {
        if (start_al_interface() != 0) {
            return -1;
        }   

    }

    m_exit = false;

    // initialize the ingress queue
    m_iq.queue = queue_create();
    pthread_mutex_init(&m_iq.lock, NULL);
    pthread_cond_init(&m_iq.cond, NULL);
    m_iq.timeout = EM_PROTO_TOUT;

    // initialize the crypto
    m_crypto.init();

    if (pthread_create(&m_tid, NULL, em_t::em_func, this) != 0) {
        printf("%s:%d: Failed to start em thread\n", __func__, __LINE__);
        close(m_fd);
        pthread_mutex_destroy(&m_iq.lock);
        pthread_cond_destroy(&m_iq.cond);
        return -1; 
    }

    return 0;

}

const char *em_t::state_2_str(em_state_t state)
{
#define EM_STATE_2S(x) case x: return #x;
    switch (state) {
		EM_STATE_2S(em_state_ctrl_unconfigured)
		EM_STATE_2S(em_state_ctrl_wsc_m1_pending)
		EM_STATE_2S(em_state_ctrl_wsc_m2_sent)
		EM_STATE_2S(em_state_ctrl_topo_sync_pending)
		EM_STATE_2S(em_state_ctrl_topo_synchronized)
		EM_STATE_2S(em_state_ctrl_channel_query_pending)
		EM_STATE_2S(em_state_ctrl_channel_queried)
		EM_STATE_2S(em_state_ctrl_channel_select_pending)
		EM_STATE_2S(em_state_ctrl_channel_selected)
		EM_STATE_2S(em_state_ctrl_channel_report_pending)
		EM_STATE_2S(em_state_ctrl_channel_cnf_pending)
		EM_STATE_2S(em_state_ctrl_channel_confirmed)
		EM_STATE_2S(em_state_ctrl_configured)
		EM_STATE_2S(em_state_ctrl_misconfigured)
		EM_STATE_2S(em_state_ctrl_sta_cap_pending)
		EM_STATE_2S(em_state_ctrl_sta_cap_confirmed)
    }

    return "em_state_unknown";
}

const char *em_t::get_band_type_str(em_freq_band_t band)
{
#define BAND_TYPE_2S(x) case x: return #x;
    switch (band) {
        BAND_TYPE_2S(em_freq_band_24)
        BAND_TYPE_2S(em_freq_band_5)
        BAND_TYPE_2S(em_freq_band_60)
    }

    return "band_type_unknown";
}

em_t::em_t(em_interface_t *ruid, em_freq_band_t band, dm_easy_mesh_t *dm, em_profile_type_t profile, em_service_type_t type)
{
    memcpy(&m_ruid, ruid, sizeof(em_interface_t));
    m_band = band;  
    m_service_type = type;
    m_profile_type = profile;
    m_sm.init_sm(type);
	m_orch_state = em_orch_state_idle;
    m_cmd = NULL;
    RAND_bytes(get_crypto_info()->e_nonce, sizeof(em_nonce_t));
    RAND_bytes(get_crypto_info()->r_nonce, sizeof(em_nonce_t));
    m_data_model = dm;
}

em_t::~em_t()
{

}<|MERGE_RESOLUTION|>--- conflicted
+++ resolved
@@ -114,13 +114,10 @@
         case em_cmd_type_sta_assoc:
             m_sm.set_state(em_state_ctrl_sta_cap_pending);
             break;
-<<<<<<< HEAD
-=======
 		
 		case em_cmd_type_channel_pref_query:
 			m_sm.set_state(em_state_agent_channel_pref_query);
 			break;
->>>>>>> 2170a595
 		
 		case em_cmd_type_channel_sel_resp:
 			m_sm.set_state(em_state_agent_channel_sel_resp);
