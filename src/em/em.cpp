/**
 * Copyright 2023 Comcast Cable Communications Management, LLC
 *
 * Licensed under the Apache License, Version 2.0 (the "License");
 * you may not use this file except in compliance with the License.
 * You may obtain a copy of the License at
 *
 * http://www.apache.org/licenses/LICENSE-2.0
 *
 * Unless required by applicable law or agreed to in writing, software
 * distributed under the License is distributed on an "AS IS" BASIS,
 * WITHOUT WARRANTIES OR CONDITIONS OF ANY KIND, either express or implied.
 * See the License for the specific language governing permissions and
 * limitations under the License.
 *
 * SPDX-License-Identifier: Apache-2.0
 */

#include <stdio.h>
#include <string.h>
#include <stdlib.h>
#include <ctype.h>
#include <errno.h>
#include <assert.h>
#include <signal.h>
#include <fcntl.h>
#include <sys/stat.h>
#include <sys/types.h>
#include <unistd.h>
#include <arpa/inet.h>
#include <net/if.h>
#include <linux/filter.h>
#include <netinet/ether.h>
#include <netpacket/packet.h>
#include <linux/netlink.h>
#include <linux/rtnetlink.h>
#include <sys/ioctl.h>
#include <sys/socket.h>
#include <sys/uio.h>
#include <sys/time.h>
#include <sys/un.h>
#include <unistd.h>
#include <pthread.h>
#include <openssl/rand.h>
#include <openssl/evp.h>
#include <openssl/dh.h>
#include <sys/types.h>
#include <ifaddrs.h>
#include "em.h"
#include "em_cmd.h"
#include "em_cmd_exec.h"


void em_t::orch_execute(em_cmd_t *pcmd)
{
    em_cmd_type_t cmd_type;
    mac_addr_str_t	mac_str;

    m_cmd = pcmd;
    m_orch_state = em_orch_state_progress;

    dm_easy_mesh_t::macbytes_to_string(get_radio_interface_mac(), mac_str);
	//printf("%s:%d: Radio: %s State: 0x%04x\n", __func__, __LINE__, mac_str, get_state());

    // now set the em state to start message exchages with peer 
    cmd_type = pcmd->m_type;
    switch (cmd_type) {
        case em_cmd_type_sta_list:
            m_sm.set_state(em_state_agent_topology_notify);
			break;

        case em_cmd_type_set_ssid:
        case em_cmd_type_set_radio:
            m_sm.set_state(em_state_ctrl_misconfigured);
			break;

        case em_cmd_type_dev_init:
			m_sm.set_state(em_state_agent_unconfigured);
            break;

        case em_cmd_type_cfg_renew:
            m_sm.set_state((m_service_type == em_service_type_agent) ? 
							em_state_agent_autoconfig_renew_pending:em_state_ctrl_misconfigured);
			break;

        case em_cmd_type_start_dpp: {
            em_dpp_info_t *dpp_info = pcmd->m_data_model.get_dpp()->get_dpp_info();
<<<<<<< HEAD
            m_ec_session->init_session(&dpp_info->ec_data);
=======
            printf("ORCH: Start DPP\n");
            printf("ORCH: DPP: \n");
            printf("\tDPP: Version: %d\n", dpp_info->version);
            dm_easy_mesh_t::macbytes_to_string(dpp_info->mac_addr, mac_str);
            printf("\tDPP: MAC Address: %s\n", mac_str);
            printf("\tDPP: Freqs: \n");
            for (unsigned int i = 0; i < DPP_MAX_EN_CHANNELS; i++) {
                if (dpp_info->ec_freqs[i] == 0) break;
                printf("\t\tFreq: %d\n", dpp_info->ec_freqs[i]);
            }
            }
            
>>>>>>> 56aa5aae
            break;
        }

        case em_cmd_type_ap_cap_query:
            m_sm.set_state(em_state_agent_ap_cap_report);
			break;

        case em_cmd_type_client_cap_query:
			m_sm.set_state(em_state_agent_client_cap_report);
            break;

        case em_cmd_type_em_config:
            printf("%s:%d: %s(%s) state: %s\n", __func__, __LINE__,
                    em_cmd_t::get_orch_op_str(pcmd->get_orch_op()), em_cmd_t::get_cmd_type_str(pcmd->m_type), 
					em_t::state_2_str(get_state()));
            if ((pcmd->get_orch_op() == dm_orch_type_topo_sync) && (m_sm.get_state() == em_state_ctrl_wsc_m2_sent)) {
                m_sm.set_state(em_state_ctrl_topo_sync_pending);
            } else if ((pcmd->get_orch_op() == dm_orch_type_channel_pref) && (m_sm.get_state() == em_state_ctrl_topo_synchronized)) {
                m_sm.set_state(em_state_ctrl_channel_query_pending);
            } else if ((pcmd->get_orch_op() == dm_orch_type_channel_sel) && (m_sm.get_state() == em_state_ctrl_channel_queried)) {
                m_sm.set_state(em_state_ctrl_channel_select_pending);
            } else if ((pcmd->get_orch_op() == dm_orch_type_channel_cnf) && (m_sm.get_state() == em_state_ctrl_channel_selected)) {
                m_sm.set_state(em_state_ctrl_channel_cnf_pending);
            } else if ((pcmd->get_orch_op() == dm_orch_type_policy_cfg) && (m_sm.get_state() == em_state_ctrl_configured)) {
                m_sm.set_state(em_state_ctrl_set_policy_pending);
            } else if ((pcmd->get_orch_op() == dm_orch_type_channel_scan_req) && (m_sm.get_state() == em_state_ctrl_configured)) {
                m_sm.set_state(em_state_ctrl_channel_scan_pending);
            }
            break;

        case em_cmd_type_dev_test:
            m_sm.set_state(em_state_ctrl_channel_query_pending);
            break;
        case em_cmd_type_onewifi_cb:
            m_sm.set_state(em_state_agent_onewifi_bssconfig_ind);
            break;
        case em_cmd_type_sta_assoc:
            m_sm.set_state(em_state_ctrl_sta_cap_pending);
            break;
		
        case em_cmd_type_channel_pref_query:
            m_sm.set_state(em_state_agent_channel_pref_query);
            break;

        case em_cmd_type_op_channel_report:
            m_sm.set_state(em_state_agent_channel_report_pending);
            break;

        case em_cmd_type_sta_link_metrics:
            m_sm.set_state(em_state_ctrl_sta_link_metrics_pending);
            break;

        case em_cmd_type_set_channel:
            m_sm.set_state(em_state_ctrl_channel_select_pending);
            break;

        case em_cmd_type_scan_channel:
            m_sm.set_state(em_state_ctrl_channel_scan_pending);
            break;

        case em_cmd_type_sta_steer:
            m_sm.set_state(em_state_ctrl_sta_steer_pending);
            break;

        case em_cmd_type_btm_report:
            m_sm.set_state(em_state_agent_steer_btm_res_pending);
            break;

        case em_cmd_type_sta_disassoc:
            m_sm.set_state(em_state_ctrl_sta_disassoc_pending);
            break;
        
		case em_cmd_type_set_policy:
            set_state(em_state_ctrl_set_policy_pending);
            break;

        case em_cmd_type_avail_spectrum_inquiry:
            m_sm.set_state(em_state_ctrl_avail_spectrum_inquiry_pending);
            break;

		case em_cmd_type_scan_result:
            m_sm.set_state(em_state_agent_channel_scan_result_pending);
			break;
        
        case em_cmd_type_mld_reconfig:
            m_sm.set_state(em_state_ctrl_ap_mld_config_pending);
    }
}

void em_t::set_orch_state(em_orch_state_t state)
{
    if ((state == em_orch_state_fini) && (m_service_type == em_service_type_agent)) {
        // commit the parameters of command into data model
        // m_data_model->commit_config(m_cmd->m_data_model, em_commit_target_em);
    } else if (state == em_orch_state_cancel) {
        state = em_orch_state_fini;
    }

    m_orch_state = state;
}

void em_t::handle_timeout()
{
    //printf("%s:%d: em timeout\n", __func__, __LINE__);
}

void em_t::proto_process(unsigned char *data, unsigned int len)
{
    em_raw_hdr_t *hdr;
    em_cmdu_t *cmdu;
    unsigned char *tlvs;
    unsigned int tlvs_len;
    mac_addr_str_t mac_str;

    hdr = (em_raw_hdr_t *)data;
    cmdu = (em_cmdu_t *)(data + sizeof(em_raw_hdr_t));

    dm_easy_mesh_t::macbytes_to_string(get_radio_interface_mac(), mac_str);
    switch (htons(cmdu->type)) {
        case em_msg_type_autoconf_search:
        case em_msg_type_autoconf_resp:
        case em_msg_type_autoconf_wsc:
        case em_msg_type_autoconf_renew:
        case em_msg_type_topo_resp:
        case em_msg_type_topo_query:
        case em_msg_type_topo_notif:
        case em_msg_type_ap_mld_config_req:
        case em_msg_type_ap_mld_config_resp:
            em_configuration_t::process_msg(data, len);
            break;

        case em_msg_type_ap_cap_query:
        case em_msg_type_client_cap_query:
        case em_msg_type_client_cap_rprt:
            em_capability_t::process_msg(data, len);
            break;

        case em_msg_type_channel_pref_query:
        case em_msg_type_channel_pref_rprt:
        case em_msg_type_channel_sel_req:
        case em_msg_type_channel_sel_rsp:
        case em_msg_type_op_channel_rprt:
        case em_msg_type_avail_spectrum_inquiry:
		case em_msg_type_channel_scan_req:
		case em_msg_type_channel_scan_rprt:
            em_channel_t::process_msg(data, len);
            break;

        case em_msg_type_assoc_sta_link_metrics_query:
        case em_msg_type_assoc_sta_link_metrics_rsp:
            em_metrics_t::process_msg(data, len);
            break;

        case em_msg_type_dpp_cce_ind:
        case em_msg_type_proxied_encap_dpp:
        case em_msg_type_direct_encap_dpp:
        case em_msg_type_reconfig_trigger:
        case em_msg_type_bss_config_req:
        case em_msg_type_bss_config_rsp:
        case em_msg_type_bss_config_res:
        case em_msg_type_chirp_notif:
        case em_msg_type_dpp_bootstrap_uri_notif:
            em_provisioning_t::process_msg(data, len);
            break;
        case em_msg_type_client_steering_req:
        case em_msg_type_client_steering_btm_rprt:
        case em_msg_type_1905_ack:
            if (m_sm.get_state() == em_state_ctrl_ap_mld_configured) {
                em_configuration_t::process_msg(data, len);
            } else {
                em_steering_t::process_msg(data, len);
            }
            break;
        
        default:
            break;  
    }

    free(data);
}

void em_t::handle_agent_state()
{
    em_cmd_type_t cmd_type;

    // no state handling is allowd if orch state is not in progress
    if (m_orch_state != em_orch_state_progress) {
        return;
    }

    assert(m_cmd != NULL);

    cmd_type = m_cmd->m_type;
    switch (cmd_type) {
        case em_cmd_type_dev_init:
        case em_cmd_type_cfg_renew:
            if ((m_sm.get_state() >= em_state_agent_unconfigured) && (m_sm.get_state() < em_state_agent_configured)) {
				em_configuration_t::process_agent_state();
            }
            break;

        case em_cmd_type_sta_list:
            em_configuration_t::process_agent_state();
            break;

        case em_cmd_type_start_dpp:
            printf("%s:%d Handle Agent Start DPP\n", __func__, __LINE__);
            if ((m_sm.get_state() >= em_state_agent_unconfigured) && (m_sm.get_state() < em_state_agent_configured)) {
				em_provisioning_t::process_agent_state();
            }
            break;
        case em_cmd_type_ap_cap_query:
        case em_cmd_type_client_cap_query:
            if ((m_sm.get_state() >= em_state_agent_configured)) {
                em_capability_t::process_agent_state();
            }
            break;
        case em_cmd_type_channel_pref_query:
        case em_cmd_type_op_channel_report:
            em_channel_t::process_state();
            break;

        case em_cmd_type_btm_report:
            if (m_sm.get_state() >= em_state_agent_configured) {
                em_steering_t::process_agent_state();
            }
            break;

		case em_cmd_type_scan_result:
			if (m_sm.get_state() == em_state_agent_channel_scan_result_pending) {
				em_channel_t::process_state();
			}
			break;

        default:
            break;
    }

}

void em_t::handle_ctrl_state()
{
    em_cmd_type_t cmd_type;

    // no state handling is allowd if orch state is not in progress
    if (m_orch_state != em_orch_state_progress) {
        return;
    }

    assert(m_cmd != NULL);

    //printf("%s:%d: Cmd: %s State: %s\n", __func__, __LINE__, 
        //em_cmd_t::get_cmd_type_str(m_cmd->m_type), em_t::state_2_str(get_state()));
    cmd_type = m_cmd->m_type;
    switch (cmd_type) {
        case em_cmd_type_set_ssid:
        case em_cmd_type_set_radio:
        case em_cmd_type_cfg_renew:
            em_configuration_t::process_ctrl_state();
            break;

        case em_cmd_type_em_config:
        case em_cmd_type_set_channel:
            em_configuration_t::process_ctrl_state();
            em_channel_t::process_ctrl_state();
			em_policy_cfg_t::process_ctrl_state();
            break;

		case em_cmd_type_scan_channel:
            em_channel_t::process_ctrl_state();
			break;

        case em_cmd_type_dev_test:
            em_channel_t::process_ctrl_state();
            break;

        case em_cmd_type_sta_assoc:
            em_capability_t::process_agent_state();
            break;

        case em_cmd_type_sta_link_metrics:
            em_metrics_t::process_ctrl_state();
			break;

        case em_cmd_type_sta_steer:
            em_steering_t::process_ctrl_state();
            break;

        case em_cmd_type_sta_disassoc:
            em_steering_t::process_ctrl_state();
            break;
        
		case em_cmd_type_set_policy:
            em_policy_cfg_t::process_ctrl_state();
            break;
        
        case em_cmd_type_mld_reconfig:
            em_configuration_t::process_ctrl_state();
            break;
    }
}

void em_t::proto_timeout()
{
    if (m_service_type == em_service_type_agent) {
        handle_agent_state();
    } else if (m_service_type == em_service_type_ctrl) {
        handle_ctrl_state();
    }
}

void em_t::proto_exit()
{
    m_exit = true;
    pthread_cond_signal(&m_iq.cond);
    sched_yield();
}

void em_t::proto_run()
{
    int rc;
    em_event_t *evt;
    struct timespec time_to_wait;
    struct timeval tm;

    pthread_mutex_lock(&m_iq.lock);
    while (m_exit == false) {
        rc = 0;

        gettimeofday(&tm, NULL);
        time_to_wait.tv_sec = tm.tv_sec;
        time_to_wait.tv_nsec = tm.tv_usec * 1000;
        time_to_wait.tv_sec += m_iq.timeout;

        if (queue_count(m_iq.queue) == 0) {
            rc = pthread_cond_timedwait(&m_iq.cond, &m_iq.lock, &time_to_wait);
        }
        if ((rc == 0) || (queue_count(m_iq.queue) != 0)) {
            // dequeue data
            while (queue_count(m_iq.queue)) {
                evt = (em_event_t *)queue_pop(m_iq.queue);
                if (evt == NULL) {
                    continue;
                }
                pthread_mutex_unlock(&m_iq.lock);
                assert(evt->type == em_event_type_frame);
                proto_process(evt->u.fevt.frame, evt->u.fevt.frame_len);
                free(evt);
                pthread_mutex_lock(&m_iq.lock);
            }
        } else if (rc == ETIMEDOUT) {
            pthread_mutex_unlock(&m_iq.lock);
            proto_timeout();
            pthread_mutex_lock(&m_iq.lock);
        } else {
            printf("%s:%d em exited with rc - %d",__func__,__LINE__,rc);
            pthread_mutex_unlock(&m_iq.lock);
            return;
        }
    }
    pthread_mutex_unlock(&m_iq.lock);

}

void *em_t::em_func(void *arg)
{
    em_t *m = (em_t *)arg;

    m->proto_run();
    return NULL;
}

void em_t::deinit()
{
    m_exit = true;
    pthread_cond_destroy(&m_iq.cond);
    pthread_mutex_destroy(&m_iq.lock);
    close(m_fd);

    queue_destroy(m_iq.queue);
}

int em_t::set_bp_filter()
{
    struct packet_mreq mreq;
#define OP_LDH (BPF_LD  | BPF_H   | BPF_ABS)
#define OP_LDB (BPF_LD  | BPF_B   | BPF_ABS)
#define OP_JEQ (BPF_JMP | BPF_JEQ | BPF_K)
#define OP_RET (BPF_RET | BPF_K)
    static struct sock_filter bpfcode[4] = {
        { OP_LDH, 0, 0, 12          },  // ldh [12]
        { OP_JEQ, 0, 1, ETH_P_1905  },  // jeq #0x893a, L2, L3
        { OP_RET, 0, 0, 0xffffffff,         },  // ret #0xffffffff
        { OP_RET, 0, 0, 0           },  // ret #0x0
    };
    struct sock_fprog bpf = { 4, bpfcode };

    if (setsockopt(m_fd, SOL_SOCKET, SO_ATTACH_FILTER, &bpf, sizeof(bpf))) {
        printf("%s:%d: Error in attaching filter, err:%d\n", __func__, __LINE__, errno);
        close(m_fd);
        return -1;
    }

    memset(&mreq, 0, sizeof(mreq));
    mreq.mr_type = PACKET_MR_PROMISC;
    mreq.mr_ifindex = if_nametoindex(m_ruid.name);
    if (setsockopt(m_fd, SOL_PACKET, PACKET_ADD_MEMBERSHIP, (char *)&mreq, sizeof(mreq))) {
        printf("%s:%d: Error setting promisuous for interface:%s, err:%d\n", __func__, __LINE__, m_ruid.name, errno);
        close(m_fd);
        return -1;
    }

    return 0;
}

int em_t::start_al_interface()
{
    int optval = 1, sock_fd;
    struct sockaddr_ll addr_ll;
    struct sockaddr_un addr_un;
    struct sockaddr *addr;
    socklen_t   slen;

    memset(&addr_ll, 0, sizeof(struct sockaddr_ll));
    addr_ll.sll_family   = AF_PACKET;
    addr_ll.sll_protocol = htons(ETH_P_ALL);
    addr_ll.sll_ifindex  = if_nametoindex(m_ruid.name);
    addr = (struct sockaddr *)&addr_ll;
    slen = sizeof(struct sockaddr_ll);

    if ((sock_fd = socket(AF_PACKET, SOCK_RAW, htons(ETH_P_ALL))) < 0) {
        printf("%s:%d: Error opening socket, err:%d\n", __func__, __LINE__, errno);
        return -1;
    }

    if (bind(sock_fd, addr, slen) < 0) {
        printf("%s:%d: Error binding to interface, err:%d\n", __func__, __LINE__, errno);
        close(sock_fd);
        return -1;
    }

    m_fd = sock_fd;

    set_bp_filter();

    return 0;
}

int em_t::send_cmd(em_cmd_type_t type, em_service_type_t svc, unsigned char *buff, unsigned int len)
{
    return em_cmd_exec_t::execute(type, svc, buff, len);
}

int em_t::send_frame(unsigned char *buff, unsigned int len, bool multicast)
{
    em_interface_t *al;
    em_short_string_t   ifname;
    struct sockaddr_ll sadr_ll;
    int sock, ret;
    mac_address_t   multi_addr = {0x01, 0x80, 0xc2, 0x00, 0x00, 0x13};
    em_raw_hdr_t *hdr = (em_raw_hdr_t *)buff;

    dm_easy_mesh_t::name_from_mac_address((mac_address_t *)get_al_interface_mac(), ifname);

    sock = socket(AF_PACKET, SOCK_RAW, IPPROTO_RAW);
    if (sock < 0) {
        return -1;
    }

    sadr_ll.sll_ifindex = if_nametoindex(ifname);
    sadr_ll.sll_halen = ETH_ALEN; // length of destination mac address
    sadr_ll.sll_protocol = htons(ETH_P_ALL);
    memcpy(sadr_ll.sll_addr, (multicast == true) ? multi_addr:hdr->dst, sizeof(mac_address_t));

    ret = sendto(sock, buff, len, 0, (const struct sockaddr*)&sadr_ll, sizeof(struct sockaddr_ll));   

    close(sock);

    return ret;
}

bool em_t::is_matching_freq_band(em_freq_band_t *band)
{
    return (get_band() == *band);
}

void em_t::push_to_queue(em_event_t *evt)
{
    pthread_mutex_lock(&m_iq.lock);
    queue_push(m_iq.queue, evt);
    pthread_cond_signal(&m_iq.cond);
    pthread_mutex_unlock(&m_iq.lock);
}

em_event_t *em_t::pop_from_queue()
{
    return (em_event_t *)queue_pop(m_iq.queue);
}

dm_sta_t *em_t::find_sta(mac_address_t sta_mac, bssid_t bssid)
{
    dm_sta_t *sta;

    sta = get_data_model()->find_sta(sta_mac, bssid);
    if (sta == NULL) {
        return NULL;
    }

    // the sta can be from a different radio
    if (memcmp(sta->m_sta_info.radiomac, get_radio_interface_mac(), sizeof(mac_address_t)) == 0) {
        return sta;
    }

    return NULL;
}

dm_radio_t *em_t::get_radio_from_dm(bool command_dm)
{
	dm_easy_mesh_t *dm;
	bool match_found = false;
	dm_radio_t *radio;
	unsigned int i;

	if (command_dm == false) {
		dm = get_data_model();
	} else {
		if (get_current_cmd() == NULL) {
			return NULL;
		}

		dm = get_current_cmd()->get_data_model();
		if (dm == NULL) {
			return NULL;
		}
	}

	for (i = 0; i < dm->get_num_radios(); i++) {
		radio = &dm->m_radio[i];
		if (memcmp(get_radio_interface_mac(), radio->m_radio_info.intf.mac, sizeof(mac_address_t)) == 0) {
			match_found = true;
			break;
		}
	}

	return (match_found == true) ? radio:NULL;
}

short em_t::create_ap_radio_basic_cap(unsigned char *buff) {
	short len = 0;
	em_ap_radio_basic_cap_t *cap = (em_ap_radio_basic_cap_t *)buff;
	em_channels_list_t *channel_list;
	em_op_class_t *op_class;
	unsigned int all_channel_len = 0;
	int i = 0;
	len = sizeof(em_ap_radio_basic_cap_t);

	memcpy(&cap->ruid, get_radio_interface_mac(), sizeof(mac_address_t));

	em_interface_t* radio_interface = get_radio_interface();
	cap->num_bss = get_current_cmd()->get_data_model()->get_num_bss();
	cap->op_class_num = 0;
	op_class = cap->op_classes;
	for (i = 0; i < get_current_cmd()->get_data_model()->get_num_op_class(); i++) {
		if (memcmp(get_radio_interface_mac(), get_current_cmd()->get_data_model()->get_op_class_info(i)->id.ruid, sizeof(mac_address_t)) == 0) {
			em_op_class_info_t *op_class_info = get_current_cmd()->get_data_model()->get_op_class_info(i);
			if ((op_class_info != NULL) && (op_class_info->id.type == em_op_class_type_capability)){
				cap->op_class_num++;
				op_class->op_class = op_class_info->op_class;
				op_class->max_tx_eirp = op_class_info->max_tx_power;
				op_class->num = op_class_info->num_channels;
				len += sizeof(em_op_class_t);
				if (op_class_info->num_channels != 0) {
					channel_list = &op_class->channels;
					for (int j = 0; j < op_class_info->num_channels; j++) {
						memcpy( (unsigned char *)&channel_list->channel, (unsigned char *)&op_class_info->channels[j], sizeof(unsigned char));
						all_channel_len = all_channel_len + sizeof(unsigned char);
						channel_list = (em_channels_list_t *)((unsigned char *)channel_list + sizeof(em_channels_list_t) + sizeof(unsigned char) );
									   len += sizeof(unsigned char);
					}
				}
				printf("Op Class %d: %d, max_tx_eirp: %d, channels.num: %d\n",
					   i, op_class_info->op_class, op_class_info->max_tx_power, op_class_info->num_channels);
				printf(" cap->op_classes[%d].op_class: %d, cap->op_classes[%d].max_tx_eirp %d,	cap->op_classes[%d].channels.num %d\n",
					   i, cap->op_classes[i].op_class, i, cap->op_classes[i].max_tx_eirp, i, cap->op_classes[i].num);

			}
			op_class = (em_op_class_t *)((unsigned char *)op_class + sizeof(em_op_class_t) + all_channel_len);
			all_channel_len = 0;
		}
	}
	return len;
}

short em_t::create_ap_cap_tlv(unsigned char *buff)
{
    short len = 0;
    dm_radio_t* radio = get_data_model()->get_radio(get_radio_interface_mac());
    em_radio_info_t* radio_info = radio->get_radio_info();
    em_ap_capability_t *ap_cap = (em_ap_capability_t *)buff;

    if ((ap_cap == NULL) || (radio_info == NULL)) {
        printf("%s:%d No data Found\n", __func__, __LINE__);
        return 0;
    }

    ap_cap->unassociated_client_link_metrics_non_op_channels = radio_info->unassociated_sta_link_mterics_nonopclass_inclusion_policy;
    ap_cap->unassociated_client_link_metrics_op_channels =  radio_info->unassociated_sta_link_mterics_opclass_inclusion_policy;
    ap_cap->rcpi_steering = radio_info->support_rcpi_steering;
    // ap_cap->reserved - Future implementation
    len = sizeof(em_ap_capability_t);
    return len;
}

short em_t::create_ht_tlv(unsigned char *buff)
{
    short len = 0;
    em_radio_cap_info_t* cap_info = get_data_model()->get_radio_cap(get_radio_interface_mac())->get_radio_cap_info();
    em_ap_ht_cap_t *ht_cap = (em_ap_ht_cap_t *)buff;

    if ((ht_cap == NULL) || (cap_info == NULL)) {
        printf("%s:%d No data Found\n", __func__, __LINE__);
        return 0;
    }

    memcpy(&ht_cap,&cap_info->ht_cap,sizeof(em_ap_ht_cap_t));
    len = sizeof(em_ap_ht_cap_t);
    return len;
}

short em_t::create_vht_tlv(unsigned char *buff)
{
    short len = 0;
    em_radio_cap_info_t* cap_info = get_data_model()->get_radio_cap(get_radio_interface_mac())->get_radio_cap_info();
    em_ap_vht_cap_t *vht_cap = (em_ap_vht_cap_t *)buff;

    if ((vht_cap == NULL) || (cap_info == NULL)) {
        printf("%s:%d No data Found\n", __func__, __LINE__);
        return 0;
    }
    memcpy(&vht_cap,&cap_info->vht_cap,sizeof(em_ap_vht_cap_t));
    len = sizeof(em_ap_vht_cap_t);
    return len;
}

short em_t::create_he_tlv(unsigned char *buff)
{
    short len = 0;
    em_radio_cap_info_t* cap_info = get_data_model()->get_radio_cap(get_radio_interface_mac())->get_radio_cap_info();
    em_ap_he_cap_t *he_cap = (em_ap_he_cap_t *)buff;

    if ((he_cap == NULL) || (cap_info == NULL)) {
        printf("%s:%d No data Found\n", __func__, __LINE__);
        return 0;
    }
    memcpy(&he_cap,&cap_info->he_cap,sizeof(em_ap_he_cap_t));
    len = sizeof(em_ap_he_cap_t);
    return len;
}


short em_t::create_wifi6_tlv(unsigned char *buff)
{
    short len = 0;
    em_radio_cap_info_t* cap_info = get_data_model()->get_radio_cap(get_radio_interface_mac())->get_radio_cap_info();
    em_radio_wifi6_cap_data_t *wifi6_cap = (em_radio_wifi6_cap_data_t *)buff;

    if ((wifi6_cap == NULL) || (cap_info == NULL)) {
        printf("%s:%d No data Found\n", __func__, __LINE__);
        return 0;
    }
    memcpy(&wifi6_cap,&cap_info->wifi6_cap,sizeof(em_radio_wifi6_cap_data_t));
    len = sizeof(em_radio_wifi6_cap_data_t);
    return len;
}

short em_t::create_wifi7_tlv(unsigned char *buff)
{
    short len = 0;
    em_radio_cap_info_t* cap_info = get_data_model()->get_radio_cap(get_radio_interface_mac())->get_radio_cap_info();
    em_wifi7_agent_cap_t *wifi7_cap = (em_wifi7_agent_cap_t *)buff;

    if ((wifi7_cap == NULL) || (cap_info == NULL)) {
        printf("%s:%d No data Found\n", __func__, __LINE__);
        return 0;
    }
    memcpy(&wifi7_cap,&cap_info->wifi7_cap,sizeof(em_wifi7_agent_cap_t));
    len = sizeof(em_wifi7_agent_cap_t);
    return len;
}

short em_t::create_eht_operations_tlv(unsigned char *buff)
{
    short len = 0;
    em_radio_cap_info_t* cap_info = get_data_model()->get_radio_cap(get_radio_interface_mac())->get_radio_cap_info();
    em_eht_operations_t *eht_ops = (em_eht_operations_t *)buff;

    if ((eht_ops == NULL) || (cap_info == NULL)) {
        printf("%s:%d No data Found\n", __func__, __LINE__);
        return 0;
    }
    memcpy(&eht_ops,&cap_info->eht_ops,sizeof(em_eht_operations_t));
    len = sizeof(em_eht_operations_t);
    return len;
}

short em_t::create_channelscan_tlv(unsigned char *buff)
{
    short len = 0;
    em_radio_cap_info_t* cap_info = get_data_model()->get_radio_cap(get_radio_interface_mac())->get_radio_cap_info();
    em_channel_scan_cap_radio_t *scan = (em_channel_scan_cap_radio_t *)buff;

    if ((scan == NULL) || (cap_info == NULL)) {
        printf("%s:%d No data Found\n", __func__, __LINE__);
        return 0;
    }
    memcpy(&scan,&cap_info->ch_scan,sizeof(em_channel_scan_cap_radio_t));
    len = sizeof(em_channel_scan_cap_radio_t);
    return len;
}

short em_t::create_prof_2_tlv(unsigned char *buff)
{
    short len = 0;
    em_radio_cap_info_t* cap_info = get_data_model()->get_radio_cap(get_radio_interface_mac())->get_radio_cap_info();
    em_profile_2_ap_cap_t *prof = (em_profile_2_ap_cap_t *)buff;

    if ((prof == NULL) || (cap_info == NULL)) {
        printf("%s:%d No data Found\n", __func__, __LINE__);
        return 0;
    }

    memcpy(&prof,&cap_info->prof_2_ap_cap,sizeof(em_profile_2_ap_cap_t));
    len = sizeof(em_profile_2_ap_cap_t);
    return len;
}

short em_t::create_device_inventory_tlv(unsigned char *buff)
{
    short len = 0;
    dm_radio_t* radio = get_data_model()->get_radio(get_radio_interface_mac());
    em_radio_info_t* radio_info = radio->get_radio_info();
    em_device_inventory_t *invent = (em_device_inventory_t *)buff;

    if ((invent == NULL) || (radio_info == NULL)) {
        printf("%s:%d No data Found\n", __func__, __LINE__);
        return 0;
    }

    memcpy(&invent,&radio_info->inventory_info,sizeof(em_device_inventory_t));
    len = sizeof(em_device_inventory_t);
    return len;
}

short em_t::create_radioad_tlv(unsigned char *buff)
{
    short len = 0;
    em_radio_cap_info_t* cap_info = get_data_model()->get_radio_cap(get_radio_interface_mac())->get_radio_cap_info();
    em_ap_radio_advanced_cap_t *ad = (em_ap_radio_advanced_cap_t *)buff;

    if ((ad == NULL) || (cap_info == NULL)) {
        printf("%s:%d No data Found\n", __func__, __LINE__);
        return 0;
    }

    memcpy(&ad,&cap_info->radio_ad_cap,sizeof(em_ap_radio_advanced_cap_t));
    len = sizeof(em_ap_radio_advanced_cap_t);
    return len;
}

short em_t::create_metric_col_int_tlv(unsigned char *buff)
{
    short len = 0;
    em_radio_cap_info_t* cap_info = get_data_model()->get_radio_cap(get_radio_interface_mac())->get_radio_cap_info();
    em_metric_cltn_interval_t *clt = (em_metric_cltn_interval_t *)buff;

    if ((clt == NULL) || (cap_info == NULL)) {
        printf("%s:%d No data Found\n", __func__, __LINE__);
        return 0;
    }

    memcpy(&clt,&cap_info->metric_interval,sizeof(em_metric_cltn_interval_t));
    len = sizeof(em_metric_cltn_interval_t);
    return len;
}

short em_t::create_cac_cap_tlv(unsigned char *buff)
{
    short len = 0;
    em_radio_cap_info_t* cap_info = get_data_model()->get_radio_cap(get_radio_interface_mac())->get_radio_cap_info();
    em_cac_cap_t *cac = (em_cac_cap_t *)buff;

    if ((cac == NULL) || (cap_info == NULL)) {
        printf("%s:%d No data Found\n", __func__, __LINE__);
        return 0;
    }

    memcpy(&cac->radios[0],&cap_info->cac_cap,sizeof(em_cac_cap_radio_t));
    cac->radios_num = 1;
    len = sizeof(em_cac_cap_t);
    return len;
}

int em_t::push_event(em_event_t *evt)
{
	em_event_t *e;

    e = (em_event_t *)malloc(sizeof(em_event_t));
    memcpy(e, evt, sizeof(em_event_t));

    m_mgr->push_to_queue(e);
}

int em_t::init()
{
    //m_data_model->print_config();
    m_data_model->set_em(this);

    if (is_al_interface_em() == true) {
        if (start_al_interface() != 0) {
            return -1;
        }   

    }

    m_exit = false;

    // initialize the ingress queue
    m_iq.queue = queue_create();
    pthread_mutex_init(&m_iq.lock, NULL);
    pthread_cond_init(&m_iq.cond, NULL);
    m_iq.timeout = EM_PROTO_TOUT;

    // initialize the crypto
    m_crypto.init();

    if (pthread_create(&m_tid, NULL, em_t::em_func, this) != 0) {
        printf("%s:%d: Failed to start em thread\n", __func__, __LINE__);
        close(m_fd);
        pthread_mutex_destroy(&m_iq.lock);
        pthread_cond_destroy(&m_iq.cond);
        return -1; 
    }

    return 0;

}

const char *em_t::state_2_str(em_state_t state)
{
#define EM_STATE_2S(x) case x: return #x;
    switch (state) {
		EM_STATE_2S(em_state_ctrl_unconfigured)
		EM_STATE_2S(em_state_ctrl_wsc_m1_pending)
		EM_STATE_2S(em_state_ctrl_wsc_m2_sent)
		EM_STATE_2S(em_state_ctrl_topo_sync_pending)
		EM_STATE_2S(em_state_ctrl_topo_synchronized)
		EM_STATE_2S(em_state_ctrl_channel_query_pending)
		EM_STATE_2S(em_state_ctrl_channel_pref_report_pending)
		EM_STATE_2S(em_state_ctrl_channel_queried)
		EM_STATE_2S(em_state_ctrl_channel_select_pending)
		EM_STATE_2S(em_state_ctrl_channel_selected)
		EM_STATE_2S(em_state_ctrl_channel_report_pending)
		EM_STATE_2S(em_state_ctrl_channel_cnf_pending)
		EM_STATE_2S(em_state_ctrl_channel_scan_pending)
		EM_STATE_2S(em_state_ctrl_configured)
		EM_STATE_2S(em_state_ctrl_misconfigured)
		EM_STATE_2S(em_state_ctrl_sta_cap_pending)
		EM_STATE_2S(em_state_ctrl_sta_cap_confirmed)
		EM_STATE_2S(em_state_ctrl_sta_link_metrics_pending)
		EM_STATE_2S(em_state_ctrl_sta_steer_pending)
		EM_STATE_2S(em_state_agent_steer_btm_res_pending)
		EM_STATE_2S(em_state_ctrl_sta_disassoc_pending)
		EM_STATE_2S(em_state_ctrl_set_policy_pending)
		EM_STATE_2S(em_state_agent_channel_scan_result_pending)
        EM_STATE_2S(em_state_ctrl_ap_mld_config_pending)
        EM_STATE_2S(em_state_ctrl_ap_mld_configured)
    }

    return "em_state_unknown";
}

const char *em_t::get_band_type_str(em_freq_band_t band)
{
#define BAND_TYPE_2S(x) case x: return #x;
    switch (band) {
        BAND_TYPE_2S(em_freq_band_24)
        BAND_TYPE_2S(em_freq_band_5)
        BAND_TYPE_2S(em_freq_band_60)
    }

    return "band_type_unknown";
}

em_t::em_t(em_interface_t *ruid, em_freq_band_t band, dm_easy_mesh_t *dm, em_mgr_t *mgr, em_profile_type_t profile, em_service_type_t type)
{
    memcpy(&m_ruid, ruid, sizeof(em_interface_t));
    m_band = band;  
    m_service_type = type;
    m_profile_type = profile;
    m_sm.init_sm(type);
	m_orch_state = em_orch_state_idle;
    m_cmd = NULL;
    
    RAND_bytes(get_crypto_info()->e_nonce, sizeof(em_nonce_t));
    RAND_bytes(get_crypto_info()->r_nonce, sizeof(em_nonce_t));
    m_data_model = dm;
	m_mgr = mgr;
}

em_t::~em_t()
{

}<|MERGE_RESOLUTION|>--- conflicted
+++ resolved
@@ -85,9 +85,6 @@
 
         case em_cmd_type_start_dpp: {
             em_dpp_info_t *dpp_info = pcmd->m_data_model.get_dpp()->get_dpp_info();
-<<<<<<< HEAD
-            m_ec_session->init_session(&dpp_info->ec_data);
-=======
             printf("ORCH: Start DPP\n");
             printf("ORCH: DPP: \n");
             printf("\tDPP: Version: %d\n", dpp_info->version);
@@ -98,9 +95,9 @@
                 if (dpp_info->ec_freqs[i] == 0) break;
                 printf("\t\tFreq: %d\n", dpp_info->ec_freqs[i]);
             }
-            }
+
+            m_ec_session->init_session(&dpp_info->ec_data);
             
->>>>>>> 56aa5aae
             break;
         }
 
