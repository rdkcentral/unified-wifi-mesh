--- conflicted
+++ resolved
@@ -120,31 +120,20 @@
         case em_cmd_type_channel_pref_query:
             m_sm.set_state(em_state_agent_channel_pref_query);
             break;
-<<<<<<< HEAD
-
-        case em_cmd_type_channel_sel_resp:
-            m_sm.set_state(em_state_agent_channel_sel_resp);
+
+        case em_cmd_type_op_channel_report:
+            m_sm.set_state(em_state_agent_channel_report_pending);
             break;
 
         case em_cmd_type_sta_link_metrics:
             set_state(em_state_ctrl_sta_link_metrics_pending);
 			break;
-=======
-
-        case em_cmd_type_op_channel_report:
-            m_sm.set_state(em_state_agent_channel_report_pending);
-            break;
-
-        case em_cmd_type_sta_link_metrics:
-            set_state(em_state_ctrl_sta_link_metrics_pending);
-			break;
 
         case em_cmd_type_set_channel:
             m_sm.set_state(em_state_ctrl_channel_select_pending);
             break;
 
 
->>>>>>> abdfacc5
     }
 }
 
