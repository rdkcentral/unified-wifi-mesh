/**
 * Copyright 2023 Comcast Cable Communications Management, LLC
 *
 * Licensed under the Apache License, Version 2.0 (the "License");
 * you may not use this file except in compliance with the License.
 * You may obtain a copy of the License at
 *
 * http://www.apache.org/licenses/LICENSE-2.0
 *
 * Unless required by applicable law or agreed to in writing, software
 * distributed under the License is distributed on an "AS IS" BASIS,
 * WITHOUT WARRANTIES OR CONDITIONS OF ANY KIND, either express or implied.
 * See the License for the specific language governing permissions and
 * limitations under the License.
 *
 * SPDX-License-Identifier: Apache-2.0
 */

#include <stdio.h>
#include <string.h>
#include <stdlib.h>
#include <errno.h>
#include <assert.h>
#include <signal.h>
#include <unistd.h>
#include <arpa/inet.h>
#include <net/if.h>
#include <linux/filter.h>
#include <netinet/ether.h>
#include <netpacket/packet.h>
#include <linux/netlink.h>
#include <linux/rtnetlink.h>
#include <sys/ioctl.h>
#include <sys/socket.h>
#include <sys/uio.h>
#include <sys/time.h>
#include <unistd.h>
#include <pthread.h>
#include <openssl/rand.h>
#include "em.h"
#include "em_msg.h"
#include "em_cmd_exec.h"

short em_channel_t::create_channel_pref_tlv_agent(unsigned char *buff)
{
    short len = 0;
    unsigned int i, j;
    em_channel_pref_t	*pref;
    em_channel_pref_op_class_t	*pref_op_class;
    dm_easy_mesh_t *dm;
    dm_op_class_t	*op_class;
    unsigned char *tmp;
    unsigned char pref_bits = 0xee;
    unsigned int num_of_channel = 0;
    em_channels_list_t *channel_list;

    dm = get_data_model();
    pref = (em_channel_pref_t *)buff;
    memcpy(pref->ruid, get_radio_interface_mac(), sizeof(em_radio_id_t));
    pref_op_class = pref->op_classes;
    pref->op_classes_num = 0;

    tmp = (unsigned char *)pref_op_class;
    len += sizeof(em_channel_pref_t);

    for (i = 0; i < dm->m_num_opclass; i++) {
	op_class = &dm->m_op_class[i];
	if (((memcmp(op_class->m_op_class_info.id.ruid, get_radio_interface_mac(), sizeof(em_radio_id_t)) == 0) &&
                                        (op_class->m_op_class_info.id.type == em_op_class_type_capability)) == false) {
	    continue;
        }
	
	pref_op_class->op_class = op_class->m_op_class_info.op_class;
	num_of_channel = op_class->m_op_class_info.num_non_op_channels;
	channel_list = &pref_op_class->channels;
	len += sizeof(em_channel_pref_op_class_t);
	for (j = 0; j < num_of_channel; j++) {
	    pref_op_class->num++;
	    memcpy(channel_list->channel, (unsigned char *)&op_class->m_op_class_info.non_op_channel[j], sizeof(unsigned char));
	    channel_list =(em_channels_list_t *)((unsigned char *)channel_list + sizeof(unsigned char));
	    len += sizeof(unsigned char);
	}

	tmp += sizeof(em_channel_pref_op_class_t) + pref_op_class->num;
	memcpy(tmp, &pref_bits, sizeof(unsigned char));
	len += sizeof(unsigned char);
	tmp += sizeof(unsigned char);
        pref_op_class = (em_channel_pref_op_class_t *)tmp;
        pref->op_classes_num++;
		
    }
    return len;
}

short em_channel_t::create_channel_pref_tlv(unsigned char *buff)
{
    short len = 0;
    unsigned int i, j;
    em_channel_pref_t       *pref;
    em_channel_pref_op_class_t      *pref_op_class;
    dm_easy_mesh_t *dm;
    dm_op_class_t   *op_class;
    unsigned char *tmp;
    unsigned char pref_bits = 0xee;
    unsigned int num_of_channel = 0;
    em_channels_list_t *channel_list;
    em_device_info_t *device ;

    dm = get_data_model();
    pref = (em_channel_pref_t *)buff;
    memcpy(pref->ruid, get_radio_interface_mac(), sizeof(em_radio_id_t));
    pref_op_class = pref->op_classes;
    pref->op_classes_num = 0;
    device = dm->get_device_info();

    tmp = (unsigned char *)pref_op_class;
    len += sizeof(em_channel_pref_t);

    for (i = 0; i < dm->m_num_opclass; i++) {
        op_class = &dm->m_op_class[i];
        if (((memcmp(op_class->m_op_class_info.id.ruid, device->id.mac, sizeof(em_radio_id_t)) == 0)     &&
                    (op_class->m_op_class_info.id.type == em_op_class_type_preference)) == false) {
            continue;
        }
        
        pref_op_class->op_class = op_class->m_op_class_info.op_class;
        num_of_channel = op_class->m_op_class_info.num_anticipated_channels;
        channel_list = &pref_op_class->channels;
        len += sizeof(em_channel_pref_op_class_t);
        pref_op_class->num = num_of_channel;
        for (j = 0; j < num_of_channel; j++) {
            memcpy(channel_list->channel, (unsigned char *)&op_class->m_op_class_info.anticipated_channel[j], sizeof(unsigned char));
            channel_list =(em_channels_list_t *)((unsigned char *)channel_list + sizeof(unsigned char));
            len += sizeof(unsigned char);
        }

        tmp += sizeof(em_channel_pref_op_class_t) + pref_op_class->num;
        memcpy(tmp, &pref_bits, sizeof(unsigned char));
        len += sizeof(unsigned char);
        tmp += sizeof(unsigned char);
        pref_op_class = (em_channel_pref_op_class_t *)tmp;
        pref->op_classes_num++;
    }
    return len;
}


int em_channel_t::send_channel_sel_request_msg()
{
    unsigned char buff[MAX_EM_BUFF_SZ];
    char *errors[EM_MAX_TLV_MEMBERS] = {0};
    unsigned short  msg_id = em_msg_type_channel_sel_req;
    int len = 0;
    em_cmdu_t *cmdu;
    em_tlv_t *tlv;
    short sz = 0;
    unsigned char *tmp = buff;
    unsigned short type = htons(ETH_P_1905);
    dm_easy_mesh_t *dm;

    dm = get_data_model();

    memcpy(tmp, dm->get_agent_al_interface_mac(), sizeof(mac_address_t));
    tmp += sizeof(mac_address_t);
    len += sizeof(mac_address_t);

    memcpy(tmp, dm->get_ctrl_al_interface_mac(), sizeof(mac_address_t));
    tmp += sizeof(mac_address_t);
    len += sizeof(mac_address_t);

    memcpy(tmp, (unsigned char *)&type, sizeof(unsigned short));
    tmp += sizeof(unsigned short);
    len += sizeof(unsigned short);

    cmdu = (em_cmdu_t *)tmp;

    memset(tmp, 0, sizeof(em_cmdu_t));
    cmdu->type = htons(msg_id);
    cmdu->id = htons(msg_id);
    cmdu->last_frag_ind = 1;
    cmdu->relay_ind = 0;

    tmp += sizeof(em_cmdu_t);
    len += sizeof(em_cmdu_t);

    // Zero or more Channel Preference TLVs (see section 17.2.13).
    tlv = (em_tlv_t *)tmp;
    tlv->type = em_tlv_type_channel_pref;
    sz = create_channel_pref_tlv(tlv->value);
    tlv->len = htons(sz);

    tmp += (sizeof(em_tlv_t) + sz);
    len += (sizeof(em_tlv_t) + sz);

	// Zero or more Transmit Power Limit TLVs (see section 17.2.15)

	// Zero or more Spatial Reuse Request TLVs (see section 17.2.89).

    // End of message
    tlv = (em_tlv_t *)tmp;
    tlv->type = em_tlv_type_eom;
    tlv->len = 0;

    tmp += (sizeof (em_tlv_t));
    len += (sizeof (em_tlv_t));
    if (em_msg_t(em_msg_type_channel_sel_req, em_profile_type_3, buff, len).validate(errors) == 0) {
        printf("Channel Selection Request msg failed validation in tnx end\n");
        return -1;
    }

    if (send_frame(buff, len)  < 0) {
        printf("%s:%d: Channel Selection Request msg failed, error:%d\n", __func__, __LINE__, errno);
        return -1;
    }

    return len;

}

int em_channel_t::send_channel_sel_response_msg(em_chan_sel_resp_code_type_t code, unsigned short msg_id)
{
    unsigned char buff[MAX_EM_BUFF_SZ];
    char *errors[EM_MAX_TLV_MEMBERS] = {0};
    unsigned short  msg_type = em_msg_type_channel_sel_rsp;
    int len = 0;
    em_cmdu_t *cmdu;
    em_tlv_t *tlv;
    em_channel_sel_rsp_t *resp;
    unsigned char *tmp = buff;
    dm_easy_mesh_t *dm;
    unsigned short type = htons(ETH_P_1905);

    dm = get_data_model();

    memcpy(tmp, dm->get_ctl_mac(), sizeof(mac_address_t));
    tmp += sizeof(mac_address_t);
    len += sizeof(mac_address_t);

    memcpy(tmp, dm->get_agent_al_interface_mac(), sizeof(mac_address_t));
	tmp += sizeof(mac_address_t);
    len += sizeof(mac_address_t);

    memcpy(tmp, (unsigned char *)&type, sizeof(unsigned short));
    tmp += sizeof(unsigned short);
    len += sizeof(unsigned short);

    cmdu = (em_cmdu_t *)tmp;

    memset(tmp, 0, sizeof(em_cmdu_t));
    cmdu->type = htons(msg_type);
    cmdu->id = htons(msg_id);
    cmdu->last_frag_ind = 1;
    cmdu->relay_ind = 0;

    tmp += sizeof(em_cmdu_t);
    len += sizeof(em_cmdu_t);

    // one or more Channel selection Response TLVs (see section 17.2.16).
    tlv = (em_tlv_t *)tmp;
    tlv->type = em_tlv_type_channel_sel_resp;
    tlv->len = htons(sizeof(em_channel_sel_rsp_t));
    resp = (em_channel_sel_rsp_t *)tlv->value;
    memcpy(resp->ruid, get_radio_interface_mac(), sizeof(em_radio_id_t));
    memcpy(&resp->response_code, (unsigned char *)&code, sizeof(unsigned char));

    tmp += (sizeof(em_tlv_t) + sizeof(em_channel_sel_rsp_t));
    len += (sizeof(em_tlv_t) + sizeof(em_channel_sel_rsp_t));
    
	// Zero or more Spatial Reuse Config Response TLVs (see section 17.2.91)

	// End of message
    tlv = (em_tlv_t *)tmp;
    tlv->type = em_tlv_type_eom;
    tlv->len = 0;

    tmp += (sizeof (em_tlv_t));
    len += (sizeof (em_tlv_t));
    if (em_msg_t(em_msg_type_channel_sel_rsp, em_profile_type_3, buff, len).validate(errors) == 0) {
        printf("Channel Selection Response msg failed validation in tnx end\n");
        return -1;
    }

    if (send_frame(buff, len)  < 0) {
        printf("%s:%d: Channel Selection Response msg failed, error:%d\n", __func__, __LINE__, errno);
        return -1;
    }

    return len;

}

short em_channel_t::create_operating_channel_report_tlv(unsigned char *buff)
{
	short len = 0;
	unsigned int i;
	dm_easy_mesh_t *dm;
	em_op_channel_rprt_t *rprt_op_class;
	em_op_class_ch_rprt_t *rprt_channel;
	dm_op_class_t	*op_class;	
	unsigned char *tmp;

	dm = get_data_model();

	rprt_op_class = (em_op_channel_rprt_t *)buff;
	memcpy(rprt_op_class->ruid, get_radio_interface_mac(), sizeof(em_radio_id_t));
	rprt_op_class->op_classes_num = 0;
	rprt_channel = rprt_op_class->op_classes;
	len += sizeof(em_op_channel_rprt_t);

	for (i = 0; i < dm->m_num_opclass; i++) {
		op_class = &dm->m_op_class[i];
		if ((memcmp(op_class->m_op_class_info.id.ruid, rprt_op_class->ruid, sizeof(em_radio_id_t)) == 0)	&&
			(op_class->m_op_class_info.id.type == em_op_class_type_current)) {
		
			tmp = (unsigned char *)rprt_channel;
			rprt_channel->op_class = op_class->m_op_class_info.op_class;
			rprt_channel->channel = op_class->m_op_class_info.channel;
			len += sizeof(em_op_class_ch_rprt_t);
			tmp += sizeof(em_op_class_ch_rprt_t);

			len += sizeof(unsigned char);	
			tmp += sizeof(unsigned char);	

			rprt_channel = (em_op_class_ch_rprt_t *)tmp;

			rprt_op_class->op_classes_num++;
		}
	}	

	return len;
}

int em_channel_t::send_operating_channel_report_msg()
{
    unsigned char buff[MAX_EM_BUFF_SZ];
    char *errors[EM_MAX_TLV_MEMBERS] = {0};
    unsigned short  msg_id = em_msg_type_op_channel_rprt;
    short sz;
    int len = 0;
    em_cmdu_t *cmdu;
    em_tlv_t *tlv;
    unsigned char *tmp = buff;
    dm_easy_mesh_t *dm;
    unsigned short type = htons(ETH_P_1905);

    dm = get_data_model();

    memcpy(tmp, dm->get_ctl_mac(), sizeof(mac_address_t));
    tmp += sizeof(mac_address_t);
    len += sizeof(mac_address_t);

    memcpy(tmp, dm->get_agent_al_interface_mac(), sizeof(mac_address_t));
    tmp += sizeof(mac_address_t);
    len += sizeof(mac_address_t);

    memcpy(tmp, (unsigned char *)&type, sizeof(unsigned short));
    tmp += sizeof(unsigned short);
    len += sizeof(unsigned short);

    cmdu = (em_cmdu_t *)tmp;

    memset(tmp, 0, sizeof(em_cmdu_t));
    cmdu->type = htons(msg_id);
    cmdu->id = htons(msg_id);
    cmdu->last_frag_ind = 1;
    cmdu->relay_ind = 0;

    tmp += sizeof(em_cmdu_t);
    len += sizeof(em_cmdu_t);

	// One or more Operating Channel Report TLVs (see section 17.2.17)
    tlv = (em_tlv_t *)tmp;
    tlv->type = em_tlv_type_op_channel_report;
    sz = create_operating_channel_report_tlv(tlv->value);
    tlv->len = htons(sz);

    tmp += (sizeof(em_tlv_t) + sz);
    len += (sizeof(em_tlv_t) + sz);

    // Zero or more Spatial Reuse Report TLVs (see section 17.2.90)

    // End of message
    tlv = (em_tlv_t *)tmp;
    tlv->type = em_tlv_type_eom;
    tlv->len = 0;

    tmp += (sizeof (em_tlv_t));
    len += (sizeof (em_tlv_t));
    if (em_msg_t(em_msg_type_op_channel_rprt, em_profile_type_3, buff, len).validate(errors) == 0) {
        printf("Operating Channel Report msg failed validation in tnx end\n");   
        return -1;
    }

    if (send_frame(buff, len)  < 0) {
        printf("%s:%d:  Operating Channel Report msg failed, error:%d\n", __func__, __LINE__, errno);
        return -1;
    }

    return len;

}

int em_channel_t::send_channel_pref_query_msg()
{
    unsigned char buff[MAX_EM_BUFF_SZ];
    char *errors[EM_MAX_TLV_MEMBERS] = {0};
    unsigned short  msg_id = em_msg_type_channel_pref_query;
    int len = 0;
    em_cmdu_t *cmdu;
    em_tlv_t *tlv;
    unsigned char *tmp = buff;
    unsigned short type = htons(ETH_P_1905);
    dm_easy_mesh_t *dm;

    dm = get_data_model();

    memcpy(tmp, dm->get_agent_al_interface_mac(), sizeof(mac_address_t));
    tmp += sizeof(mac_address_t);
    len += sizeof(mac_address_t);

    memcpy(tmp, dm->get_ctrl_al_interface_mac(), sizeof(mac_address_t));
    tmp += sizeof(mac_address_t);
    len += sizeof(mac_address_t);

    memcpy(tmp, (unsigned char *)&type, sizeof(unsigned short));
    tmp += sizeof(unsigned short);
    len += sizeof(unsigned short);

    cmdu = (em_cmdu_t *)tmp;

    memset(tmp, 0, sizeof(em_cmdu_t));
    cmdu->type = htons(msg_id);
    cmdu->id = htons(msg_id);
    cmdu->last_frag_ind = 1;
    cmdu->relay_ind = 0;

    tmp += sizeof(em_cmdu_t);
    len += sizeof(em_cmdu_t);

    // One AP Radio Identifier tlv 17.2.3
    tlv = (em_tlv_t *)tmp;
    tlv->type = em_tlv_type_radio_id;
    memcpy(tlv->value, get_radio_interface_mac(), sizeof(mac_address_t));
    tlv->len = htons(sizeof(mac_address_t));

    tmp += (sizeof(em_tlv_t) + sizeof(mac_address_t));
    len += (sizeof(em_tlv_t) + sizeof(mac_address_t));


    // End of message
    tlv = (em_tlv_t *)tmp;
    tlv->type = em_tlv_type_eom;
    tlv->len = 0;

    tmp += (sizeof (em_tlv_t));
    len += (sizeof (em_tlv_t));

    if (em_msg_t(em_msg_type_channel_pref_query, em_profile_type_3, buff, len).validate(errors) == 0) {
        printf("Channel Preference Query msg failed validation in tnx end\n");
        return -1;
    }

    if (send_frame(buff, len)  < 0) {
        printf("%s:%d: Channel Preference Query send failed, error:%d\n", __func__, __LINE__, errno);
        return -1;
    }

    m_channel_pref_query_tx_cnt++;
    printf("%s:%d: Channel Pref Query (%d) Send Successful\n", __func__, __LINE__, m_channel_pref_query_tx_cnt);

    return len;
}

short em_channel_t::create_cac_status_report_tlv(unsigned char *buff)
{
	short len = 0;
	unsigned int i;
	dm_easy_mesh_t *dm;
	dm_op_class_t	*op_class;
	em_cac_status_rprt_avail_t *rprt_avail;
	em_cac_avail_t *avail;
	em_cac_status_rprt_non_occ_t	*rprt_non_occ;
	em_cac_non_occ_t *non_occ;
	em_cac_status_rprt_active_t *rprt_active;
	em_cac_active_t *active;
	unsigned char *tmp = buff;
	em_radio_id_t ruid;

	dm = get_data_model();
	memcpy(ruid, get_radio_interface_mac(), sizeof(em_radio_id_t));

	rprt_avail = (em_cac_status_rprt_avail_t *)tmp;
	rprt_avail->avail_num = 0;
	avail = rprt_avail->avail;	
	len += sizeof(em_cac_status_rprt_avail_t);
	tmp += sizeof(em_cac_status_rprt_avail_t);

	for (i = 0; i < dm->m_num_opclass; i++) {
		op_class = &dm->m_op_class[i];
		if ((memcmp(op_class->m_op_class_info.id.ruid, ruid, sizeof(em_radio_id_t)) == 0)	&&
			(op_class->m_op_class_info.id.type == em_op_class_type_cac_available)) {
		
			avail->op_class = op_class->m_op_class_info.op_class;
			avail->channel = op_class->m_op_class_info.channel;
			avail->mins_since_cac_comp = htons(op_class->m_op_class_info.mins_since_cac_comp);

			len += sizeof(em_cac_avail_t);
			tmp += sizeof(em_cac_avail_t);
			
			avail = (em_cac_avail_t *)tmp;
	
			rprt_avail->avail_num++;
		}
	}	

	rprt_non_occ = (em_cac_status_rprt_non_occ_t *)tmp;
	rprt_non_occ->non_occ_num = 0;
	non_occ = rprt_non_occ->non_occ;	
	len += sizeof(em_cac_status_rprt_non_occ_t);
	tmp += sizeof(em_cac_status_rprt_non_occ_t);

	for (i = 0; i < dm->m_num_opclass; i++) {
		op_class = &dm->m_op_class[i];
		if ((memcmp(op_class->m_op_class_info.id.ruid, ruid, sizeof(em_radio_id_t)) == 0)	&&
			(op_class->m_op_class_info.id.type == em_op_class_type_cac_non_occ)) {
		
			non_occ->op_class = op_class->m_op_class_info.op_class;
			non_occ->channel = op_class->m_op_class_info.channel;
			non_occ->sec_remain_non_occ_dur = htons(op_class->m_op_class_info.sec_remain_non_occ_dur);

			len += sizeof(em_cac_non_occ_t);
			tmp += sizeof(em_cac_non_occ_t);
			
			non_occ = (em_cac_non_occ_t *)tmp;
	
			rprt_non_occ->non_occ_num++;
		}
	}	

	rprt_active = (em_cac_status_rprt_active_t *)tmp;
	rprt_active->active_num = 0;
	active = rprt_active->active;	
	len += sizeof(em_cac_status_rprt_active_t);
	tmp += sizeof(em_cac_status_rprt_active_t);

	for (i = 0; i < dm->m_num_opclass; i++) {
		op_class = &dm->m_op_class[i];
		if ((memcmp(op_class->m_op_class_info.id.ruid, ruid, sizeof(em_radio_id_t)) == 0)	&&
			(op_class->m_op_class_info.id.type == em_op_class_type_cac_active)) {
		
			active->op_class = op_class->m_op_class_info.op_class;
			active->channel = op_class->m_op_class_info.channel;
			active->countdown_cac_comp[2] = (op_class->m_op_class_info.countdown_cac_comp & 0xFF);
            active->countdown_cac_comp[1] = (op_class->m_op_class_info.countdown_cac_comp & 0x0000FF00) >> 8;
            active->countdown_cac_comp[0] = (op_class->m_op_class_info.countdown_cac_comp & 0x00FF0000) >> 16;

			len += sizeof(em_cac_active_t);
			tmp += sizeof(em_cac_active_t);
			
			active = (em_cac_active_t *)tmp;
	
			rprt_active->active_num++;
		}
	}	

	return len;
}

short em_channel_t::create_cac_complete_report_tlv(unsigned char *buff)
{
	short len = 0;
	unsigned int i;
	dm_easy_mesh_t	*dm;
	dm_cac_comp_t *comp;
	em_cac_comp_rprt_t *cac_comp;
	em_cac_comp_rprt_radio_t *cac_comp_radio;
	em_cac_comp_rprt_pair_t *cac_comp_pair;

	dm = get_data_model();

	cac_comp = (em_cac_comp_rprt_t *)buff;
	cac_comp->radios_num = 1;
	cac_comp_radio = cac_comp->radios;

	comp = &dm->m_cac_comp;

	memcpy(cac_comp_radio->ruid, comp->m_cac_comp_info.ruid, sizeof(em_radio_id_t));
	cac_comp_radio->op_class = comp->m_cac_comp_info.op_class;
	cac_comp_radio->channel = comp->m_cac_comp_info.channel;
	cac_comp_radio->status = comp->m_cac_comp_info.status;
	cac_comp_radio->detected_pairs_num = comp->m_cac_comp_info.detected_pairs_num;
	cac_comp_pair = cac_comp_radio->detected_pairs;

	len += sizeof(em_cac_comp_rprt_t);
	len += sizeof(em_cac_comp_rprt_radio_t);

	for (i = 0; i < cac_comp_radio->detected_pairs_num; i++) {
		cac_comp_pair->op_class = comp->m_cac_comp_info.detected_pairs[i].op_class;	
		cac_comp_pair->channel = comp->m_cac_comp_info.detected_pairs[i].channel;	
		len += sizeof(em_cac_comp_rprt_pair_t);
		cac_comp_pair = (em_cac_comp_rprt_pair_t *)((unsigned char *)cac_comp_pair + sizeof(em_cac_comp_rprt_pair_t));	
	}

	return len;
}

short em_channel_t::create_radio_op_restriction_tlv(unsigned char *buff)
{
	short len = 0;
	short op_len = 0;
	unsigned int i, j;
	dm_easy_mesh_t *dm;
	dm_op_class_t *op_class;
	em_radio_op_restriction_t *op_rest;
	em_radio_op_restrict_op_class_t *op_class_rest;
	em_radio_op_restrict_channel_t *chan_rest;

	dm = get_data_model();

	op_rest = (em_radio_op_restriction_t *)buff;

    memcpy(op_rest->ruid, get_radio_interface_mac(), sizeof(em_radio_id_t));
	op_rest->op_classes_num = 0;
	op_class_rest = op_rest->op_classes;
	len += sizeof(em_radio_op_restriction_t);

	for (i = 0; i < dm->m_num_opclass; i++) {
		op_class = &dm->m_op_class[i];
		if ((memcmp(op_class->m_op_class_info.id.ruid, op_rest->ruid, sizeof(em_radio_id_t)) == 0)	&&
			(op_class->m_op_class_info.id.type == em_op_class_type_capability)) {

			op_class_rest->op_class = op_class->m_op_class_info.op_class;
			op_class_rest->channels_num = op_class->m_op_class_info.num_non_op_channels;
			op_len += sizeof(em_radio_op_restrict_op_class_t);
			chan_rest = op_class_rest->channels;
			for (j = 0; j < op_class_rest->channels_num; j++) {
				chan_rest->channel = op_class->m_op_class_info.non_op_channel[j];
				chan_rest = (em_radio_op_restrict_channel_t *)((unsigned char *)chan_rest + sizeof(em_radio_op_restrict_channel_t));	
				op_len += sizeof(em_radio_op_restrict_channel_t);
			}
			len += op_len; 
			op_class_rest = (em_radio_op_restrict_op_class_t *)((unsigned char *)op_class_rest + op_len);
			op_len = 0;
			op_rest->op_classes_num++;
		}

	}	

	return len;
}

int em_channel_t::send_channel_pref_report_msg()
{
    unsigned char buff[MAX_EM_BUFF_SZ];
    char *errors[EM_MAX_TLV_MEMBERS] = {0};
    unsigned short msg_id = get_current_cmd()->get_data_model()->get_msg_id();
    unsigned short  msg_type = em_msg_type_channel_pref_rprt;
    int len = 0;
    short sz;
    em_cmdu_t *cmdu;
    em_tlv_t *tlv;
    unsigned char *tmp = buff;
    unsigned short type = htons(ETH_P_1905);
    dm_easy_mesh_t *dm;
    mac_addr_str_t mac_str;

    dm = get_data_model();

    memcpy(tmp, dm->get_ctl_mac(), sizeof(mac_address_t));
    tmp += sizeof(mac_address_t);
    len += sizeof(mac_address_t);

    memcpy(tmp, get_radio_interface_mac(), sizeof(mac_address_t));
    tmp += sizeof(mac_address_t);
    len += sizeof(mac_address_t);

    memcpy(tmp, (unsigned char *)&type, sizeof(unsigned short));
    tmp += sizeof(unsigned short);
    len += sizeof(unsigned short);

    cmdu = (em_cmdu_t *)tmp;

    memset(tmp, 0, sizeof(em_cmdu_t));
    cmdu->type = htons(msg_type);
    cmdu->id = htons(msg_id);
    cmdu->last_frag_ind = 1;
    cmdu->relay_ind = 0;

    tmp += sizeof(em_cmdu_t);
    len += sizeof(em_cmdu_t);

    // Zero or more Channel Preference TLVs (see section 17.2.13).
    tlv = (em_tlv_t *)tmp;
    tlv->type = em_tlv_type_channel_pref;
    sz = create_channel_pref_tlv_agent(tlv->value);
    tlv->len = htons(sz);

    tmp += (sizeof(em_tlv_t) + sz);
    len += (sizeof(em_tlv_t) + sz);

    // Zero or more Radio Operation Restriction TLVs (see section 17.2.14).
    tlv = (em_tlv_t *)tmp;
    tlv->type = em_tlv_type_radio_op_restriction;
    sz = create_radio_op_restriction_tlv(tlv->value);
    tlv->len = htons(sz);

    tmp += (sizeof(em_tlv_t) + sz);
    len += (sizeof(em_tlv_t) + sz);

    // Zero or one CAC Completion Report TLV (see section 17.2.44) [Profile-2].
    tlv = (em_tlv_t *)tmp;
    tlv->type = em_tlv_type_cac_cmpltn_rprt;
    sz = create_cac_complete_report_tlv(tlv->value);
    tlv->len = htons(sz);

    tmp += (sizeof(em_tlv_t) + sz);
    len += (sizeof(em_tlv_t) + sz);

    // One CAC Status Report TLV (see section 17.2.45) [Profile-2].
    tlv = (em_tlv_t *)tmp;
    tlv->type = em_tlv_type_cac_sts_rprt;
    sz = create_cac_status_report_tlv(tlv->value);
    tlv->len = htons(sz);

    tmp += (sizeof(em_tlv_t) + sz);
    len += (sizeof(em_tlv_t) + sz);

    // End of message
    tlv = (em_tlv_t *)tmp;
    tlv->type = em_tlv_type_eom;
    tlv->len = 0;

    tmp += (sizeof (em_tlv_t));
    len += (sizeof (em_tlv_t));

/*
    if (em_msg_t(em_msg_type_channel_pref_rprt, em_profile_type_3, buff, len).validate(errors) == 0) {
        printf("Channel Preference Report msg validation failed\n");
        return -1;
    }
*/
    if (send_frame(buff, len)  < 0) {
        printf("%s:%d: Channel Preference Report send failed, error:%d\n", __func__, __LINE__, errno);
        return -1;
    }
        
    printf("%s:%d: Channel Preference Report send success\n", __func__, __LINE__);
    return len;
}

int em_channel_t::handle_op_channel_report(unsigned char *buff, unsigned int len)
{
    dm_easy_mesh_t *dm;
    unsigned int db_cfg_type = 0, i = 0, found = 0;
    em_op_class_info_t  *op_class_info;
    em_op_channel_rprt_t *rpt = (em_op_channel_rprt_t *) buff;
    dm = get_data_model();

    for (i = 0; i < dm->m_num_opclass; i++) {
        op_class_info = &dm->m_op_class[i].m_op_class_info;
        if (((memcmp(op_class_info->id.ruid, get_radio_interface_mac(), sizeof(em_radio_id_t)) == 0) &&
                    (op_class_info->id.type == em_op_class_type_current)) == true) {
            op_class_info->op_class = (unsigned int) rpt->op_classes[0].op_class;
            op_class_info->channel = (unsigned int) rpt->op_classes[0].channel;
            found++;
        }
    }
    if (found == 0) {
        op_class_info = &dm->m_op_class[dm->get_num_op_class()].m_op_class_info;
        op_class_info->id.type = em_op_class_type_current;
        op_class_info->id.index = 0;
        memcpy(op_class_info->id.ruid, get_radio_interface_mac(), sizeof(mac_address_t));
        op_class_info->op_class = (unsigned int) rpt->op_classes[0].op_class;
        op_class_info->channel = (unsigned int) rpt->op_classes[0].channel;
        dm->set_num_op_class(dm->get_num_op_class() + 1);
        db_cfg_type = dm->get_db_cfg_type();
        dm->set_db_cfg_type(db_cfg_type | db_cfg_type_op_class_list_update | db_cfg_type_radio_list_update);
    }
    return 0;
}


int em_channel_t::handle_channel_pref_tlv_ctrl(unsigned char *buff, unsigned int len)
{
    em_channel_pref_t   *pref = (em_channel_pref_t *) buff;
    em_channel_pref_op_class_t *channel_pref;
    unsigned int i = 0, j = 0, found = 0;
    em_op_class_info_t      op_class_info[EM_MAX_OP_CLASS];
    em_op_class_info_t *op_class;
    dm_easy_mesh_t *dm;
    unsigned int db_cfg_type = 0;

    dm = get_data_model();
    em_device_info_t    *device = dm->get_device_info();
    mac_addr_str_t mac_str;
    if (device != NULL) {
        dm_easy_mesh_t::macbytes_to_string(device->id.mac, mac_str);
        printf("%s:%d mac: %s\n", __func__, __LINE__,mac_str);
    }

    /*TODO: Update Anticiapated channel list from channel preference report of agent
    channel_pref = pref->op_classes;
    if (pref != NULL) {
        channel_pref = pref->op_classes;
        memcpy(op_class_info[i].id.ruid, pref->ruid, sizeof(mac_address_t));
        for (i = 0; i < pref->op_classes_num; i++) {
            memcpy(op_class_info[i].id.ruid, device->id.mac, sizeof(mac_address_t));
            op_class_info[i].id.type = em_op_class_type_preference;
            op_class_info[i].id.index = i;
            op_class_info[i].op_class = (unsigned int)channel_pref->op_class;
            op_class_info[i].num_anticipated_channels = (unsigned int)channel_pref->num;
            for (j = 0; j < op_class_info[i].num_anticipated_channels; j++) {
                op_class_info[i].anticipated_channel[j] = (unsigned int )channel_pref->channels.channel[j];
            }
            channel_pref = (em_channel_pref_op_class_t *)((unsigned char *)channel_pref + sizeof(em_op_class_t) +
                    op_class_info[i].num_anticipated_channels);
            printf("%s:%d op class=%d \n", __func__, __LINE__,op_class_info[i].op_class);
        }
        for (i = 0; i < pref->op_classes_num; i++) {
            op_class = &dm->m_op_class[dm->get_num_op_class()].m_op_class_info;
            memcpy(op_class, &op_class_info[i],sizeof(em_op_class_info_t));
            dm->set_num_op_class(dm->get_num_op_class() + 1);
            db_cfg_type = dm->get_db_cfg_type();
            dm->set_db_cfg_type(db_cfg_type | db_cfg_type_op_class_list_update | db_cfg_type_radio_list_update);
            printf("%s:%d  classinfo=%d \n", __func__, __LINE__,op_class_info[i]);
        }
    }
    */

    //Work-Around
    for (i = 0; i < dm->m_num_opclass; i++) {
        op_class = &dm->m_op_class[i].m_op_class_info;
        if (((memcmp(op_class->id.ruid, device->id.mac, sizeof(em_radio_id_t)) == 0) &&
                    (op_class->id.type == em_op_class_type_preference)) == true) {
            op_class->num_anticipated_channels = 1;
            op_class->op_class = 81;
            op_class->anticipated_channel[0] = 6;
            found++;
        }
    }
    if (found == 0) {
        op_class = &dm->m_op_class[dm->get_num_op_class()].m_op_class_info;
        op_class->id.type = em_op_class_type_preference;
        op_class->id.index = 0;
        memcpy(op_class->id.ruid, device->id.mac, sizeof(mac_address_t));
        op_class->num_anticipated_channels = 1;
        op_class->op_class = 81;
        op_class->channel = 6;
        op_class->anticipated_channel[0] = 6;
        dm->set_num_op_class(dm->get_num_op_class() + 1);
        db_cfg_type = dm->get_db_cfg_type();
        dm->set_db_cfg_type(db_cfg_type | db_cfg_type_op_class_list_update | db_cfg_type_radio_list_update);
    }
    return 0;

}


int em_channel_t::handle_channel_pref_rprt(unsigned char *buff, unsigned int len)
{
    em_tlv_t    *tlv;
    int tlv_len;

    tlv = (em_tlv_t *)(buff + sizeof(em_raw_hdr_t) + sizeof(em_cmdu_t));
    tlv_len = len - (sizeof(em_raw_hdr_t) + sizeof(em_cmdu_t));

    while ((tlv->type != em_tlv_type_eom) && (len > 0)) {
        if (tlv->type == em_tlv_type_channel_pref) {
            handle_channel_pref_tlv_ctrl(tlv->value, htons(tlv->len));
            break;
        }

        tlv_len -= (sizeof(em_tlv_t) + htons(tlv->len));
        tlv = (em_tlv_t *)((unsigned char *)tlv + sizeof(em_tlv_t) + htons(tlv->len));
    }

	set_state(em_state_ctrl_channel_queried);
	return 0;
}

int em_channel_t::handle_channel_pref_tlv(unsigned char *buff, unsigned int len)
{
    em_channel_pref_t   *pref = (em_channel_pref_t *) buff;
    em_channel_pref_op_class_t *channel_pref;
    unsigned int i = 0, j = 0;
    em_op_class_info_t      op_class_info[EM_MAX_OP_CLASS];
    op_class_channel_sel *op_class;
    em_event_t  ev;
    em_bus_event_t *bev;

    channel_pref = pref->op_classes;
    if (pref != NULL) {
		channel_pref = pref->op_classes;
		memcpy(op_class_info[i].id.ruid, pref->ruid, sizeof(mac_address_t));
			for (i = 0; i < pref->op_classes_num; i++) {
				memcpy(op_class_info[i].id.ruid, pref->ruid, sizeof(mac_address_t));
                op_class_info[i].id.type = em_op_class_type_current;
				op_class_info[i].id.index = i;
                op_class_info[i].op_class = (unsigned int)channel_pref->op_class;
                op_class_info[i].num_anticipated_channels = (unsigned int)channel_pref->num;
                for (j = 0; j < op_class_info[i].num_anticipated_channels; j++) {
                        op_class_info[i].anticipated_channel[j] = (unsigned int )channel_pref->channels.channel[j];
                }
                channel_pref = (em_channel_pref_op_class_t *)((unsigned char *)channel_pref + sizeof(em_op_class_t) +
				op_class_info[i].num_anticipated_channels);
			}
		ev.type = em_event_type_bus;
		bev = &ev.u.bevt;
		bev->type = em_bus_event_type_channel_sel_req;
		op_class = (op_class_channel_sel *)&bev->u.raw_buff;

		op_class->num = pref->op_classes_num;
		for (i = 0; i < pref->op_classes_num ; i++) {
			memcpy(&op_class->op_class_info[i], &op_class_info[i],sizeof(em_op_class_info_t));
		}
		em_cmd_exec_t::send_cmd(em_service_type_agent, (unsigned char *)&ev, sizeof(em_event_t));
        printf("%s:%d Received channel selection request \n",__func__, __LINE__);
    }
}

int em_channel_t::handle_channel_pref_query(unsigned char *buff, unsigned int len)
{
    em_event_t  ev;
    em_bus_event_t *bev;
    em_cmdu_t *cmdu;
    em_bus_event_type_channel_pref_query_params_t *params;

    cmdu = (em_cmdu_t *)(buff + sizeof(em_raw_hdr_t));

    ev.type = em_event_type_bus;
    bev = &ev.u.bevt;
    bev->type = em_bus_event_type_channel_pref_query;
    params = (em_bus_event_type_channel_pref_query_params_t *) &bev->u.raw_buff;
    memcpy(params->mac, get_radio_interface_mac(), sizeof(mac_address_t));
    params->msg_id = ntohs(cmdu->id);
    em_cmd_exec_t::send_cmd(em_service_type_agent, (unsigned char *)&ev, sizeof(em_event_t));
    return 0;
}

int em_channel_t::handle_channel_sel_req(unsigned char *buff, unsigned int len)
{
    em_tlv_t    *tlv;
    int tlv_len;

    tlv = (em_tlv_t *)(buff + sizeof(em_raw_hdr_t) + sizeof(em_cmdu_t));
    tlv_len = len - (sizeof(em_raw_hdr_t) + sizeof(em_cmdu_t));

    while ((tlv->type != em_tlv_type_eom) && (len > 0)) {
        if (tlv->type == em_tlv_type_channel_pref) {
            handle_channel_pref_tlv(tlv->value, htons(tlv->len));
            break;
        }

        tlv_len -= (sizeof(em_tlv_t) + htons(tlv->len));
        tlv = (em_tlv_t *)((unsigned char *)tlv + sizeof(em_tlv_t) + htons(tlv->len));
    }
    return 0;
}

int em_channel_t::handle_channel_sel_rsp(unsigned char *buff, unsigned int len)
{
    set_state(em_state_ctrl_channel_selected);
    return 0;
}

int em_channel_t::handle_operating_channel_rprt(unsigned char *buff, unsigned int len)
{
<<<<<<< HEAD
    set_state(em_state_ctrl_configured);
=======
    em_tlv_t    *tlv;
    int tlv_len;

    tlv = (em_tlv_t *)(buff + sizeof(em_raw_hdr_t) + sizeof(em_cmdu_t));
    tlv_len = len - (sizeof(em_raw_hdr_t) + sizeof(em_cmdu_t));

    while ((tlv->type != em_tlv_type_eom) && (len > 0)) {
        if (tlv->type == em_tlv_type_op_channel_report) {
            handle_op_channel_report(tlv->value, htons(tlv->len));
            break;
        }

        tlv_len -= (sizeof(em_tlv_t) + htons(tlv->len));
        tlv = (em_tlv_t *)((unsigned char *)tlv + sizeof(em_tlv_t) + htons(tlv->len));
    }
    set_state(em_state_ctrl_channel_confirmed);

>>>>>>> abdfacc5
}

void em_channel_t::process_msg(unsigned char *data, unsigned int len)
{
    em_raw_hdr_t *hdr;
    em_cmdu_t *cmdu;
    
    hdr = (em_raw_hdr_t *)data;
    cmdu = (em_cmdu_t *)(data + sizeof(em_raw_hdr_t));
    
    switch (htons(cmdu->type)) {
        case em_msg_type_channel_pref_query:
	        if (get_service_type() == em_service_type_agent) {
		        handle_channel_pref_query(data, len);
	        }
            break; 
    
        case em_msg_type_channel_pref_rprt:
            handle_channel_pref_rprt(data, len);
            break;

        case em_msg_type_channel_sel_rsp:
            handle_channel_sel_rsp(data, len);
            break;

        case em_msg_type_op_channel_rprt:
            handle_operating_channel_rprt(data, len);
            break;
    
	    break;

        case em_msg_type_channel_sel_req:
            if (get_service_type() == em_service_type_agent) {
                handle_channel_sel_req(data, len);
                send_channel_sel_response_msg(em_chan_sel_resp_code_type_accept, htons(cmdu->id));
            }
            break;

        default:
            break;
    }
}

void em_channel_t::process_state()
{
    switch (get_state()) {
		case em_state_agent_channel_pref_query:
			if (get_service_type() == em_service_type_agent) {
				send_channel_pref_report_msg();
				printf("%s:%d channel_pref_report_msg send\n", __func__, __LINE__);
				set_state(em_state_agent_channel_selection_pending);
			}
            break;
        		
        case em_state_agent_channel_report_pending:
            if (get_service_type() == em_service_type_agent) {
                send_operating_channel_report_msg();
                printf("%s:%d operating_channel_report_msg send\n", __func__, __LINE__);
                set_state(em_state_agent_configured);
            }
            break;

    }
}

void em_channel_t::process_ctrl_state()
{
    switch (get_state()) {
        case em_state_ctrl_channel_query_pending:
			if(get_service_type() == em_service_type_ctrl) {
				send_channel_pref_query_msg();
			}
            break;

        case em_state_ctrl_channel_select_pending:
			if(get_service_type() == em_service_type_ctrl) {
				send_channel_sel_request_msg();
			}
            break; 
    }
}

em_channel_t::em_channel_t()
{
    m_channel_pref_query_tx_cnt = 0;
    m_channel_sel_req_tx_cnt = 0;
}

em_channel_t::~em_channel_t()
{

}
<|MERGE_RESOLUTION|>--- conflicted
+++ resolved
@@ -965,9 +965,6 @@
 
 int em_channel_t::handle_operating_channel_rprt(unsigned char *buff, unsigned int len)
 {
-<<<<<<< HEAD
-    set_state(em_state_ctrl_configured);
-=======
     em_tlv_t    *tlv;
     int tlv_len;
 
@@ -985,7 +982,6 @@
     }
     set_state(em_state_ctrl_channel_confirmed);
 
->>>>>>> abdfacc5
 }
 
 void em_channel_t::process_msg(unsigned char *data, unsigned int len)
