/**
 * Copyright 2023 Comcast Cable Communications Management, LLC
 *
 * Licensed under the Apache License, Version 2.0 (the "License");
 * you may not use this file except in compliance with the License.
 * You may obtain a copy of the License at
 *
 * http://www.apache.org/licenses/LICENSE-2.0
 *
 * Unless required by applicable law or agreed to in writing, software
 * distributed under the License is distributed on an "AS IS" BASIS,
 * WITHOUT WARRANTIES OR CONDITIONS OF ANY KIND, either express or implied.
 * See the License for the specific language governing permissions and
 * limitations under the License.
 *
 * SPDX-License-Identifier: Apache-2.0
 */

#include <stdio.h>
#include <string.h>
#include <stdlib.h>
#include <errno.h>
#include <assert.h>
#include <signal.h>
#include <unistd.h>
#include <arpa/inet.h>
#include <net/if.h>
#include <linux/filter.h>
#include <netinet/ether.h>
#include <netpacket/packet.h>
#include <linux/netlink.h>
#include <linux/rtnetlink.h>
#include <sys/ioctl.h>
#include <sys/socket.h>
#include <sys/uio.h>
#include <sys/time.h>
#include <unistd.h>
#include <pthread.h>
#include <openssl/rand.h>
#include "em.h"
#include "em_msg.h"
#include "em_cmd_exec.h"

short em_channel_t::create_channel_pref_tlv_agent(unsigned char *buff)
{
    short len = 0;
    unsigned int i, j;
    em_channel_pref_t	*pref;
    em_channel_pref_op_class_t	*pref_op_class;
    dm_easy_mesh_t *dm;
    dm_op_class_t	*op_class;
    unsigned char *tmp;
    unsigned char pref_bits = 0xee;
    unsigned int num_of_channel = 0;
    em_channels_list_t *channel_list;

    dm = get_data_model();
    pref = (em_channel_pref_t *)buff;
    memcpy(pref->ruid, get_radio_interface_mac(), sizeof(em_radio_id_t));
    pref_op_class = pref->op_classes;
    pref->op_classes_num = 0;

    tmp = (unsigned char *)pref_op_class;
    len += sizeof(em_channel_pref_t);

    for (i = 0; i < dm->m_num_opclass; i++) {
	op_class = &dm->m_op_class[i];
	if (((memcmp(op_class->m_op_class_info.id.ruid, get_radio_interface_mac(), sizeof(em_radio_id_t)) == 0) &&
                                        (op_class->m_op_class_info.id.type == em_op_class_type_capability)) == false) {
	    continue;
        }
	
	pref_op_class->op_class = op_class->m_op_class_info.op_class;
	num_of_channel = op_class->m_op_class_info.num_non_op_channels;
	channel_list = &pref_op_class->channels;
	len += sizeof(em_channel_pref_op_class_t);
	for (j = 0; j < num_of_channel; j++) {
	    pref_op_class->num++;
	    memcpy(channel_list->channel, (unsigned char *)&op_class->m_op_class_info.non_op_channel[j], sizeof(unsigned char));
	    channel_list =(em_channels_list_t *)((unsigned char *)channel_list + sizeof(unsigned char));
	    len += sizeof(unsigned char);
	}

	tmp += sizeof(em_channel_pref_op_class_t) + pref_op_class->num;
	memcpy(tmp, &pref_bits, sizeof(unsigned char));
	len += sizeof(unsigned char);
	tmp += sizeof(unsigned char);
        pref_op_class = (em_channel_pref_op_class_t *)tmp;
        pref->op_classes_num++;
		
    }
    return len;
}

short em_channel_t::create_channel_pref_tlv(unsigned char *buff)
{
    short len = 0;
    unsigned int i, j;
    em_channel_pref_t       *pref;
    em_channel_pref_op_class_t      *pref_op_class;
    dm_easy_mesh_t *dm;
    dm_op_class_t   *op_class;
    unsigned char *tmp;
    unsigned char pref_bits = 0xee;
    unsigned int num_of_channel = 0;
    em_channels_list_t *channel_list;

    dm = get_data_model();
    pref = (em_channel_pref_t *)buff;
    memcpy(pref->ruid, get_radio_interface_mac(), sizeof(em_radio_id_t));
    pref_op_class = pref->op_classes;
    pref->op_classes_num = 0;

    tmp = (unsigned char *)pref_op_class;
    len += sizeof(em_channel_pref_t);

    for (i = 0; i < dm->m_num_opclass; i++) {
	op_class = &dm->m_op_class[i];
        op_class->m_op_class_info.id.type = em_op_class_type_preference;
	if (((memcmp(op_class->m_op_class_info.id.ruid, get_radio_interface_mac(), sizeof(em_radio_id_t)) == 0)     &&
                                        (op_class->m_op_class_info.id.type == em_op_class_type_preference)) == false) {
	    continue;
        }
	    //hardcode data
	op_class->m_op_class_info.op_class = 81;
	op_class->m_op_class_info.num_anticipated_channels = 1;
	op_class->m_op_class_info.anticipated_channel[0] = 6; 
        pref_op_class->op_class = op_class->m_op_class_info.op_class;
	num_of_channel = op_class->m_op_class_info.num_anticipated_channels;
        channel_list = &pref_op_class->channels;
        len += sizeof(em_channel_pref_op_class_t);
	pref_op_class->num = num_of_channel;
        for (j = 0; j < num_of_channel; j++) {
	    memcpy(channel_list->channel, (unsigned char *)&op_class->m_op_class_info.anticipated_channel[j], sizeof(unsigned char));
            channel_list =(em_channels_list_t *)((unsigned char *)channel_list + sizeof(unsigned char));
            len += sizeof(unsigned char);
        }

        tmp += sizeof(em_channel_pref_op_class_t) + pref_op_class->num;
        memcpy(tmp, &pref_bits, sizeof(unsigned char));
        len += sizeof(unsigned char);
        tmp += sizeof(unsigned char);
        pref_op_class = (em_channel_pref_op_class_t *)tmp;
        pref->op_classes_num++;
    }
    return len;
}


int em_channel_t::send_channel_sel_request_msg()
{
    unsigned char buff[MAX_EM_BUFF_SZ];
    char *errors[EM_MAX_TLV_MEMBERS] = {0};
    unsigned short  msg_id = em_msg_type_channel_sel_req;
    int len = 0;
    em_cmdu_t *cmdu;
    em_tlv_t *tlv;
    short sz = 0;
    unsigned char *tmp = buff;
    unsigned short type = htons(ETH_P_1905);
    dm_easy_mesh_t *dm;

    dm = get_data_model();

    memcpy(tmp, dm->get_agent_al_interface_mac(), sizeof(mac_address_t));
    tmp += sizeof(mac_address_t);
    len += sizeof(mac_address_t);

    memcpy(tmp, dm->get_ctrl_al_interface_mac(), sizeof(mac_address_t));
    tmp += sizeof(mac_address_t);
    len += sizeof(mac_address_t);

    memcpy(tmp, (unsigned char *)&type, sizeof(unsigned short));
    tmp += sizeof(unsigned short);
    len += sizeof(unsigned short);

    cmdu = (em_cmdu_t *)tmp;

    memset(tmp, 0, sizeof(em_cmdu_t));
    cmdu->type = htons(msg_id);
    cmdu->id = htons(msg_id);
    cmdu->last_frag_ind = 1;
    cmdu->relay_ind = 0;

    tmp += sizeof(em_cmdu_t);
    len += sizeof(em_cmdu_t);

    // Zero or more Channel Preference TLVs (see section 17.2.13).
    tlv = (em_tlv_t *)tmp;
    tlv->type = em_tlv_type_channel_pref;
    sz = create_channel_pref_tlv(tlv->value);
    tlv->len = htons(sz);

    tmp += (sizeof(em_tlv_t) + sz);
    len += (sizeof(em_tlv_t) + sz);

	// Zero or more Transmit Power Limit TLVs (see section 17.2.15)

	// Zero or more Spatial Reuse Request TLVs (see section 17.2.89).

    // End of message
    tlv = (em_tlv_t *)tmp;
    tlv->type = em_tlv_type_eom;
    tlv->len = 0;

    tmp += (sizeof (em_tlv_t));
    len += (sizeof (em_tlv_t));
    if (em_msg_t(em_msg_type_channel_sel_req, em_profile_type_3, buff, len).validate(errors) == 0) {
        printf("Channel Selection Request msg failed validation in tnx end\n");
        return -1;
    }

    if (send_frame(buff, len)  < 0) {
        printf("%s:%d: Channel Selection Request msg failed, error:%d\n", __func__, __LINE__, errno);
        return -1;
    }

    return len;

}

int em_channel_t::send_channel_sel_response_msg(em_chan_sel_resp_code_type_t code)
{
    unsigned char buff[MAX_EM_BUFF_SZ];
    char *errors[EM_MAX_TLV_MEMBERS] = {0};
    unsigned short  msg_id = em_msg_type_channel_sel_rsp;
    int len = 0;
    em_cmdu_t *cmdu;
    em_tlv_t *tlv;
    em_channel_sel_rsp_t *resp;
    unsigned char *tmp = buff;
    dm_easy_mesh_t *dm;
    unsigned short type = htons(ETH_P_1905);

    dm = get_data_model();

    memcpy(tmp, dm->get_ctl_mac(), sizeof(mac_address_t));
    tmp += sizeof(mac_address_t);
    len += sizeof(mac_address_t);

    memcpy(tmp, dm->get_agent_al_interface_mac(), sizeof(mac_address_t));
	tmp += sizeof(mac_address_t);
    len += sizeof(mac_address_t);

    memcpy(tmp, (unsigned char *)&type, sizeof(unsigned short));
    tmp += sizeof(unsigned short);
    len += sizeof(unsigned short);

    cmdu = (em_cmdu_t *)tmp;

    memset(tmp, 0, sizeof(em_cmdu_t));
    cmdu->type = htons(msg_id);
    cmdu->id = htons(msg_id);
    cmdu->last_frag_ind = 1;
    cmdu->relay_ind = 0;

    tmp += sizeof(em_cmdu_t);
    len += sizeof(em_cmdu_t);

    // one or more Channel selection Response TLVs (see section 17.2.16).
    tlv = (em_tlv_t *)tmp;
    tlv->type = em_tlv_type_channel_sel_resp;
    tlv->len = htons(sizeof(em_channel_sel_rsp_t));
    resp = (em_channel_sel_rsp_t *)tlv->value;
    memcpy(resp->ruid, get_radio_interface_mac(), sizeof(em_radio_id_t));
    memcpy(&resp->response_code, (unsigned char *)&code, sizeof(unsigned char));

    tmp += (sizeof(em_tlv_t) + sizeof(em_channel_sel_rsp_t));
    len += (sizeof(em_tlv_t) + sizeof(em_channel_sel_rsp_t));
    
	// Zero or more Spatial Reuse Config Response TLVs (see section 17.2.91)

	// End of message
    tlv = (em_tlv_t *)tmp;
    tlv->type = em_tlv_type_eom;
    tlv->len = 0;

    tmp += (sizeof (em_tlv_t));
    len += (sizeof (em_tlv_t));
    if (em_msg_t(em_msg_type_channel_sel_rsp, em_profile_type_3, buff, len).validate(errors) == 0) {
        printf("Channel Selection Response msg failed validation in tnx end\n");
        return -1;
    }

    if (send_frame(buff, len)  < 0) {
        printf("%s:%d: Channel Selection Response msg failed, error:%d\n", __func__, __LINE__, errno);
        return -1;
    }

    return len;

}

short em_channel_t::create_operating_channel_report_tlv(unsigned char *buff)
{
	short len = 0;
	unsigned int i;
	dm_easy_mesh_t *dm;
	em_op_channel_rprt_t *rprt_op_class;
	em_op_class_ch_rprt_t *rprt_channel;
	dm_op_class_t	*op_class;	
	unsigned char *tmp;

	dm = get_data_model();

	rprt_op_class = (em_op_channel_rprt_t *)buff;
	memcpy(rprt_op_class->ruid, get_radio_interface_mac(), sizeof(em_radio_id_t));
	rprt_op_class->op_classes_num = 0;
	rprt_channel = rprt_op_class->op_classes;
	len += sizeof(em_op_channel_rprt_t);

	for (i = 0; i < dm->m_num_opclass; i++) {
		op_class = &dm->m_op_class[i];
		if ((memcmp(op_class->m_op_class_info.id.ruid, rprt_op_class->ruid, sizeof(em_radio_id_t)) == 0)	&&
			(op_class->m_op_class_info.id.type == em_op_class_type_current)) {
		
			tmp = (unsigned char *)rprt_channel;
			rprt_channel->op_class = op_class->m_op_class_info.op_class;
			rprt_channel->channel = op_class->m_op_class_info.channel;
			len += sizeof(em_op_class_ch_rprt_t);
			tmp += sizeof(em_op_class_ch_rprt_t);

			len += sizeof(unsigned char);	
			tmp += sizeof(unsigned char);	

			rprt_channel = (em_op_class_ch_rprt_t *)tmp;

			rprt_op_class->op_classes_num++;
		}
	}	

	return len;
}

int em_channel_t::send_operating_channel_report_msg()
{
    unsigned char buff[MAX_EM_BUFF_SZ];
    char *errors[EM_MAX_TLV_MEMBERS] = {0};
    unsigned short  msg_id = em_msg_type_op_channel_rprt;
    short sz;
    int len = 0;
    em_cmdu_t *cmdu;
    em_tlv_t *tlv;
    unsigned char *tmp = buff;
    dm_easy_mesh_t *dm;
    unsigned short type = htons(ETH_P_1905);

    dm = get_data_model();

    memcpy(tmp, dm->get_ctrl_al_interface_mac(), sizeof(mac_address_t));
    tmp += sizeof(mac_address_t);
    len += sizeof(mac_address_t);

    memcpy(tmp, dm->get_agent_al_interface_mac(), sizeof(mac_address_t));
    tmp += sizeof(mac_address_t);
    len += sizeof(mac_address_t);

    memcpy(tmp, (unsigned char *)&type, sizeof(unsigned short));
    tmp += sizeof(unsigned short);
    len += sizeof(unsigned short);

    cmdu = (em_cmdu_t *)tmp;

    memset(tmp, 0, sizeof(em_cmdu_t));
    cmdu->type = htons(msg_id);
    cmdu->id = htons(msg_id);
    cmdu->last_frag_ind = 1;
    cmdu->relay_ind = 0;

    tmp += sizeof(em_cmdu_t);
    len += sizeof(em_cmdu_t);

	// One or more Operating Channel Report TLVs (see section 17.2.17)
    tlv = (em_tlv_t *)tmp;
    tlv->type = em_tlv_type_op_channel_report;
    sz = create_operating_channel_report_tlv(tlv->value);
    tlv->len = htons(sz);

    tmp += (sizeof(em_tlv_t) + sz);
    len += (sizeof(em_tlv_t) + sz);

    // Zero or more Spatial Reuse Report TLVs (see section 17.2.90)

    // End of message
    tlv = (em_tlv_t *)tmp;
    tlv->type = em_tlv_type_eom;
    tlv->len = 0;

    tmp += (sizeof (em_tlv_t));
    len += (sizeof (em_tlv_t));
    if (em_msg_t(em_msg_type_channel_sel_rsp, em_profile_type_3, buff, len).validate(errors) == 0) {
        printf("Channel Selection Response msg failed validation in tnx end\n");
        return -1;
    }

    if (send_frame(buff, len)  < 0) {
        printf("%s:%d: Channel Selection Response msg failed, error:%d\n", __func__, __LINE__, errno);
        return -1;
    }

    return len;

}

int em_channel_t::send_channel_pref_query_msg()
{
    unsigned char buff[MAX_EM_BUFF_SZ];
    char *errors[EM_MAX_TLV_MEMBERS] = {0};
    unsigned short  msg_id = em_msg_type_channel_pref_query;
    int len = 0;
    em_cmdu_t *cmdu;
    em_tlv_t *tlv;
    unsigned char *tmp = buff;
    unsigned short type = htons(ETH_P_1905);
    dm_easy_mesh_t *dm;

    dm = get_data_model();

    memcpy(tmp, dm->get_agent_al_interface_mac(), sizeof(mac_address_t));
    tmp += sizeof(mac_address_t);
    len += sizeof(mac_address_t);

    memcpy(tmp, dm->get_ctrl_al_interface_mac(), sizeof(mac_address_t));
    tmp += sizeof(mac_address_t);
    len += sizeof(mac_address_t);

    memcpy(tmp, (unsigned char *)&type, sizeof(unsigned short));
    tmp += sizeof(unsigned short);
    len += sizeof(unsigned short);

    cmdu = (em_cmdu_t *)tmp;

    memset(tmp, 0, sizeof(em_cmdu_t));
    cmdu->type = htons(msg_id);
    cmdu->id = htons(msg_id);
    cmdu->last_frag_ind = 1;
    cmdu->relay_ind = 0;

    tmp += sizeof(em_cmdu_t);
    len += sizeof(em_cmdu_t);

    // One AP Radio Identifier tlv 17.2.3
    tlv = (em_tlv_t *)tmp;
    tlv->type = em_tlv_type_radio_id;
    memcpy(tlv->value, get_radio_interface_mac(), sizeof(mac_address_t));
    tlv->len = htons(sizeof(mac_address_t));

    tmp += (sizeof(em_tlv_t) + sizeof(mac_address_t));
    len += (sizeof(em_tlv_t) + sizeof(mac_address_t));


    // End of message
    tlv = (em_tlv_t *)tmp;
    tlv->type = em_tlv_type_eom;
    tlv->len = 0;

    tmp += (sizeof (em_tlv_t));
    len += (sizeof (em_tlv_t));

    if (em_msg_t(em_msg_type_channel_pref_query, em_profile_type_3, buff, len).validate(errors) == 0) {
        printf("Channel Preference Query msg failed validation in tnx end\n");
        return -1;
    }

    if (send_frame(buff, len)  < 0) {
        printf("%s:%d: Channel Preference Query send failed, error:%d\n", __func__, __LINE__, errno);
        return -1;
    }

    m_channel_pref_query_tx_cnt++;
    printf("%s:%d: Channel Pref Query (%d) Send Successful\n", __func__, __LINE__, m_channel_pref_query_tx_cnt);

    return len;
}

short em_channel_t::create_cac_status_report_tlv(unsigned char *buff)
{
	short len = 0;
	unsigned int i;
	dm_easy_mesh_t *dm;
	dm_op_class_t	*op_class;
	em_cac_status_rprt_avail_t *rprt_avail;
	em_cac_avail_t *avail;
	em_cac_status_rprt_non_occ_t	*rprt_non_occ;
	em_cac_non_occ_t *non_occ;
	em_cac_status_rprt_active_t *rprt_active;
	em_cac_active_t *active;
	unsigned char *tmp = buff;
	em_radio_id_t ruid;

	dm = get_data_model();
	memcpy(ruid, get_radio_interface_mac(), sizeof(em_radio_id_t));

	rprt_avail = (em_cac_status_rprt_avail_t *)tmp;
	rprt_avail->avail_num = 0;
	avail = rprt_avail->avail;	
	len += sizeof(em_cac_status_rprt_avail_t);
	tmp += sizeof(em_cac_status_rprt_avail_t);

	for (i = 0; i < dm->m_num_opclass; i++) {
		op_class = &dm->m_op_class[i];
		if ((memcmp(op_class->m_op_class_info.id.ruid, ruid, sizeof(em_radio_id_t)) == 0)	&&
			(op_class->m_op_class_info.id.type == em_op_class_type_cac_available)) {
		
			avail->op_class = op_class->m_op_class_info.op_class;
			avail->channel = op_class->m_op_class_info.channel;
			avail->mins_since_cac_comp = htons(op_class->m_op_class_info.mins_since_cac_comp);

			len += sizeof(em_cac_avail_t);
			tmp += sizeof(em_cac_avail_t);
			
			avail = (em_cac_avail_t *)tmp;
	
			rprt_avail->avail_num++;
		}
	}	

	rprt_non_occ = (em_cac_status_rprt_non_occ_t *)tmp;
	rprt_non_occ->non_occ_num = 0;
	non_occ = rprt_non_occ->non_occ;	
	len += sizeof(em_cac_status_rprt_non_occ_t);
	tmp += sizeof(em_cac_status_rprt_non_occ_t);

	for (i = 0; i < dm->m_num_opclass; i++) {
		op_class = &dm->m_op_class[i];
		if ((memcmp(op_class->m_op_class_info.id.ruid, ruid, sizeof(em_radio_id_t)) == 0)	&&
			(op_class->m_op_class_info.id.type == em_op_class_type_cac_non_occ)) {
		
			non_occ->op_class = op_class->m_op_class_info.op_class;
			non_occ->channel = op_class->m_op_class_info.channel;
			non_occ->sec_remain_non_occ_dur = htons(op_class->m_op_class_info.sec_remain_non_occ_dur);

			len += sizeof(em_cac_non_occ_t);
			tmp += sizeof(em_cac_non_occ_t);
			
			non_occ = (em_cac_non_occ_t *)tmp;
	
			rprt_non_occ->non_occ_num++;
		}
	}	

	rprt_active = (em_cac_status_rprt_active_t *)tmp;
	rprt_active->active_num = 0;
	active = rprt_active->active;	
	len += sizeof(em_cac_status_rprt_active_t);
	tmp += sizeof(em_cac_status_rprt_active_t);

	for (i = 0; i < dm->m_num_opclass; i++) {
		op_class = &dm->m_op_class[i];
		if ((memcmp(op_class->m_op_class_info.id.ruid, ruid, sizeof(em_radio_id_t)) == 0)	&&
			(op_class->m_op_class_info.id.type == em_op_class_type_cac_active)) {
		
			active->op_class = op_class->m_op_class_info.op_class;
			active->channel = op_class->m_op_class_info.channel;
			active->countdown_cac_comp[2] = (op_class->m_op_class_info.countdown_cac_comp & 0xFF);
            active->countdown_cac_comp[1] = (op_class->m_op_class_info.countdown_cac_comp & 0x0000FF00) >> 8;
            active->countdown_cac_comp[0] = (op_class->m_op_class_info.countdown_cac_comp & 0x00FF0000) >> 16;

			len += sizeof(em_cac_active_t);
			tmp += sizeof(em_cac_active_t);
			
			active = (em_cac_active_t *)tmp;
	
			rprt_active->active_num++;
		}
	}	

	return len;
}

short em_channel_t::create_cac_complete_report_tlv(unsigned char *buff)
{
	short len = 0;
	unsigned int i;
	dm_easy_mesh_t	*dm;
	dm_cac_comp_t *comp;
	em_cac_comp_rprt_t *cac_comp;
	em_cac_comp_rprt_radio_t *cac_comp_radio;
	em_cac_comp_rprt_pair_t *cac_comp_pair;

	dm = get_data_model();

	cac_comp = (em_cac_comp_rprt_t *)buff;
	cac_comp->radios_num = 1;
	cac_comp_radio = cac_comp->radios;

	comp = &dm->m_cac_comp;

	memcpy(cac_comp_radio->ruid, comp->m_cac_comp_info.ruid, sizeof(em_radio_id_t));
	cac_comp_radio->op_class = comp->m_cac_comp_info.op_class;
	cac_comp_radio->channel = comp->m_cac_comp_info.channel;
	cac_comp_radio->status = comp->m_cac_comp_info.status;
	cac_comp_radio->detected_pairs_num = comp->m_cac_comp_info.detected_pairs_num;
	cac_comp_pair = cac_comp_radio->detected_pairs;

	len += sizeof(em_cac_comp_rprt_t);
	len += sizeof(em_cac_comp_rprt_radio_t);

	for (i = 0; i < cac_comp_radio->detected_pairs_num; i++) {
		cac_comp_pair->op_class = comp->m_cac_comp_info.detected_pairs[i].op_class;	
		cac_comp_pair->channel = comp->m_cac_comp_info.detected_pairs[i].channel;	
		len += sizeof(em_cac_comp_rprt_pair_t);
		cac_comp_pair = (em_cac_comp_rprt_pair_t *)((unsigned char *)cac_comp_pair + sizeof(em_cac_comp_rprt_pair_t));	
	}

	return len;
}

short em_channel_t::create_radio_op_restriction_tlv(unsigned char *buff)
{
	short len = 0;
	short op_len = 0;
	unsigned int i, j;
	dm_easy_mesh_t *dm;
	dm_op_class_t *op_class;
	em_radio_op_restriction_t *op_rest;
	em_radio_op_restrict_op_class_t *op_class_rest;
	em_radio_op_restrict_channel_t *chan_rest;

	dm = get_data_model();

	op_rest = (em_radio_op_restriction_t *)buff;

    memcpy(op_rest->ruid, get_radio_interface_mac(), sizeof(em_radio_id_t));
	op_rest->op_classes_num = 0;
	op_class_rest = op_rest->op_classes;
	len += sizeof(em_radio_op_restriction_t);

	for (i = 0; i < dm->m_num_opclass; i++) {
		op_class = &dm->m_op_class[i];
		if ((memcmp(op_class->m_op_class_info.id.ruid, op_rest->ruid, sizeof(em_radio_id_t)) == 0)	&&
			(op_class->m_op_class_info.id.type == em_op_class_type_capability)) {

			op_class_rest->op_class = op_class->m_op_class_info.op_class;
			op_class_rest->channels_num = op_class->m_op_class_info.num_non_op_channels;
			op_len += sizeof(em_radio_op_restrict_op_class_t);
			chan_rest = op_class_rest->channels;
			for (j = 0; j < op_class_rest->channels_num; j++) {
				chan_rest->channel = op_class->m_op_class_info.non_op_channel[j];
				chan_rest = (em_radio_op_restrict_channel_t *)((unsigned char *)chan_rest + sizeof(em_radio_op_restrict_channel_t));	
				op_len += sizeof(em_radio_op_restrict_channel_t);
			}
			len += op_len; 
			op_class_rest = (em_radio_op_restrict_op_class_t *)((unsigned char *)op_class_rest + op_len);
			op_len = 0;
			op_rest->op_classes_num++;
		}

	}	

	return len;
}

int em_channel_t::send_channel_pref_report_msg()
{
    unsigned char buff[MAX_EM_BUFF_SZ];
    char *errors[EM_MAX_TLV_MEMBERS] = {0};
    unsigned short  msg_id = em_msg_type_channel_pref_rprt;
    int len = 0;
    short sz;
    em_cmdu_t *cmdu;
    em_tlv_t *tlv;
    unsigned char *tmp = buff;
    unsigned short type = htons(ETH_P_1905);
    dm_easy_mesh_t *dm;
    mac_addr_str_t mac_str;

    dm = get_data_model();

    memcpy(tmp, dm->get_ctl_mac(), sizeof(mac_address_t));
    tmp += sizeof(mac_address_t);
    len += sizeof(mac_address_t);

    memcpy(tmp, get_radio_interface_mac(), sizeof(mac_address_t));
    tmp += sizeof(mac_address_t);
    len += sizeof(mac_address_t);

    memcpy(tmp, (unsigned char *)&type, sizeof(unsigned short));
    tmp += sizeof(unsigned short);
    len += sizeof(unsigned short);

    cmdu = (em_cmdu_t *)tmp;

    memset(tmp, 0, sizeof(em_cmdu_t));
    cmdu->type = htons(msg_id);
    cmdu->id = htons(msg_id);
    cmdu->last_frag_ind = 1;
    cmdu->relay_ind = 0;

    tmp += sizeof(em_cmdu_t);
    len += sizeof(em_cmdu_t);

    // Zero or more Channel Preference TLVs (see section 17.2.13).
    tlv = (em_tlv_t *)tmp;
    tlv->type = em_tlv_type_channel_pref;
    sz = create_channel_pref_tlv_agent(tlv->value);
    tlv->len = htons(sz);

    tmp += (sizeof(em_tlv_t) + sz);
    len += (sizeof(em_tlv_t) + sz);

    // Zero or more Radio Operation Restriction TLVs (see section 17.2.14).
    tlv = (em_tlv_t *)tmp;
    tlv->type = em_tlv_type_radio_op_restriction;
    sz = create_radio_op_restriction_tlv(tlv->value);
    tlv->len = htons(sz);

    tmp += (sizeof(em_tlv_t) + sz);
    len += (sizeof(em_tlv_t) + sz);

    // Zero or one CAC Completion Report TLV (see section 17.2.44) [Profile-2].
    tlv = (em_tlv_t *)tmp;
    tlv->type = em_tlv_type_cac_cmpltn_rprt;
    sz = create_cac_complete_report_tlv(tlv->value);
    tlv->len = htons(sz);

    tmp += (sizeof(em_tlv_t) + sz);
    len += (sizeof(em_tlv_t) + sz);

    // One CAC Status Report TLV (see section 17.2.45) [Profile-2].
    tlv = (em_tlv_t *)tmp;
    tlv->type = em_tlv_type_cac_sts_rprt;
    sz = create_cac_status_report_tlv(tlv->value);
    tlv->len = htons(sz);

    tmp += (sizeof(em_tlv_t) + sz);
    len += (sizeof(em_tlv_t) + sz);

    // End of message
    tlv = (em_tlv_t *)tmp;
    tlv->type = em_tlv_type_eom;
    tlv->len = 0;

    tmp += (sizeof (em_tlv_t));
    len += (sizeof (em_tlv_t));

/*
    if (em_msg_t(em_msg_type_channel_pref_rprt, em_profile_type_3, buff, len).validate(errors) == 0) {
        printf("Channel Preference Report msg validation failed\n");
        return -1;
    }
*/
    if (send_frame(buff, len)  < 0) {
        printf("%s:%d: Channel Preference Report send failed, error:%d\n", __func__, __LINE__, errno);
        return -1;
    }
        
    printf("%s:%d: Channel Preference Report send success\n", __func__, __LINE__);
    return len;
}

int em_channel_t::handle_channel_pref_rprt(unsigned char *buff, unsigned int len)
{
	set_state(em_state_ctrl_channel_queried);
	return 0;
}

int em_channel_t::handle_channel_pref_tlv(unsigned char *buff, unsigned int len)
{
    em_channel_pref_t   *pref = (em_channel_pref_t *) buff;
    em_channel_pref_op_class_t *channel_pref;
    unsigned int i = 0, j = 0;
    em_op_class_info_t      op_class_info[EM_MAX_OP_CLASS];
    op_class_channel_sel *op_class;
    em_event_t  ev;
    em_bus_event_t *bev;

    channel_pref = pref->op_classes;
    if (pref != NULL) {
		channel_pref = pref->op_classes;
		memcpy(op_class_info[i].id.ruid, pref->ruid, sizeof(mac_address_t));
			for (i = 0; i < pref->op_classes_num; i++) {
				memcpy(op_class_info[i].id.ruid, pref->ruid, sizeof(mac_address_t));
                op_class_info[i].id.type = em_op_class_type_current;
				op_class_info[i].id.index = i;
                op_class_info[i].op_class = (unsigned int)channel_pref->op_class;
                op_class_info[i].num_anticipated_channels = (unsigned int)channel_pref->num;
                for (j = 0; j < op_class_info[i].num_anticipated_channels; j++) {
                        op_class_info[i].anticipated_channel[j] = (unsigned int )channel_pref->channels.channel[j];
                }
                channel_pref = (em_channel_pref_op_class_t *)((unsigned char *)channel_pref + sizeof(em_op_class_t) +
				op_class_info[i].num_anticipated_channels);
			}
		ev.type = em_event_type_bus;
		bev = &ev.u.bevt;
		bev->type = em_bus_event_type_channel_sel_req;
		op_class = (op_class_channel_sel *)&bev->u.raw_buff;

		op_class->num = pref->op_classes_num;
		for (i = 0; i < pref->op_classes_num ; i++) {
			memcpy(&op_class->op_class_info[i], &op_class_info[i],sizeof(em_op_class_info_t));
		}
		em_cmd_exec_t::send_cmd(em_service_type_agent, (unsigned char *)&ev, sizeof(em_event_t));
        printf("%s:%d Received channel selection request \n",__func__, __LINE__);
    }
}

int em_channel_t::handle_channel_pref_query(unsigned char *buff, unsigned int len)
{
    em_event_t  ev;
    em_bus_event_t *bev;
	mac_address_t *mac;
    mac_addr_str_t radio_mac;

	ev.type = em_event_type_bus;
    bev = &ev.u.bevt;
    bev->type = em_bus_event_type_channel_pref_query;
    mac = (mac_address_t *) &bev->u.raw_buff;
    dm_easy_mesh_t::macbytes_to_string(get_radio_interface_mac(), radio_mac);
    memcpy(mac, get_radio_interface_mac(), sizeof(mac_address_t));
    em_cmd_exec_t::send_cmd(em_service_type_agent, (unsigned char *)&ev, sizeof(em_event_t));
    return 0;	
}

int em_channel_t::handle_channel_sel_req(unsigned char *buff, unsigned int len)
{
    em_tlv_t    *tlv;
    int tlv_len;

    tlv = (em_tlv_t *)(buff + sizeof(em_raw_hdr_t) + sizeof(em_cmdu_t));
    tlv_len = len - (sizeof(em_raw_hdr_t) + sizeof(em_cmdu_t));

    while ((tlv->type != em_tlv_type_eom) && (len > 0)) {
        if (tlv->type == em_tlv_type_channel_pref) {
            handle_channel_pref_tlv(tlv->value, htons(tlv->len));
            break;
        }

        tlv_len -= (sizeof(em_tlv_t) + htons(tlv->len));
        tlv = (em_tlv_t *)((unsigned char *)tlv + sizeof(em_tlv_t) + htons(tlv->len));
    }
    return 0;
}

int em_channel_t::handle_channel_sel_rsp(unsigned char *buff, unsigned int len)
{
    set_state(em_state_ctrl_channel_selected);
    return 0;
}

int em_channel_t::handle_operating_channel_rprt(unsigned char *buff, unsigned int len)
{
    set_state(em_state_ctrl_channel_confirmed);
}

void em_channel_t::process_msg(unsigned char *data, unsigned int len)
{
    em_raw_hdr_t *hdr;
    em_cmdu_t *cmdu;
    
    hdr = (em_raw_hdr_t *)data;
    cmdu = (em_cmdu_t *)(data + sizeof(em_raw_hdr_t));
    
    switch (htons(cmdu->type)) {
        case em_msg_type_channel_pref_query:
	    if (get_service_type() == em_service_type_agent) {
		handle_channel_pref_query(data, len);
	    }
            break; 
    
        case em_msg_type_channel_pref_rprt:
            handle_channel_pref_rprt(data, len);
<<<<<<< HEAD
            break;

        case em_msg_type_channel_sel_rsp:
            handle_channel_sel_rsp(data, len);
            break;

        case em_msg_type_op_channel_rprt:
            handle_operating_channel_rprt(data, len);
            break;
    
=======
	    break;

	case em_msg_type_channel_sel_req:
	    if (get_service_type() == em_service_type_agent) {
		handle_channel_sel_req(data, len);
	    }
	    break;

>>>>>>> 2170a595
        default:
            break;
    }
}

void em_channel_t::process_state()
{
    switch (get_state()) {
		case em_state_agent_channel_pref_query:
			if (get_service_type() == em_service_type_agent) {
				send_channel_pref_report_msg();
				printf("%s:%d channel_pref_report_msg send\n", __func__, __LINE__);
				set_state(em_state_agent_channel_selection_pending);
			}
            break;
		
		case em_state_agent_channel_sel_resp:
			if (get_service_type() == em_service_type_agent) {
				send_channel_sel_response_msg(em_chan_sel_resp_code_type_accept);
				printf("%s:%d channel_sel_response send\n", __func__, __LINE__);
				set_state(em_state_agent_configured);
			}
			break;

    }
}

void em_channel_t::process_ctrl_state()
{
    switch (get_state()) {
        case em_state_ctrl_channel_query_pending:
			if(get_service_type() == em_service_type_ctrl) {
				send_channel_pref_query_msg();
			}
            break;

        case em_state_ctrl_channel_select_pending:
			if(get_service_type() == em_service_type_ctrl) {
				send_channel_sel_request_msg();
			}
            break; 
    }
}

em_channel_t::em_channel_t()
{
    m_channel_pref_query_tx_cnt = 0;
    m_channel_sel_req_tx_cnt = 0;
}

em_channel_t::~em_channel_t()
{

}
<|MERGE_RESOLUTION|>--- conflicted
+++ resolved
@@ -853,14 +853,13 @@
     
     switch (htons(cmdu->type)) {
         case em_msg_type_channel_pref_query:
-	    if (get_service_type() == em_service_type_agent) {
-		handle_channel_pref_query(data, len);
-	    }
+	        if (get_service_type() == em_service_type_agent) {
+		        handle_channel_pref_query(data, len);
+	        }
             break; 
     
         case em_msg_type_channel_pref_rprt:
             handle_channel_pref_rprt(data, len);
-<<<<<<< HEAD
             break;
 
         case em_msg_type_channel_sel_rsp:
@@ -871,16 +870,14 @@
             handle_operating_channel_rprt(data, len);
             break;
     
-=======
 	    break;
 
-	case em_msg_type_channel_sel_req:
-	    if (get_service_type() == em_service_type_agent) {
-		handle_channel_sel_req(data, len);
-	    }
-	    break;
-
->>>>>>> 2170a595
+	    case em_msg_type_channel_sel_req:
+            if (get_service_type() == em_service_type_agent) {
+                handle_channel_sel_req(data, len);
+            }
+            break;
+
         default:
             break;
     }
