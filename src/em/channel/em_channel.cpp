--- conflicted
+++ resolved
@@ -285,13 +285,8 @@
 	unsigned short param;
 	em_channel_scan_result_t *res = (em_channel_scan_result_t *)buff;
 
-<<<<<<< HEAD
-    dm = get_current_cmd()->get_data_model();
-	scan_res = &dm->m_scan_result[index];
-=======
     dm = get_data_model();
 	scan_res = dm->get_scan_result(index);
->>>>>>> 8b8215de
 
 	memcpy(res->ruid, get_radio_interface_mac(), sizeof(mac_address_t));	
 	memcpy(&res->op_class, &scan_res->m_scan_result.id.op_class, sizeof(unsigned char));
@@ -2019,19 +2014,8 @@
 
 		case em_state_agent_channel_scan_result_pending:
             if (get_service_type() == em_service_type_agent) {
-<<<<<<< HEAD
-                if (get_current_cmd() == NULL) {
-                    break;
-                }
-                dm = get_current_cmd()->get_data_model();
-                if (dm == NULL) {
-                    break;
-                }
-				while (last_index < dm->m_num_scan_results) {
-=======
 				dm = get_data_model();
 				while (last_index < dm->get_num_scan_results()) {
->>>>>>> 8b8215de
                 	send_channel_scan_report_msg(&last_index);
 				}
                 set_state(em_state_agent_configured);
