--- conflicted
+++ resolved
@@ -277,10 +277,7 @@
     dm_easy_mesh_t  *dm;
     int current_pkt_len = 0;
     bssid_t bssid;
-<<<<<<< HEAD
     int report_len = 0;
-=======
->>>>>>> e5349702
 
     dm = get_data_model();
 
@@ -292,15 +289,9 @@
     cmdu = (em_cmdu_t *)(buff + sizeof(em_raw_hdr_t));
     tlv = (em_tlv_t *)(buff + sizeof(em_raw_hdr_t) + sizeof(em_cmdu_t));
     tmp_len = len - (sizeof(em_raw_hdr_t) + sizeof(em_cmdu_t));
-<<<<<<< HEAD
     while ((tlv->type != em_tlv_type_eom) && (tmp_len > 0)) {
         if (tlv->type == em_tlv_type_bcon_metric_rsp) {
             report_len = ntohs(tlv->len) - 8;
-=======
-    int report_len = 0;
-    while ((tlv->type != em_tlv_type_eom) && (tmp_len > 0)) {
-        if (tlv->type == em_tlv_type_bcon_metric_rsp) {
->>>>>>> e5349702
             response = (em_beacon_metrics_resp_t *)tlv->value;
             ie = response->meas_reports;
 
@@ -322,7 +313,6 @@
         tmp_len -= (sizeof(em_tlv_t) + htons(tlv->len));
         tlv = (em_tlv_t *)((unsigned char *)tlv + sizeof(em_tlv_t) + htons(tlv->len));
     }
-<<<<<<< HEAD
 
     sta->m_sta_info.num_beacon_meas_report = response->meas_rprt_count;
     sta->m_sta_info.beacon_report_len = report_len;
@@ -332,13 +322,6 @@
     printf("%s:%d No of reports %d\n", __func__, __LINE__, sta->m_sta_info.num_beacon_meas_report);
     printf("%s:%d Report len %d\n", __func__, __LINE__, sta->m_sta_info.beacon_report_len);
 
-=======
-
-    sta->m_sta_info.num_beacon_meas_report = response->meas_rprt_count;
-    sta->m_sta_info.beacon_report_len = report_len;
-    memcpy(sta->m_sta_info.beacon_report_elem, response->meas_reports, report_len);
-
->>>>>>> e5349702
     //get_data_model()->set_db_cfg_param(db_cfg_type_sta_list_update, "");
 
     //send_ack(sta);
