/**
 * Copyright 2023 Comcast Cable Communications Management, LLC
 *
 * Licensed under the Apache License, Version 2.0 (the "License");
 * you may not use this file except in compliance with the License.
 * You may obtain a copy of the License at
 *
 * http://www.apache.org/licenses/LICENSE-2.0
 *
 * Unless required by applicable law or agreed to in writing, software
 * distributed under the License is distributed on an "AS IS" BASIS,
 * WITHOUT WARRANTIES OR CONDITIONS OF ANY KIND, either express or implied.
 * See the License for the specific language governing permissions and
 * limitations under the License.
 *
 * SPDX-License-Identifier: Apache-2.0
 */

#include <stdio.h>
#include <string.h>
#include <stdlib.h>
#include <errno.h>
#include <signal.h>
#include <unistd.h>
#include <assert.h>
#include <arpa/inet.h>
#include <net/if.h>
#include <netinet/if_ether.h>
#include <sys/time.h>
#include <sys/ioctl.h>
#include <sys/socket.h>
#include <sys/uio.h>
#include <unistd.h>
#include <pthread.h>
#include "em_agent.h"
#include "em_msg.h"
#include "ieee80211.h"
#include "em_cmd_agent.h"
#include "em_orch_agent.h"
#include "util.h"

#define RETRY_SLEEP_INTERVAL_IN_MS 1000

em_agent_t g_agent;
const char *global_netid = "OneWifiMesh";

void em_agent_t::handle_sta_list(em_bus_event_t *evt)
{
    em_cmd_t *pcmd[EM_MAX_CMD] = {NULL};
    unsigned int num;

    if (m_orch->is_cmd_type_in_progress(evt->type) == true) {
        printf("analyze_sta_list in progress\n");
    } else if ((num = m_data_model.analyze_sta_list(evt, pcmd)) == 0) {
        printf("analyze_sta_list failed\n");
    } else if (m_orch->submit_commands(pcmd, num) > 0) {
        printf("analyze_sta_list submit complete\n");
    }
}

void em_agent_t::handle_sta_link_metrics(em_bus_event_t *evt)
{
    em_cmd_t *pcmd[EM_MAX_CMD] = {NULL};
    unsigned int num;

    if (m_orch->is_cmd_type_in_progress(evt->type) == true) {
        printf("analyze_sta_link_metrics in progress\n");
    } else if ((num = m_data_model.analyze_sta_link_metrics(evt, pcmd)) == 0) {
        printf("analyze_sta_link_metrics failed\n");
    }
}

void em_agent_t::handle_ap_cap_query(em_bus_event_t *evt)
{
    em_cmd_t *pcmd[EM_MAX_CMD] = {NULL};
    unsigned int num;

    if (m_orch->is_cmd_type_in_progress(evt->type) == true) {
        m_agent_cmd->send_result(em_cmd_out_status_prev_cmd_in_progress);
    } else if ((num = m_data_model.analyze_ap_cap_query(evt, pcmd)) == 0) {
        m_agent_cmd->send_result(em_cmd_out_status_no_change);
    } else if (m_orch->submit_commands(pcmd, num) > 0) {
        m_agent_cmd->send_result(em_cmd_out_status_success);
    } else {
        m_agent_cmd->send_result(em_cmd_out_status_not_ready);
    }

}

void em_agent_t::handle_radio_config(em_bus_event_t *evt)
{
    em_cmd_t *pcmd[EM_MAX_CMD] = {NULL};
    unsigned int num;

    if (m_orch->is_cmd_type_in_progress(evt->type) == true) {
        m_agent_cmd->send_result(em_cmd_out_status_prev_cmd_in_progress);
    } else if ((num = m_data_model.analyze_radio_config(evt, pcmd)) == 0) {
        m_agent_cmd->send_result(em_cmd_out_status_no_change);
    } else if (m_orch->submit_commands(pcmd, num) > 0) {
        m_agent_cmd->send_result(em_cmd_out_status_success);
    } else {
        m_agent_cmd->send_result(em_cmd_out_status_not_ready);
    }

}

void em_agent_t::handle_vap_config(em_bus_event_t *evt)
{
    em_cmd_t *pcmd[EM_MAX_CMD] = {NULL};
    unsigned int num;

    if (m_orch->is_cmd_type_in_progress(evt->type) == true) {
        m_agent_cmd->send_result(em_cmd_out_status_prev_cmd_in_progress);
    } else if ((num = m_data_model.analyze_vap_config(evt, pcmd)) == 0) {
        m_agent_cmd->send_result(em_cmd_out_status_no_change);
    } else if (m_orch->submit_commands(pcmd, num) > 0) {
        m_agent_cmd->send_result(em_cmd_out_status_success);
    } else {
        m_agent_cmd->send_result(em_cmd_out_status_not_ready);
    }

}

void em_agent_t::handle_dev_init(em_bus_event_t *evt)
{
    em_cmd_t *pcmd[EM_MAX_CMD] = {NULL};
    unsigned int num;

    if (m_orch->is_cmd_type_in_progress(evt->type) == true) {
        m_agent_cmd->send_result(em_cmd_out_status_prev_cmd_in_progress);
    } else if ((num = m_data_model.analyze_dev_init(evt, pcmd)) == 0) {
        m_agent_cmd->send_result(em_cmd_out_status_no_change);
    } else if (m_orch->submit_commands(pcmd, num) > 0) {
        m_agent_cmd->send_result(em_cmd_out_status_success);
    } else {
        m_agent_cmd->send_result(em_cmd_out_status_not_ready);
    }

}

void em_agent_t::handle_channel_pref_query(em_bus_event_t *evt)
{
    em_cmd_t *pcmd[EM_MAX_CMD] = {NULL};
    unsigned int num;

    if (m_orch->is_cmd_type_in_progress(evt->type) == true) {
        m_agent_cmd->send_result(em_cmd_out_status_prev_cmd_in_progress);
    } else if ((num = m_data_model.analyze_channel_pref_query(evt, pcmd)) == 0) {
        printf("%s:%d query send fail \n", __func__, __LINE__);
    } else if (m_orch->submit_commands(pcmd, num) > 0) {
        printf("%s:%d send success \n", __func__, __LINE__);
    }
}

void em_agent_t::handle_channel_sel_req(em_bus_event_t *evt)
{
    unsigned int num;
    wifi_bus_desc_t *desc;
    raw_data_t l_bus_data;

    if((desc = get_bus_descriptor()) == NULL) {
       printf("descriptor is null");
    }

    if (m_orch->is_cmd_type_in_progress(evt->type) == true) {
        m_agent_cmd->send_result(em_cmd_out_status_prev_cmd_in_progress);
    } else if ((num = m_data_model.analyze_channel_sel_req(evt, desc, &m_bus_hdl)) == 0) {
            printf("handle_channel_sel_req complete");
    }
}

void em_agent_t::handle_m2ctrl_configuration(em_bus_event_t *evt)
{
    unsigned int num;
    wifi_bus_desc_t *desc;
    raw_data_t l_bus_data;

    if((desc = get_bus_descriptor()) == NULL) {
       printf("descriptor is null");
    }

    if (m_orch->is_cmd_type_in_progress(evt->type) == true) {
        m_agent_cmd->send_result(em_cmd_out_status_prev_cmd_in_progress);
    } else if ((num = m_data_model.analyze_m2ctrl_configuration(evt, desc, &m_bus_hdl)) == 0) {
	    printf("analyze_onewifi_private_subdoc complete");
    }
}

void em_agent_t::handle_onewifi_private_cb(em_bus_event_t *evt)
{
    em_cmd_t *pcmd[EM_MAX_CMD] = {NULL};
    unsigned int num;
    wifi_bus_desc_t *desc;

    if ((desc = get_bus_descriptor()) == NULL) {
        printf("descriptor is null");
    }

    if (m_orch->is_cmd_type_in_progress(evt->type) == true) {
        m_agent_cmd->send_result(em_cmd_out_status_prev_cmd_in_progress);
    } else if ((num = m_data_model.analyze_onewifi_vap_cb(evt, pcmd)) == 0) {
        printf("analyze_onewifi_vap_cb completed\n");
    } else if (m_orch->submit_commands(pcmd, num) > 0) {
        printf("submitted command for orchestration\n");
    }
}

void em_agent_t::handle_onewifi_radio_cb(em_bus_event_t *evt)
{
    em_cmd_t *pcmd[EM_MAX_CMD] = {NULL};
    unsigned int num;
    wifi_bus_desc_t *desc;

    if ((desc = get_bus_descriptor()) == NULL) {
        printf("descriptor is null");
    }

    if (m_orch->is_cmd_type_in_progress(evt->type) == true) {
        m_agent_cmd->send_result(em_cmd_out_status_prev_cmd_in_progress);
    } else if ((num = m_data_model.analyze_onewifi_radio_cb(evt, pcmd)) == 0) {
        printf("analyze_onewifi_radio_cb completed\n");
    } else if (m_orch->submit_commands(pcmd, num) > 0) {
        printf("submitted command for orchestration\n");
    }
}


void em_agent_t::handle_vendor_public_action_frame(struct ieee80211_mgmt *frame)
{

}

void em_agent_t::handle_public_action_frame(struct ieee80211_mgmt *frame)
{

    switch (frame->u.action.u.vs_public_action.action) {
        case WLAN_PA_VENDOR_SPECIFIC:
            handle_vendor_public_action_frame(frame);
            break;

        default:
            break;

    }

}

void em_agent_t::handle_action_frame(struct ieee80211_mgmt *frame)
{
    switch (frame->u.action.category) {
        case WLAN_ACTION_PUBLIC:
            handle_public_action_frame(frame);
            break;

        default:
            break;

    }
}

void em_agent_t::handle_frame_event(em_frame_event_t *evt)
{
    struct ieee80211_frame *frame;

    frame = (struct ieee80211_frame *)evt->frame;
    assert(IEEE80211_IS_MGMT(frame));

    printf("%s:%d: Received management 'frame event' type %d\n", __func__, __LINE__, frame->i_fc[0] & 0x0f);
    
    // handle action frames only 
    if ((frame->i_fc[0] & 0x0f) == IEEE80211_FC0_SUBTYPE_ACTION) {
        handle_action_frame((struct ieee80211_mgmt *)frame);        
    }
}

void em_agent_t::handle_autoconfig_renew(em_bus_event_t *evt)
{
    em_cmd_t *pcmd[EM_MAX_CMD] = {NULL};
    unsigned int num;

    if (m_orch->is_cmd_type_in_progress(evt->type) == true) {
        printf("handle_autoconfig_renew in progress\n");
    } else if ((num = m_data_model.analyze_autoconfig_renew(evt, pcmd)) == 0) {
        printf("handle_autoconfig_renew cmd creation failed\n");
    } else if (m_orch->submit_commands(pcmd, num) > 0) {
    }

}

void em_agent_t::handle_btm_request_action_frame(em_bus_event_t *evt)
{
    unsigned int num;
    wifi_bus_desc_t *desc;

    if((desc = get_bus_descriptor()) == NULL) {
       printf("descriptor is null");
    }

    if ((num = m_data_model.analyze_btm_request_action_frame(evt, desc, &m_bus_hdl)) == 0) {
	    printf("analyze_btm_request_action_frame failed\n");
    }
}

void em_agent_t::handle_recv_wfa_action_frame(em_bus_event_t *evt)
{
    size_t frame_len = evt->data_len;

    const size_t mgmt_hdr_len = offsetof(struct ieee80211_mgmt, u);
    const size_t fixed_full_header_len = 
        mgmt_hdr_len +
        // Action category + VS Public Action fixed fields
        sizeof(uint8_t) +  // category field
        sizeof(uint8_t) +  // action field
        sizeof(uint8_t[3]);  // oui field

    if (frame_len <= fixed_full_header_len){
        printf("%s:%d Recieved WFA Action frame is too short! Must have at least the OUI type in the data field\n", __func__, __LINE__);
        return;
    }
    auto mgmt_frame = reinterpret_cast<struct ieee80211_mgmt *>(evt->u.raw_buff);
    auto vs_action_data = mgmt_frame->u.action.u.vs_public_action.variable;
    auto vs_data_len = frame_len - fixed_full_header_len;

    printf("%s:%d: Received WFA action frame: Full Length: %d, VS Action Data Length: %d\n", __func__, __LINE__, frame_len, vs_data_len);

    mac_addr_str_t dest_mac_str;
    dm_easy_mesh_t::macbytes_to_string(mgmt_frame->da, dest_mac_str);

    em_t* dest_radio_node = static_cast<em_t*>(hash_map_get(g_agent.m_em_map, dest_mac_str));
    if (dest_radio_node == NULL) {
        // printf("No radio node found for dest mac %s\n", dest_mac_str);
        return;
    }

    // First byte is the OUI type
    uint8_t oui_type = *vs_action_data;

    size_t full_action_frame_len = frame_len - mgmt_hdr_len;
    auto ec_frame = reinterpret_cast<ec_frame_t*>(evt->u.raw_buff + mgmt_hdr_len);

    switch (oui_type) {
    case DPP_OUI_TYPE:
        // TODO: Implement DPP
        dest_radio_node->m_ec_session->handle_recv_ec_action_frame(ec_frame, full_action_frame_len);
        break;
    default:
        break;
    }

}

void em_agent_t::handle_btm_response_action_frame(em_bus_event_t *evt)
{
    em_cmd_t *pcmd[EM_MAX_CMD] = {NULL};
    unsigned int num;

    if (m_orch->is_cmd_type_in_progress(evt->type) == true) {
        printf("analyze_btm_response_action_frame in progress\n");
    } else if ((num = m_data_model.analyze_btm_response_action_frame(evt, pcmd)) == 0) {
        printf("analyze_btm_response_action_frame failed\n");
    } else if (m_orch->submit_commands(pcmd, num) > 0) {
        printf("submitted handle_btm_response_action_frame command for orchestration\n");
    }
}

void em_agent_t::handle_channel_scan_result(em_bus_event_t *evt)
{
    em_cmd_t *pcmd[EM_MAX_CMD] = {NULL};
    unsigned int num;

    if (m_orch->is_cmd_type_in_progress(evt->type) == true) {
        printf("scan results in progress\n");
    } else if ((num = m_data_model.analyze_scan_result(evt, pcmd)) == 0) {
        printf("scan results failed\n");
    } else if (m_orch->submit_commands(pcmd, num) > 0) {
		;
    }
}

void em_agent_t::handle_channel_scan_params(em_bus_event_t *evt)
{
    printf("%s:%d: Scan Parameters received\n", __func__, __LINE__);
#ifdef SCAN_RESULT_TEST
	m_simulator.configure(m_data_model, (em_scan_params_t *)evt->u.raw_buff);
#endif
    unsigned int num;
    wifi_bus_desc_t *desc;

    if((desc = get_bus_descriptor()) == NULL) {
       printf("descriptor is null");
    }

    if ((num = m_data_model.analyze_scan_request(evt, desc, &m_bus_hdl)) == 0) {
	    printf("analyze scan request failed\n");
    }
}

void em_agent_t::handle_set_policy(em_bus_event_t *evt)
{
    em_cmd_t *pcmd[EM_MAX_CMD] = {NULL};
    unsigned int num;
    wifi_bus_desc_t *desc;
    raw_data_t l_bus_data;

    if((desc = get_bus_descriptor()) == NULL) {
       printf("descriptor is null");
    }

    if (m_orch->is_cmd_type_in_progress(evt->type) == true) {
        printf("set policy in progress\n");
    } else if ((num = m_data_model.analyze_set_policy(evt, desc, &m_bus_hdl)) == 0) {
        printf("set policy failed\n");
    }
}

void em_agent_t::handle_beacon_report(em_bus_event_t *evt)
{
    em_cmd_t *pcmd[EM_MAX_CMD] = {NULL};
    unsigned int num;

    if (m_orch->is_cmd_type_in_progress(evt->type) == true) {
        printf("analyze_beacon_report in progress\n");
    } else if ((num = m_data_model.analyze_beacon_report(evt, pcmd)) == 0) {
        printf("analyze_beacon_report failed\n");
    } else if (m_orch->submit_commands(pcmd, num) > 0) {
        printf("submitted beacon report cmd for orch\n");
    }
}

void em_agent_t::handle_bus_event(em_bus_event_t *evt)
{   
    
    switch (evt->type) {
        case em_bus_event_type_dev_init:
            handle_dev_init(evt);
            break;
        case em_bus_event_type_cfg_renew:
            handle_autoconfig_renew(evt);
            break;
        case em_bus_event_type_radio_config:
            handle_radio_config(evt);
            break;

        case em_bus_event_type_vap_config:
            handle_vap_config(evt);
            break;

        case em_bus_event_type_sta_list:
            handle_sta_list(evt);
            break;

        case em_bus_event_type_ap_cap_query:
            handle_ap_cap_query(evt);
            break;

        case em_bus_event_type_m2ctrl_configuration:
            handle_m2ctrl_configuration(evt);
            break;
		
		case em_bus_event_type_onewifi_private_cb:
            handle_onewifi_private_cb(evt);
            break;

		case em_bus_event_type_onewifi_radio_cb:
			handle_onewifi_radio_cb(evt);
			break;

		case em_bus_event_type_channel_pref_query:
			handle_channel_pref_query(evt);
			break;

		case em_bus_event_type_channel_sel_req:
			handle_channel_sel_req(evt);
			break;

        case em_bus_event_type_sta_link_metrics:
            handle_sta_link_metrics(evt);
            break;

        case em_bus_event_type_bss_tm_req:
            handle_btm_request_action_frame(evt);
            break;

        case em_bus_event_type_btm_response:
            handle_btm_response_action_frame(evt);
            break;

		case em_bus_event_type_channel_scan_params:
			handle_channel_scan_params(evt);
			break;

		case em_bus_event_type_scan_result:
			handle_channel_scan_result(evt);
			break;

        case em_bus_event_type_set_policy:
            handle_set_policy(evt);
            break;

        case em_bus_event_type_beacon_report:
            handle_beacon_report(evt);
            break;
        case em_bus_event_type_recv_wfa_action_frame:
            handle_recv_wfa_action_frame(evt);
            break;
        default:
            break;
    }    
}

void em_agent_t::handle_event(em_event_t *evt)
{
    switch(evt->type) {
        case em_event_type_frame:
            handle_frame_event(&evt->u.fevt);
            break;

        case em_event_type_bus:
            handle_bus_event(&evt->u.bevt);
            break;

        default:
            break;
    }

}

void em_agent_t::handle_5s_tick()
{
#ifdef SCAN_RESULT_TEST
	unsigned char *buff = NULL;
	em_cmd_params_t	params;

	if (m_simulator.run(m_data_model) == true) {
		io_process(em_bus_event_type_scan_result, buff, 0, m_simulator.get_cmd_param());	
	}
#endif
}

void em_agent_t::handle_2s_tick()
{

}

void em_agent_t::handle_1s_tick()
{

}

void em_agent_t::handle_500ms_tick()
{
    m_orch->handle_timeout();
}


void em_agent_t::input_listener()
{
    wifi_bus_desc_t *desc;
    dm_easy_mesh_t dm;
    raw_data_t data;
    int num_retry = 0;
    bus_error_t bus_error_val;

    bus_init(&m_bus_hdl);

    if((desc = get_bus_descriptor()) == NULL) {
        printf("%s:%d descriptor is null\n", __func__, __LINE__);
    }

    if (desc->bus_open_fn(&m_bus_hdl, "EasyMesh_service") != 0) {
        printf("%s:%d bus open failed\n",__func__, __LINE__);
        return;
    }

    printf("%s:%d he_bus open success\n", __func__, __LINE__);

    memset(&data, 0, sizeof(raw_data_t));

    while ((bus_error_val = desc->bus_data_get_fn(&m_bus_hdl, WIFI_WEBCONFIG_INIT_DML_DATA, &data)) != bus_error_success) {
        printf("%s:%d bus get failed, error:%d, ", __func__, __LINE__, bus_error_val);
		usleep(RETRY_SLEEP_INTERVAL_IN_MS * 1000);
		num_retry++;
		printf("retrying %d\n", num_retry);
    }
    printf("%s:%d recv data:\r\n%s\r\n", __func__, __LINE__, (char *)data.raw_data.bytes);

    g_agent.io_process(em_bus_event_type_dev_init, (unsigned char *)data.raw_data.bytes, data.raw_data_len);
    free(data.raw_data.bytes);

    if (desc->bus_event_subs_fn(&m_bus_hdl, WIFI_WEBCONFIG_DOC_DATA_NORTH, (void *)&em_agent_t::onewifi_cb, NULL, 0) != 0) {
        printf("%s:%d bus get failed\n", __func__, __LINE__);
        return;
    }

    if (desc->bus_event_subs_fn(&m_bus_hdl, WIFI_WEBCONFIG_GET_ASSOC, (void *)&em_agent_t::sta_cb, NULL, 0) != 0) {
        printf("%s:%d bus get failed\n", __func__, __LINE__);
        return;
    }

    if (desc->bus_event_subs_fn(&m_bus_hdl, "Device.WiFi.CollectStats.AccessPoint.1.AssociatedDeviceStats", (void *)&em_agent_t::assoc_stats_cb, NULL, 0) != 0) {
        printf("%s:%d bus get failed\n", __func__, __LINE__);
        return;
    }

    if (desc->bus_event_subs_fn(&m_bus_hdl, "Device.WiFi.AccessPoint.1.RawFrame.Mgmt.Action.Rx", (void *)&em_agent_t::mgmt_action_frame_cb, NULL, 0) != 0) {
        printf("%s:%d bus get failed\n", __func__, __LINE__);
        return;
    }

<<<<<<< HEAD
    if (desc->bus_event_subs_fn(&m_bus_hdl, "Device.WiFi.EM.ChannelScanReport", (void *)&em_agent_t::channel_scan_cb, NULL, 0) != 0) {
=======
    if (desc->bus_event_subs_fn(&m_bus_hdl, "Device.WiFi.EM.BeaconReport", (void *)&em_agent_t::beacon_report_cb, NULL, 0) != 0) {
>>>>>>> 8b8215de
        printf("%s:%d bus get failed\n", __func__, __LINE__);
        return;
    }

    io(NULL);
}

<<<<<<< HEAD
int em_agent_t::channel_scan_cb(char *event_name, raw_data_t *data)
{
    cJSON *json, *channel_stats_arr;

    json = cJSON_Parse((const char *)data->raw_data.bytes);
    if (json != NULL) {
        channel_stats_arr = cJSON_GetObjectItem(json, "ChannelScanResponse");
        if ((channel_stats_arr == NULL) && (cJSON_IsObject(channel_stats_arr) == false)) {
            return -1;
        }
        if (cJSON_IsArray(channel_stats_arr) && cJSON_GetArraySize(channel_stats_arr) == 0) {
            return -1;
        }
    }

    g_agent.io_process(em_bus_event_type_scan_result, (unsigned char *)data->raw_data.bytes, data->raw_data_len);

    return 1;
=======
int em_agent_t::beacon_report_cb(char *event_name, raw_data_t *data)
{
    //printf("%s:%d Received Frame data for event [%s] and data :\n%s\n", __func__, __LINE__, event_name, data->raw_data.bytes);

    g_agent.io_process(em_bus_event_type_beacon_report, (unsigned char *)data->raw_data.bytes, data->raw_data_len);

    return 0;
>>>>>>> 8b8215de
}

int em_agent_t::mgmt_action_frame_cb(char *event_name, raw_data_t *data)
{
    struct ieee80211_mgmt *mgmt_frame = (struct ieee80211_mgmt *)data->raw_data.bytes;
    printf("%s:%d Received Frame data for event [%s] and data of len:\n%d\n", __func__, __LINE__, event_name, data->raw_data_len);

   util::print_hex_dump(data->raw_data_len, (uint8_t*)data->raw_data.bytes);

    //printf("Received Frame data for event %s \n", event_name);
    if (mgmt_frame->u.action.u.bss_tm_resp.action == WLAN_WNM_BTM_RESPONSE) {
        g_agent.io_process(em_bus_event_type_btm_response, (unsigned char *)data->raw_data.bytes, data->raw_data_len);

        return 1;
    }

    if (mgmt_frame->u.action.u.vs_public_action.action == WLAN_PA_VENDOR_SPECIFIC) {
        // printf("Received Vendor Specific Public Action Frame\n");
        uint8_t wfa_oui[3] = {0x50, 0x6F, 0x9A};
        if (!memcmp(mgmt_frame->u.action.u.vs_public_action.oui, wfa_oui, sizeof(wfa_oui))){
            // Push WFA action frame back to main thread
            g_agent.io_process(em_bus_event_type_recv_wfa_action_frame, (unsigned char *)data->raw_data.bytes, data->raw_data_len);
        }
    }


    return 0;
}

int em_agent_t::assoc_stats_cb(char *event_name, raw_data_t *data)
{
    //printf("%s:%d recv data:\r\n%s\r\n", __func__, __LINE__, (char *)data->raw_data.bytes);
    cJSON *json, *assoc_stats_arr;

    json = cJSON_Parse((const char *)data->raw_data.bytes);
    if (json != NULL) {
        assoc_stats_arr = cJSON_GetObjectItem(json, "AssociatedDeviceStats");
        if ((assoc_stats_arr == NULL) && (cJSON_IsObject(assoc_stats_arr) == false)) {
            return -1;
        }
        if (cJSON_IsArray(assoc_stats_arr) && cJSON_GetArraySize(assoc_stats_arr) == 0) {
            //printf("%s:%d AssociatedDeviceStats is NULL\n", __func__, __LINE__);
            return -1;
        }
    }

    g_agent.io_process(em_bus_event_type_sta_link_metrics, (unsigned char *)data->raw_data.bytes, data->raw_data_len);

    return 1;
}

void em_agent_t::sta_cb(char *event_name, raw_data_t *data)
{
    //printf("%s:%d Recv data from onewifi:\r\n%s\r\n", __func__, __LINE__, (char *)data->raw_data.bytes);
    g_agent.io_process(em_bus_event_type_sta_list, (unsigned char *)data->raw_data.bytes, data->raw_data_len);

}

void em_agent_t::onewifi_cb(char *event_name, raw_data_t *data)
{
	const char *json_data = (char *)data->raw_data.bytes;
	cJSON *json = cJSON_Parse(json_data);

	//printf("%s:%dRecv data from onewifi:\r\n%s\r\n", __func__, __LINE__, (char *)data->raw_data.bytes);

	if (json == NULL) {
		printf("%s:%d Error parsing JSON\n", __func__, __LINE__);
	} else {
		cJSON *subdoc_name = cJSON_GetObjectItemCaseSensitive(json, "SubDocName");
		if (cJSON_IsString(subdoc_name) && (subdoc_name->valuestring != NULL)) {
			if ((strcmp(subdoc_name->valuestring, "private") == 0) || (strcmp(subdoc_name->valuestring, "Vap_5G") == 0) ||
				(strcmp(subdoc_name->valuestring, "Vap_2.4G") == 0)) {
				printf("%s:%d Found SubDocName: private\n", __func__, __LINE__);
				g_agent.io_process(em_bus_event_type_onewifi_private_cb, (unsigned char *)data->raw_data.bytes, data->raw_data_len);

			} else if ((strcmp(subdoc_name->valuestring, "radio") == 0) || (strcmp(subdoc_name->valuestring, "radio_5G") == 0) ||
				(strcmp(subdoc_name->valuestring, "radio_2.4G") == 0)) {
				printf("%s:%d Found SubDocName: radio\n", __func__, __LINE__);
				g_agent.io_process(em_bus_event_type_onewifi_radio_cb, (unsigned char *)data->raw_data.bytes, data->raw_data_len);

			} else {
				printf("%s:%d SubDocName not matching private or radio \n", __func__, __LINE__);
				return;
			}
		} else {
			printf("%s:%d SubDocName not found\n", __func__, __LINE__);
		}

		cJSON_Delete(json);
	}

}

int em_agent_t::data_model_init(const char *data_model_path)
{
    if (data_model_path != NULL) {
        snprintf(m_data_model_path, sizeof(m_data_model_path), "%s", data_model_path);
    } else {
        m_data_model_path[0] = 0;
    }

    if (m_data_model.init() != 0) {
        printf("%s:%d: data model init failed\n", __func__, __LINE__);
        return -1;
    }

    m_agent_cmd = new em_cmd_agent_t();

    return 0;
}

int em_agent_t::orch_init()
{
    m_orch = new em_orch_agent_t(this);
    return 0;
}

em_t *em_agent_t::find_em_for_msg_type(unsigned char *data, unsigned int len, em_t *al_em)
{
    em_raw_hdr_t *hdr;
    em_cmdu_t *cmdu;
    em_interface_t intf;
    em_freq_band_t band;
    dm_easy_mesh_t *dm;
    em_t *em = NULL;
    mac_address_t ruid;
    em_profile_type_t profile;
    mac_addr_str_t mac_str1, mac_str2;
    bssid_t bss_mac;
    mac_address_t client_mac;
    bool found = false;

    assert(len > ((sizeof(em_raw_hdr_t) + sizeof(em_cmdu_t))));
    if (len < ((sizeof(em_raw_hdr_t) + sizeof(em_cmdu_t)))) {
        return NULL;
    }
   
    hdr = (em_raw_hdr_t *)data;

    if (hdr->type != htons(ETH_P_1905)) {
        return NULL;
    }
   
    cmdu = (em_cmdu_t *)(data + sizeof(em_raw_hdr_t));

    switch (htons(cmdu->type)) {
		case em_msg_type_autoconf_resp:
		case em_msg_type_autoconf_renew:
            if (em_msg_t(data + (sizeof(em_raw_hdr_t) + sizeof(em_cmdu_t)),
                    len - (sizeof(em_raw_hdr_t) + sizeof(em_cmdu_t))).get_freq_band(&band) == false) {
                printf("%s:%d: Could not find frequency band\n", __func__, __LINE__);
                return NULL;
            }

            em = (em_t *)hash_map_get_first(m_em_map);
            while (em != NULL) {
                if (!(em->is_al_interface_em())) {
                    if (em->is_matching_freq_band(&band) == true) {
                        if ((em->get_state() != em_state_agent_autoconfig_renew_pending) && (em->get_state() !=em_state_agent_wsc_m2_pending) && (em->get_state() != em_state_agent_owconfig_pending) ) {
                            found = true;
                            break;
                        } else {
                            printf("%s:%d: Found matching band%d but incorrect em state %d\n", __func__, __LINE__, band, em->get_state());
                        }
                    }
                }   
                em = (em_t *)hash_map_get_next(m_em_map, em);
            }
            if (found == false) {
                printf("%s:%d: Could not find em with matching band%d and expected state \n", __func__, __LINE__, band);
                return NULL;
            }

            break;
        case em_msg_type_chirp_notif:

		case em_msg_type_autoconf_wsc:
			if (em_msg_t(data + (sizeof(em_raw_hdr_t) + sizeof(em_cmdu_t)),
                	len - (sizeof(em_raw_hdr_t) + sizeof(em_cmdu_t))).get_radio_id(&ruid) == false) {
				return NULL;
			}

			dm_easy_mesh_t::macbytes_to_string(ruid, mac_str1);
        	if ((em = (em_t *)hash_map_get(m_em_map, mac_str1)) != NULL) {
            	printf("%s:%d: Found existing radio:%s\n", __func__, __LINE__, mac_str1);
        	} else {
				return NULL;
			}
			break;

        case em_msg_type_topo_query:
            if (em_msg_t(data + (sizeof(em_raw_hdr_t) + sizeof(em_cmdu_t)),
                len - (sizeof(em_raw_hdr_t) + sizeof(em_cmdu_t))).get_radio_id(&ruid) == false) {
                printf("%s:%d: Could not find radio_id for em_msg_type_topo_query\n", __func__, __LINE__);
                return NULL;
            }

            dm_easy_mesh_t::macbytes_to_string(ruid, mac_str1);
            if (((em = (em_t *)hash_map_get(m_em_map, mac_str1)) != NULL)  && (em->get_state() == em_state_agent_onewifi_bssconfig_ind)) {
                printf("%s:%d: Received topo query, found existing radio:%s\n", __func__, __LINE__, mac_str1);
            } else {
                printf("%s:%d: Could not find em for em_msg_type_topo_query\n", __func__, __LINE__);
				if (em != NULL) {
					printf("%s:%d em_msg_type_topo_query :em mac=%s is in incorrect state state=%d \n", __func__, __LINE__, mac_str1, em->get_state());
				}
                return NULL;
            }
            break;

        case em_msg_type_channel_pref_query:
            if (em_msg_t(data + (sizeof(em_raw_hdr_t) + sizeof(em_cmdu_t)),
                	len - (sizeof(em_raw_hdr_t) + sizeof(em_cmdu_t))).get_radio_id(&ruid) == false) {
                printf("%s:%d: Could not find radio_id for em_msg_type_channel_pref_query\n", __func__, __LINE__);
                return NULL;
            }

            dm_easy_mesh_t::macbytes_to_string(ruid, mac_str1);
            if ((em = (em_t *)hash_map_get(m_em_map, mac_str1)) != NULL) {
                printf("%s:%d: Received channel preference query recv, found existing radio:%s\n", __func__, __LINE__, mac_str1);
            } else {
                printf("%s:%d: Could not find em for em_msg_type_channel_pref_query\n", __func__, __LINE__);
                return NULL;
            }
            break;

        case em_msg_type_topo_notif:
            break;
		
        case  em_msg_type_channel_sel_req:
            if (em_msg_t(data + (sizeof(em_raw_hdr_t) + sizeof(em_cmdu_t)),
                	len - (sizeof(em_raw_hdr_t) + sizeof(em_cmdu_t))).get_radio_id(&ruid) == false) {
                printf("%s:%d: Could not find radio_id for em_msg_type_channel_pref_query\n", __func__, __LINE__);
                return NULL;
            }

            dm_easy_mesh_t::macbytes_to_string(ruid, mac_str1);
            if ((em = (em_t *)hash_map_get(m_em_map, mac_str1)) != NULL) {
                printf("%s:%d: Received em_msg_type_channel_sel_req, found existing radio:%s\n", __func__, __LINE__, mac_str1);
            } else {
                printf("%s:%d: Could not find em for em_msg_type_channel_sel_req\n", __func__, __LINE__);
                return NULL;
            }

            break;

        case em_msg_type_channel_sel_rsp:
            printf("%s:%d: Received em_msg_type_channel_sel_resp\n", __func__, __LINE__);
            break;

        case  em_msg_type_client_cap_query:
            printf("%s:%d: Received client cap query\n", __func__, __LINE__);

            if (em_msg_t(data + (sizeof(em_raw_hdr_t) + sizeof(em_cmdu_t)),
                len - (sizeof(em_raw_hdr_t) + sizeof(em_cmdu_t))).get_bss_id(&bss_mac) == false) {
                printf("%s:%d: Could not find BSS mac for em_msg_type_client_cap_query\n", __func__, __LINE__);
                return NULL;
            }

            dm_easy_mesh_t::macbytes_to_string(bss_mac, mac_str1);
            if ((em = (em_t *)hash_map_get(m_em_map, mac_str1)) != NULL) {
                printf("%s:%d: Received client cap query, found existing BSS:%s\n", __func__, __LINE__, mac_str1);
            } else {
                printf("%s:%d: Could not find em for em_msg_type_client_cap_query\n", __func__, __LINE__);
                return NULL;
            }
            break;

        case em_msg_type_client_cap_rprt:
            printf("%s:%d: Sending client cap report\n", __func__, __LINE__);
            break;

        case em_msg_type_op_channel_rprt:
            printf("%s:%d: Sending Operating Channel report\n", __func__, __LINE__);
            break;

        case em_msg_type_assoc_sta_link_metrics_query:
            printf("\n%s:%d: Rcvd Assoc STA Link Metrics Query\n", __func__, __LINE__);

            em = (em_t *)hash_map_get_first(m_em_map);
            while (em != NULL) {
                if ((em->is_al_interface_em() == false)) {
                    break;
                }
                em = (em_t *)hash_map_get_next(m_em_map, em);
            }
            break;

        case em_msg_type_assoc_sta_link_metrics_rsp:
            printf("%s:%d: Sending Assoc STA Link Metrics response\n", __func__, __LINE__);
            break;

        case em_msg_type_client_steering_req:
            printf("\n%s:%d: Rcvd Client steering request\n", __func__, __LINE__);
            em = (em_t *)hash_map_get_first(m_em_map);
            while (em != NULL) {
                if ((em->is_al_interface_em() == false)) {
                    //printf("%s:%d: Found em\n", __func__, __LINE__);
                    break;
                }
                em = (em_t *)hash_map_get_next(m_em_map, em);
            }
            break;

        case em_msg_type_client_steering_btm_rprt:
            printf("%s:%d: Sending Client BTM REPORT\n", __func__, __LINE__);
            break;

		case em_msg_type_channel_scan_req:
			if (em_msg_t(data + (sizeof(em_raw_hdr_t) + sizeof(em_cmdu_t)),
                	len - (sizeof(em_raw_hdr_t) + sizeof(em_cmdu_t))).get_radio_id(&ruid) == false) {
				return NULL;
			}

			dm_easy_mesh_t::macbytes_to_string(ruid, mac_str1);
        	if ((em = (em_t *)hash_map_get(m_em_map, mac_str1)) == NULL) {
				return NULL;
			}
			
			break;

        case  em_msg_type_ap_mld_config_req:
            printf("%s:%d: Received em_msg_type_ap_mld_config_req\n", __func__, __LINE__);

            em = (em_t *)hash_map_get_first(m_em_map);
            while (em != NULL) {
                if ((em->is_al_interface_em() == false)) {
                    //printf("%s:%d: Found em\n", __func__, __LINE__);
                    break;
                }
                em = (em_t *)hash_map_get_next(m_em_map, em);
            }

            break;
        
        case em_msg_type_autoconf_search:
        case em_msg_type_topo_resp:
        case em_msg_type_channel_pref_rprt:
        case em_msg_type_1905_ack:
        case em_msg_type_map_policy_config_req:
            printf(" rcvd em_msg_type_map_policy_config_req\n");
        
            em = (em_t *)hash_map_get_first(m_em_map);
            while (em != NULL) {
                if ((em->is_al_interface_em() == false)) {
                    printf(" em found for policy cfg\n");
                    break;
                }
                em = (em_t *)hash_map_get_next(m_em_map, em);
            }
            break;

		case em_msg_type_channel_scan_rprt:
        case em_msg_type_beacon_metrics_rsp:
        case em_msg_type_ap_mld_config_resp:
        case em_msg_type_beacon_metrics_query:
            break;

        default:
            printf("%s:%d: Frame: %d not handled in agent\n", __func__, __LINE__, htons(cmdu->type));
            assert(0);
            break;	
	}

	return em;
}

bool em_agent_t::agent_output(void *data)
{
    // send configuration to OneWifi after translating
    return true;
}

void em_agent_t::io(void *data, bool input)
{
    em_long_string_t result;

    if (input == true) {
        m_agent_cmd->execute(result);
    } else {
        agent_output(data);
    }
}

void em_agent_t::start_complete()
{

}

em_agent_t::em_agent_t()
{

}

em_agent_t::~em_agent_t()
{

}

int main(int argc, const char *argv[])
{
    if (g_agent.init(argv[1]) == 0) {
        g_agent.start();
    }

    return 0;
}
<|MERGE_RESOLUTION|>--- conflicted
+++ resolved
@@ -607,19 +607,19 @@
         return;
     }
 
-<<<<<<< HEAD
     if (desc->bus_event_subs_fn(&m_bus_hdl, "Device.WiFi.EM.ChannelScanReport", (void *)&em_agent_t::channel_scan_cb, NULL, 0) != 0) {
-=======
-    if (desc->bus_event_subs_fn(&m_bus_hdl, "Device.WiFi.EM.BeaconReport", (void *)&em_agent_t::beacon_report_cb, NULL, 0) != 0) {
->>>>>>> 8b8215de
         printf("%s:%d bus get failed\n", __func__, __LINE__);
         return;
     }
 
+    if (desc->bus_event_subs_fn(&m_bus_hdl, "Device.WiFi.EM.BeaconReport", (void *)&em_agent_t::beacon_report_cb, NULL, 0) != 0) {
+        printf("%s:%d bus get failed\n", __func__, __LINE__);
+        return;
+    }
+
     io(NULL);
 }
 
-<<<<<<< HEAD
 int em_agent_t::channel_scan_cb(char *event_name, raw_data_t *data)
 {
     cJSON *json, *channel_stats_arr;
@@ -638,7 +638,8 @@
     g_agent.io_process(em_bus_event_type_scan_result, (unsigned char *)data->raw_data.bytes, data->raw_data_len);
 
     return 1;
-=======
+}
+
 int em_agent_t::beacon_report_cb(char *event_name, raw_data_t *data)
 {
     //printf("%s:%d Received Frame data for event [%s] and data :\n%s\n", __func__, __LINE__, event_name, data->raw_data.bytes);
@@ -646,7 +647,6 @@
     g_agent.io_process(em_bus_event_type_beacon_report, (unsigned char *)data->raw_data.bytes, data->raw_data_len);
 
     return 0;
->>>>>>> 8b8215de
 }
 
 int em_agent_t::mgmt_action_frame_cb(char *event_name, raw_data_t *data)
