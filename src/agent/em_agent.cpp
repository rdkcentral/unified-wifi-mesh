--- conflicted
+++ resolved
@@ -542,9 +542,6 @@
 
         case em_msg_type_topo_notif:
             break;
-<<<<<<< HEAD
-
-=======
 		
 		case em_msg_type_channel_pref_rprt:
 		    printf("Received channel preference report\n");
@@ -553,7 +550,6 @@
 	case  em_msg_type_channel_sel_req:
 	    printf("Received channel selection request recv\n");
 	    break;
->>>>>>> 94a89e7c
 		default:
             printf("%s:%d: Frame: %d not handled in agent\n", __func__, __LINE__, htons(cmdu->type));
             assert(0);
