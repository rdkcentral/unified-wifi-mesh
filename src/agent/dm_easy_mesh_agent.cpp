/**
 * Copyright 2023 Comcast Cable Communications Management, LLC
 *
 * Licensed under the Apache License, Version 2.0 (the "License");
 * you may not use this file except in compliance with the License.
 * You may obtain a copy of the License at
 *
 * http://www.apache.org/licenses/LICENSE-2.0
 *
 * Unless required by applicable law or agreed to in writing, software
 * distributed under the License is distributed on an "AS IS" BASIS,
 * WITHOUT WARRANTIES OR CONDITIONS OF ANY KIND, either express or implied.
 * See the License for the specific language governing permissions and
 * limitations under the License.
 *
 * SPDX-License-Identifier: Apache-2.0
 */

#include <stdio.h>
#include <string.h>
#include <stdlib.h>
#include <errno.h>
#include <assert.h>
#include <signal.h>
#include <unistd.h>
#include <arpa/inet.h>
#include <net/if.h>
#include <linux/filter.h>
#include <netinet/ether.h>
#include <netpacket/packet.h>
#include <linux/netlink.h>
#include <linux/rtnetlink.h>
#include <sys/ioctl.h>
#include <sys/socket.h>
#include <sys/uio.h>
#include <sys/time.h>
#include <unistd.h>
#include <unordered_map>
#include <string>
#include "em_cmd_dev_init.h"
#include "dm_easy_mesh_agent.h"
#include <cjson/cJSON.h>
#include "em_cmd_sta_list.h"
#include "em_cmd_onewifi_cb.h"
#include "em_cmd_cfg_renew.h"
#include "em_cmd_channel_pref_query.h"

int dm_easy_mesh_agent_t::analyze_dev_init(em_bus_event_t *evt, em_cmd_t *pcmd[])
{
    unsigned int index = 0;
    unsigned int num = 0, i, j = 0, num_radios = 0;
    em_orch_desc_t desc;
    dm_easy_mesh_agent_t  dm;
    dm_device_t *dev, *tgt_dev;
    dm_radio_t *rd, *tgt_rd;
    em_cmd_t *tmp;
    dm.translate_onewifi_dml_data((char *)evt->u.raw_buff);

    dm.print_config();
    num_radios = dm.get_num_radios();
    //TODO: Check for multiple radios
    pcmd[num] = new em_cmd_dev_init_t(evt->params, dm);
    tmp = pcmd[num];
    num++;

    while ((pcmd[num] = tmp->clone_for_next()) != NULL) {
        tmp = pcmd[num];
        num++;
    }
    return num;

}


int dm_easy_mesh_agent_t::analyze_sta_list(em_bus_event_t *evt, em_cmd_t *pcmd[])
{
    unsigned int num = 0, i = 0, num_radios = 0;
    dm_easy_mesh_agent_t  dm;
    dm_sta_t *sta = NULL;
    em_cmd_t *tmp = NULL;
    em_sta_info_t *em_sta = NULL;
    em_long_string_t key;
    mac_addr_str_t radio_str;
    em_cmd_params_t *evt_param = NULL;
    mac_addr_str_t  sta_mac_str, bss_mac_str, radio_mac_str;

    num_radios = get_num_radios();
    dm.init();

    evt_param = &evt->params;

    num_radios = m_num_radios;
    for (unsigned int i = 0; i < m_num_radios; i++) {
        memcpy(&dm.m_radio[i], &m_radio[i], sizeof(dm_radio_t));
    }

    dm.m_num_bss = m_num_bss;
    for (unsigned int i = 0; i < EM_MAX_BSSS; i++) {
        memcpy(&dm.m_bss[i], &m_bss[i], sizeof(dm_bss_t));
    }

    dm.translate_onewifi_stats_data((char *)evt->u.raw_buff);

    for ( i = 0; i < num_radios; i++) {
        evt_param->num_args = 1;
        dm_easy_mesh_t::macbytes_to_string(get_radio_by_ref(i).get_radio_interface_mac(), radio_str);
        strncpy(evt_param->args[0], radio_str, strlen(radio_str) + 1);

        pcmd[num] = new em_cmd_sta_list_t(evt->params, dm);

        sta = (dm_sta_t *)hash_map_get_first(dm.m_sta_assoc_map);
        while(sta != NULL) {
            em_sta = sta->get_sta_info();
            if (memcmp(sta->get_sta_info()->radiomac, get_radio_by_ref(i).get_radio_interface_mac(), sizeof(mac_address_t)) != 0) {
                sta = (dm_sta_t *)hash_map_get_next(dm.m_sta_assoc_map, sta);
                continue;
            }

            dm_easy_mesh_t::macbytes_to_string(sta->m_sta_info.id, sta_mac_str);
            dm_easy_mesh_t::macbytes_to_string(sta->m_sta_info.bssid, bss_mac_str);
            dm_easy_mesh_t::macbytes_to_string(sta->m_sta_info.radiomac, radio_mac_str);
            snprintf(key, sizeof(em_long_string_t), "%s@%s@%s", sta_mac_str, bss_mac_str, radio_mac_str);
            printf("Key in assoc map: %s\n", key);
            hash_map_put(pcmd[num]->m_data_model.m_sta_assoc_map, strdup(key), new dm_sta_t(*sta));
            sta = (dm_sta_t *)hash_map_get_next(dm.m_sta_assoc_map, sta);
        }

        sta = (dm_sta_t *)hash_map_get_first(dm.m_sta_dassoc_map);
        while(sta != NULL) {
            em_sta = sta->get_sta_info();

            if (memcmp(sta->get_sta_info()->radiomac, get_radio_by_ref(i).get_radio_interface_mac(), sizeof(mac_address_t)) != 0) {
                sta = (dm_sta_t *)hash_map_get_next(dm.m_sta_dassoc_map, sta);
                continue;
             }

            dm_easy_mesh_t::macbytes_to_string(sta->m_sta_info.id, sta_mac_str);
            dm_easy_mesh_t::macbytes_to_string(sta->m_sta_info.bssid, bss_mac_str);
            dm_easy_mesh_t::macbytes_to_string(sta->m_sta_info.radiomac, radio_mac_str);
            snprintf(key, sizeof(em_long_string_t), "%s@%s@%s", sta_mac_str, bss_mac_str, radio_mac_str);
            printf("Key in Dassoc map: %s\n", key);
            hash_map_put(pcmd[num]->m_data_model.m_sta_dassoc_map, strdup(key), new dm_sta_t(*sta));
            sta = (dm_sta_t *)hash_map_get_next(dm.m_sta_dassoc_map, sta);
        }

        tmp = pcmd[num];
        num++;

        while ((pcmd[num] = tmp->clone_for_next()) != NULL) {
            dm.clone_hash_maps(*pcmd[num]->get_data_model());
            tmp = pcmd[num];
            num++;
        }
    }

    return num;
}


int dm_easy_mesh_agent_t::analyze_autoconfig_renew(em_bus_event_t *evt, em_cmd_t *pcmd[])
{
    em_bus_event_type_cfg_renew_params_t *raw;
    em_event_t bus;
    dm_easy_mesh_agent_t  dm = *this;
    int num = 0;
    em_cmd_t *tmp;

    raw = (em_bus_event_type_cfg_renew_params_t *)evt->u.raw_buff;
    memcpy(dm.get_controller_interface_mac(), raw->ctrl_src, sizeof(mac_address_t));

    pcmd[num] = new em_cmd_cfg_renew_t(em_service_type_agent, evt->params, dm);
    tmp = pcmd[num];
    num++;

    while ((pcmd[num] = tmp->clone_for_next()) != NULL) {
        tmp = pcmd[num];
        num++;
    }
    return num;
}

void dm_easy_mesh_agent_t::translate_onewifi_dml_data (char *str)
{           
    webconfig_t config;
    webconfig_external_easymesh_t ext;
    webconfig_subdoc_type_t type;
    int num_radios,num_op,num_bss;
    unsigned int i = 0;
                
    webconfig_proto_easymesh_init(&ext, this, NULL, get_num_radios, set_num_radios, 
            get_num_op_class, set_num_op_class, get_num_bss, set_num_bss,
            get_device_info, get_network_info, get_radio_info, get_ieee_1905_security_info, get_bss_info, get_op_class_info, get_first_sta_info, get_next_sta_info, get_sta_info, put_sta_info);
<<<<<<< HEAD
=======
    
>>>>>>> 1a3f2289
    config.initializer = webconfig_initializer_onewifi;
    config.apply_data =  webconfig_dummy_apply;
                
    if (webconfig_init(&config) != webconfig_error_none) {
        printf( "[%s]:%d Init WiFi Web Config  fail\n",__func__,__LINE__);
        return ;
                
    }           
                
    if ((webconfig_easymesh_decode(&config, str, &ext, &type)) == webconfig_error_none) {
        printf("%s:%d Dev-Init decode success\n",__func__, __LINE__);
    } else {       
        printf("%s:%d Dev-Init decode fail\n",__func__, __LINE__);
    }       
        
}

int dm_easy_mesh_agent_t::analyze_m2ctrl_configuration(em_bus_event_t *evt, wifi_bus_desc_t *desc,bus_handle_t *bus_hdl)
{
    em_event_t bus;
    webconfig_external_easymesh_t dev_data;
    webconfig_subdoc_type_t type = webconfig_subdoc_type_private;
    webconfig_apply_data_t temp;
    webconfig_t config;
    static char *webconfig_easymesh_raw_data_ptr;
    dm_easy_mesh_agent_t  dm;
    raw_data_t l_bus_data;
    unsigned int index = 0;
    m2ctrl_vapconfig *vapconfig;
    m2ctrl_vapconfig m2ctrl;

    vapconfig = (m2ctrl_vapconfig *)evt->u.raw_buff;
    memcpy(m2ctrl.ssid, vapconfig->ssid, sizeof(m2ctrl.ssid));
    m2ctrl.authtype = vapconfig->authtype;
    memcpy(m2ctrl.password, vapconfig->password, sizeof(m2ctrl.password));
    m2ctrl.enable = vapconfig->enable;
    printf("%s:%d New configuration SSID=%s Security mode=%d  passphrase=%s \n",__func__,__LINE__,m2ctrl.ssid,m2ctrl.authtype,m2ctrl.password);

    webconfig_proto_easymesh_init(&dev_data, &dm, &m2ctrl, get_num_radios, set_num_radios,
                                get_num_op_class, set_num_op_class, get_num_bss, set_num_bss,
                                get_device_info, get_network_info, get_radio_info, get_ieee_1905_security_info, get_bss_info, get_op_class_info,
                                get_first_sta_info, get_next_sta_info, get_sta_info, put_sta_info);

    config.initializer = webconfig_initializer_onewifi;
    config.apply_data =  webconfig_dummy_apply;

    if (webconfig_init(&config) != webconfig_error_none) {
        printf( "[%s]:%d Init WiFi Web Config  fail\n",__func__,__LINE__);
        return 0;
    }

    if ((webconfig_easymesh_encode(&config, &dev_data, type, &webconfig_easymesh_raw_data_ptr )) == webconfig_error_none) {
        printf("%s:%d Private subdoc encode success %s\n",__func__, __LINE__,webconfig_easymesh_raw_data_ptr);
    } else {
        printf("%s:%d Private subdoc encode fail\n",__func__, __LINE__);
        return 0;
    }
    memset(&l_bus_data, 0, sizeof(raw_data_t));

    l_bus_data.data_type    = bus_data_type_string;
    l_bus_data.raw_data.bytes   = webconfig_easymesh_raw_data_ptr;
    l_bus_data.raw_data_len = strlen(webconfig_easymesh_raw_data_ptr);

    if (desc->bus_set_fn(bus_hdl, "Device.WiFi.WebConfig.Data.Subdoc.South", &l_bus_data)== 0) {
        printf("%s:%d private subdoc send successfull\n",__func__, __LINE__);
    }
    else {
        printf("%s:%d private subdoc send fail\n",__func__, __LINE__);
        return -1;
    }
    return 1;
}    

int dm_easy_mesh_agent_t::analyze_onewifi_cb(em_bus_event_t *evt, em_cmd_t *pcmd[])
{
    webconfig_t config;
    webconfig_external_easymesh_t ext;
    webconfig_subdoc_type_t type;
    int num = 0;
    unsigned int i = 0, j = 0;
    dm_easy_mesh_agent_t  dm;
    em_cmd_t *tmp;
    webconfig_proto_easymesh_init(&ext, &dm, NULL, get_num_radios, set_num_radios,
            get_num_op_class, set_num_op_class, get_num_bss, set_num_bss,
            get_device_info, get_network_info, get_radio_info, get_ieee_1905_security_info, get_bss_info, get_op_class_info, get_first_sta_info, get_next_sta_info, get_sta_info, put_sta_info);
<<<<<<< HEAD
=======

>>>>>>> 1a3f2289
    config.initializer = webconfig_initializer_onewifi;
    config.apply_data =  webconfig_dummy_apply;
    if (webconfig_init(&config) != webconfig_error_none) {
        printf( "[%s]:%d Init WiFi Web Config  fail\n",__func__,__LINE__);
        return 0;
    }

    if ((webconfig_easymesh_decode(&config, (char *)evt->u.raw_buff, &ext, &type)) == webconfig_error_none) {
        printf("%s:%d Private subdoc decode success\n",__func__, __LINE__);
    } else {
        printf("%s:%d Private subdoc decode fail\n",__func__, __LINE__);
    }

    for (i = 0; i < m_num_bss; i++) {
        for (j = 0; j < dm.m_num_bss; j++) {
           if (memcmp(get_bss(i)->get_bss_info()->ruid.mac, dm.get_bss(j)->get_bss_info()->ruid.mac, sizeof(mac_address_t)) == 0) {
               if (memcmp(get_bss(i)->get_bss_info()->bssid.mac, dm.get_bss(j)->get_bss_info()->bssid.mac, sizeof(mac_address_t)) == 0) {
                   commit_bss_config(dm, j);
               }
           }
       }
    }

    pcmd[num] = new em_cmd_ow_cb_t(evt->params, dm);
    tmp = pcmd[num];
    num++;

    while ((pcmd[num] = tmp->clone_for_next()) != NULL) {
        tmp = pcmd[num];
        num++;
    }
    return num;
}
        
void dm_easy_mesh_agent_t::translate_onewifi_sta_data(char *str)
{               
                
}               
                    
void dm_easy_mesh_agent_t::translate_onewifi_stats_data(char *str)
{
    printf("%s:%d: Enter\n", __func__, __LINE__);

    webconfig_t config;
    webconfig_external_easymesh_t extdata = {0};
    webconfig_subdoc_type_t type = webconfig_subdoc_type_associated_clients;

    webconfig_proto_easymesh_init(&extdata, this, NULL, get_num_radios, set_num_radios,
            get_num_op_class, set_num_op_class, get_num_bss, set_num_bss,
            get_device_info, get_network_info, get_radio_info, get_ieee_1905_security_info, get_bss_info, get_op_class_info,
			get_first_sta_info, get_next_sta_info, get_sta_info, put_sta_info);

    config.initializer = webconfig_initializer_onewifi;
    config.apply_data =  webconfig_dummy_apply;

    if (webconfig_init(&config) != webconfig_error_none) {
        printf( "[%s]:%d Init WiFi Web Config  fail\n",__func__,__LINE__);
        return ;

    }

    if ((webconfig_easymesh_decode(&config, str, &extdata, &type)) == webconfig_error_none) {
        printf("%s:%d Assoc clients decode success\n",__func__, __LINE__);
    } else {
        printf("%s:%d Assoc clients decode fail\n",__func__, __LINE__);
    }
}

int dm_easy_mesh_agent_t::analyze_channel_pref_query(em_bus_event_t *evt, em_cmd_t *pcmd[])
{
    em_bus_event_type_cfg_renew_params_t *raw;
    em_event_t bus;
    dm_easy_mesh_agent_t  dm = *this;
    int num = 0;
    em_cmd_t *tmp;

    pcmd[num] = new em_cmd_channel_pref_query_t(em_service_type_agent, evt->params, dm);
    //pcmd[num] = new em_cmd_ow_cb_t(evt->params, dm);
    num++;

    return num;
}

webconfig_error_t dm_easy_mesh_agent_t::webconfig_dummy_apply(webconfig_subdoc_t *doc, webconfig_subdoc_data_t *data)
{       
    return webconfig_error_none;
}   

dm_easy_mesh_agent_t::dm_easy_mesh_agent_t()
{

}

dm_easy_mesh_agent_t::~dm_easy_mesh_agent_t()
{

}<|MERGE_RESOLUTION|>--- conflicted
+++ resolved
@@ -190,10 +190,7 @@
     webconfig_proto_easymesh_init(&ext, this, NULL, get_num_radios, set_num_radios, 
             get_num_op_class, set_num_op_class, get_num_bss, set_num_bss,
             get_device_info, get_network_info, get_radio_info, get_ieee_1905_security_info, get_bss_info, get_op_class_info, get_first_sta_info, get_next_sta_info, get_sta_info, put_sta_info);
-<<<<<<< HEAD
-=======
     
->>>>>>> 1a3f2289
     config.initializer = webconfig_initializer_onewifi;
     config.apply_data =  webconfig_dummy_apply;
                 
@@ -279,10 +276,6 @@
     webconfig_proto_easymesh_init(&ext, &dm, NULL, get_num_radios, set_num_radios,
             get_num_op_class, set_num_op_class, get_num_bss, set_num_bss,
             get_device_info, get_network_info, get_radio_info, get_ieee_1905_security_info, get_bss_info, get_op_class_info, get_first_sta_info, get_next_sta_info, get_sta_info, put_sta_info);
-<<<<<<< HEAD
-=======
-
->>>>>>> 1a3f2289
     config.initializer = webconfig_initializer_onewifi;
     config.apply_data =  webconfig_dummy_apply;
     if (webconfig_init(&config) != webconfig_error_none) {
