--- conflicted
+++ resolved
@@ -185,12 +185,7 @@
     webconfig_proto_easymesh_init(&ext, this, NULL, NULL, get_num_radios, set_num_radios,
             get_num_op_class, set_num_op_class, get_num_bss, set_num_bss,
             get_device_info, get_network_info, get_radio_info, get_ieee_1905_security_info, get_bss_info, get_op_class_info, 
-<<<<<<< HEAD
-			get_first_sta_info, get_next_sta_info, get_sta_info, put_sta_info, get_bss_info_with_mac,
-            get_num_scan_results, set_num_scan_results, get_scan_result_info);
-=======
             get_first_sta_info, get_next_sta_info, get_sta_info, put_sta_info, get_bss_info_with_mac);
->>>>>>> 8b8215de
     
     config.initializer = webconfig_initializer_onewifi;
     config.apply_data =  webconfig_dummy_apply;
@@ -299,12 +294,7 @@
     webconfig_proto_easymesh_init(&ext, &dm, NULL, NULL, get_num_radios, set_num_radios,
             get_num_op_class, set_num_op_class, get_num_bss, set_num_bss,
             get_device_info, get_network_info, get_radio_info, get_ieee_1905_security_info, get_bss_info, 
-<<<<<<< HEAD
-			get_op_class_info, get_first_sta_info, get_next_sta_info, get_sta_info, put_sta_info, get_bss_info_with_mac,
-            get_num_scan_results, set_num_scan_results, get_scan_result_info);
-=======
             get_op_class_info, get_first_sta_info, get_next_sta_info, get_sta_info, put_sta_info, get_bss_info_with_mac);
->>>>>>> 8b8215de
     config.initializer = webconfig_initializer_onewifi;
     config.apply_data =  webconfig_dummy_apply;
     if (webconfig_init(&config) != webconfig_error_none) {
@@ -374,12 +364,7 @@
     webconfig_proto_easymesh_init(&ext, &dm, NULL, NULL, get_num_radios, set_num_radios,
             get_num_op_class, set_num_op_class, get_num_bss, set_num_bss,
             get_device_info, get_network_info, get_radio_info, get_ieee_1905_security_info, get_bss_info, get_op_class_info, 
-<<<<<<< HEAD
-			get_first_sta_info, get_next_sta_info, get_sta_info, put_sta_info, get_bss_info_with_mac,
-            get_num_scan_results, set_num_scan_results, get_scan_result_info);
-=======
             get_first_sta_info, get_next_sta_info, get_sta_info, put_sta_info, get_bss_info_with_mac);
->>>>>>> 8b8215de
 
     config.initializer = webconfig_initializer_onewifi;
     config.apply_data =  webconfig_dummy_apply;
@@ -425,12 +410,7 @@
     webconfig_proto_easymesh_init(&extdata, this, NULL, NULL, get_num_radios, set_num_radios,
             get_num_op_class, set_num_op_class, get_num_bss, set_num_bss,
             get_device_info, get_network_info, get_radio_info, get_ieee_1905_security_info, get_bss_info, get_op_class_info,
-<<<<<<< HEAD
-			get_first_sta_info, get_next_sta_info, get_sta_info, put_sta_info, get_bss_info_with_mac,
-            get_num_scan_results, set_num_scan_results, get_scan_result_info);
-=======
             get_first_sta_info, get_next_sta_info, get_sta_info, put_sta_info, get_bss_info_with_mac);
->>>>>>> 8b8215de
 
     config.initializer = webconfig_initializer_onewifi;
     config.apply_data =  webconfig_dummy_apply;
@@ -572,18 +552,10 @@
         }
     }
 #endif 
-<<<<<<< HEAD
-    webconfig_proto_easymesh_init(&dev_data, &dm, NULL, get_num_radios, set_num_radios,
-			get_num_op_class, set_num_op_class, get_num_bss, set_num_bss,
-			get_device_info, get_network_info, get_radio_info, get_ieee_1905_security_info, get_bss_info, get_op_class_info, 
-			get_first_sta_info, get_next_sta_info, get_sta_info, put_sta_info, get_bss_info_with_mac,
-            get_num_scan_results, set_num_scan_results, get_scan_result_info);
-=======
     webconfig_proto_easymesh_init(&dev_data, &dm, NULL, NULL, get_num_radios, set_num_radios,
             get_num_op_class, set_num_op_class, get_num_bss, set_num_bss,
             get_device_info, get_network_info, get_radio_info, get_ieee_1905_security_info, get_bss_info, get_op_class_info,
             get_first_sta_info, get_next_sta_info, get_sta_info, put_sta_info, get_bss_info_with_mac);
->>>>>>> 8b8215de
 
 	config.initializer = webconfig_initializer_onewifi;
 	config.apply_data =	 webconfig_dummy_apply;
@@ -633,12 +605,7 @@
     webconfig_proto_easymesh_init(&extdata, this, NULL, NULL, get_num_radios, set_num_radios,
             get_num_op_class, set_num_op_class, get_num_bss, set_num_bss,
             get_device_info, get_network_info, get_radio_info, get_ieee_1905_security_info, get_bss_info, get_op_class_info,
-<<<<<<< HEAD
-			get_first_sta_info, get_next_sta_info, get_sta_info, put_sta_info, get_bss_info_with_mac,
-            get_num_scan_results, set_num_scan_results, get_scan_result_info);
-=======
             get_first_sta_info, get_next_sta_info, get_sta_info, put_sta_info, get_bss_info_with_mac);
->>>>>>> 8b8215de
 
     config.initializer = webconfig_initializer_onewifi;
     config.apply_data =  webconfig_dummy_apply;
