--- conflicted
+++ resolved
@@ -71,10 +71,8 @@
     system("vi tmp.json");
 
 	return get_network_tree_by_file("tmp.json");
-<<<<<<< HEAD
-=======
 
->>>>>>> 00b868ab
+
 }
 
 int main(int argc, const char *argv[])
@@ -88,11 +86,9 @@
 	params.cb_func = editor;
 	params.cli_type = em_cli_type_cmd;
 
-<<<<<<< HEAD
+
 	init(&params);
-=======
-	init(editor, NULL);
->>>>>>> 00b868ab
+
 
     while(1) {
         line = readline(prompt);
