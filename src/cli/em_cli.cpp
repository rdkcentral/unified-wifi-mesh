--- conflicted
+++ resolved
@@ -101,8 +101,6 @@
                     }
                     break;
 
-<<<<<<< HEAD
-=======
                 case em_cmd_type_get_channel:
                     if ((tmp = strstr(cmd->m_param.u.args.fixed_args, "Summary")) != NULL) {
                         *tmp = 0;
@@ -113,7 +111,6 @@
                     }
                     break;
 
->>>>>>> e5fee1ec
                 default:
                     break;
             }
