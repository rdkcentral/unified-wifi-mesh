--- conflicted
+++ resolved
@@ -277,21 +277,12 @@
     pcmd[num] = new em_cmd_sta_steer_t(params);
     tmp = pcmd[num];
     num++;
-<<<<<<< HEAD
 
     while ((pcmd[num] = tmp->clone_for_next()) != NULL) {
         tmp = pcmd[num];
         num++;
     }
 
-=======
-
-    while ((pcmd[num] = tmp->clone_for_next()) != NULL) {
-        tmp = pcmd[num];
-        num++;
-    }
-
->>>>>>> e5fee1ec
     return num;
 }
 
@@ -340,7 +331,6 @@
         if ((radio_list_obj = cJSON_GetObjectItem(dev_obj, "RadioList")) == NULL) {
             continue;
         }
-<<<<<<< HEAD
 
         for (j = 0; j < cJSON_GetArraySize(radio_list_obj); j++) {
             radio_obj = cJSON_GetArrayItem(radio_list_obj, j);
@@ -349,16 +339,6 @@
                 continue;
             }
 
-=======
-
-        for (j = 0; j < cJSON_GetArraySize(radio_list_obj); j++) {
-            radio_obj = cJSON_GetArrayItem(radio_list_obj, j);
-
-            if ((bss_list_obj = cJSON_GetObjectItem(radio_obj, "BSSList")) == NULL) {
-                continue;
-            }
-
->>>>>>> e5fee1ec
             for (k = 0; k < cJSON_GetArraySize(bss_list_obj); k++) {
                 bss_obj = cJSON_GetArrayItem(bss_list_obj, k);
                 bss_id_obj = cJSON_GetObjectItem(bss_obj, "BSSID");
@@ -458,29 +438,17 @@
     }
 
     if ((net_obj = cJSON_GetObjectItem(wfa_obj, "Network")) == NULL) {
-<<<<<<< HEAD
-=======
         printf("%s:%d: Failed to parse: %s\n", __func__, __LINE__, subdoc->buff);
         cJSON_free(obj);
         return 0;
     }
 
     if ((dev_list_obj = cJSON_GetObjectItem(net_obj, "DeviceList")) == NULL) {
->>>>>>> e5fee1ec
         printf("%s:%d: Failed to parse: %s\n", __func__, __LINE__, subdoc->buff);
         cJSON_free(obj);
         return 0;
     }
 
-<<<<<<< HEAD
-    if ((dev_list_obj = cJSON_GetObjectItem(net_obj, "DeviceList")) == NULL) {
-        printf("%s:%d: Failed to parse: %s\n", __func__, __LINE__, subdoc->buff);
-        cJSON_free(obj);
-        return 0;
-    }
-
-=======
->>>>>>> e5fee1ec
     for (i = 0; i < cJSON_GetArraySize(dev_list_obj); i++) {
         dev_obj = cJSON_GetArrayItem(dev_list_obj, i);
         if ((radio_list_obj = cJSON_GetObjectItem(dev_obj, "RadioList")) == NULL) {
@@ -1105,11 +1073,8 @@
         get_network_ssid_config(parent, net_id);
     } else if (strncmp(subdoc->name, "ChannelList", strlen(subdoc->name)) == 0) {
         get_channel_config(parent, net_id);
-<<<<<<< HEAD
-=======
     } else if (strncmp(subdoc->name, "ChannelListSummary@SetAnticipatedChannelPreference", strlen(subdoc->name)) == 0) {
         get_channel_config(parent, net_id, true);
->>>>>>> e5fee1ec
     } else if (strncmp(subdoc->name, "BSSList", strlen(subdoc->name)) == 0) {
         get_bss_config(parent, net_id);
     } else if (strncmp(subdoc->name, "STAList", strlen(subdoc->name)) == 0) {
