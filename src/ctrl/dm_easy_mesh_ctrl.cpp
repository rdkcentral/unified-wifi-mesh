--- conflicted
+++ resolved
@@ -83,18 +83,6 @@
 
 int dm_easy_mesh_ctrl_t::analyze_sta_assoc_event(em_bus_event_t *evt, em_cmd_t *pcmd[])
 {
-<<<<<<< HEAD
-    mac_addr_str_t  dev_mac_str, sta_mac_str, bss_mac_str, radio_mac_str;
-    em_bus_event_type_client_assoc_params_t *params;
-    unsigned int num = 0, len, i;
-    em_cmd_params_t *evt_param;
-    dm_easy_mesh_t  dm, *pdm;
-    em_cmd_t *tmp;
-    em_string_t	assoc;
-    dm_bss_t *pbss;
-    bool radio_matched = false;
-    em_sta_info_t sta_info;
-=======
     mac_addr_str_t  dev_mac_str, sta_mac_str, bss_mac_str;
     em_bus_event_type_client_assoc_params_t *params;
     unsigned int num = 0, len;
@@ -102,21 +90,14 @@
     dm_easy_mesh_t  dm;
     em_cmd_t *tmp;
 	em_string_t	assoc;
->>>>>>> 94a89e7c
 
     params = (em_bus_event_type_client_assoc_params_t *)evt->u.raw_buff;
     dm_easy_mesh_t::macbytes_to_string(params->dev, dev_mac_str);
     dm_easy_mesh_t::macbytes_to_string(params->assoc.cli_mac_address, sta_mac_str);
     dm_easy_mesh_t::macbytes_to_string(params->assoc.bssid, bss_mac_str);
-<<<<<<< HEAD
-
-    printf("%s:%d: Client:%s %s BSS: %s of Device: %s\n", __func__, __LINE__,
-        sta_mac_str, (params->assoc.assoc_event == 1)?"associated with":"disassociated from", bss_mac_str, dev_mac_str);
-=======
     
 	printf("%s:%d: Client:%s %s BSS: %s of Device: %s\n", __func__, __LINE__, 
 		sta_mac_str, (params->assoc.assoc_event == 1)?"associated with":"disassociated from", bss_mac_str, dev_mac_str);
->>>>>>> 94a89e7c
 
     evt_param = &evt->params;
 
@@ -124,52 +105,12 @@
     strncpy(evt_param->args[0], dev_mac_str, strlen(dev_mac_str) + 1);
     strncpy(evt_param->args[1], bss_mac_str, strlen(bss_mac_str) + 1);
     strncpy(evt_param->args[2], sta_mac_str, strlen(sta_mac_str) + 1);
-<<<<<<< HEAD
-    len = (params->assoc.assoc_event == 1)?strlen("Assoc") + 1:strlen("Disassoc") + 1;
-=======
 	len = (params->assoc.assoc_event == 1)?strlen("Assoc") + 1:strlen("Disassoc") + 1;
->>>>>>> 94a89e7c
     strncpy(evt_param->args[3], (params->assoc.assoc_event == 1)?"Assoc":"Disassoc", len);
     pcmd[num] = new em_cmd_sta_assoc_t(evt->params, dm);
     tmp = pcmd[num];
     num++;
 
-<<<<<<< HEAD
-    pdm = get_data_model(global_netid, params->dev);
-    if (pdm == NULL) {
-        printf("%s:%d: Could not find data model for dev: %s\n", __func__, __LINE__, dev_mac_str);
-        return -1;
-    }
-
-    pbss = get_bss(bss_mac_str);
-    if (pbss = NULL) {
-        printf("%s:%d: Could not find bss: %s\n", __func__, __LINE__, bss_mac_str);
-        return -1;
-    }
-
-    dm_easy_mesh_t::macbytes_to_string(pbss->m_bss_info.ruid.mac, radio_mac_str);
-
-    // confirm that the radio is on this device
-    for (i = 0; i < pdm->m_num_radios; i++) {
-        if (memcmp(pbss->m_bss_info.ruid.mac, pdm->m_radio[i].m_radio_info.id.mac, sizeof(mac_address_t)) == 0) {
-            radio_matched == true;
-            break;
-        }
-    }
-
-    if (radio_matched == false) {
-        printf("%s:%d: Could not find bss: %s on radio: %s\n", __func__, __LINE__, bss_mac_str, radio_mac_str);
-        return -1;
-    }
-
-    memcpy(sta_info.id, params->assoc.cli_mac_address, sizeof(mac_address_t));
-    memcpy(sta_info.bssid, params->assoc.bssid, sizeof(mac_address_t));
-    memcpy(sta_info.radiomac, pbss->m_bss_info.ruid.mac, sizeof(mac_address_t));
-
-    pdm->put_sta_info(&sta_info, em_target_sta_map_consolidated);
-
-=======
->>>>>>> 94a89e7c
     while ((pcmd[num] = tmp->clone_for_next()) != NULL) {
         tmp = pcmd[num];
         num++;
@@ -177,10 +118,6 @@
     printf("%s:%d: Number of commands:%d\n", __func__, __LINE__, num);
 
     return num;
-<<<<<<< HEAD
-=======
-
->>>>>>> 94a89e7c
 }
 
 int dm_easy_mesh_ctrl_t::analyze_m2_tx(em_bus_event_t *evt, em_cmd_t *pcmd[])
