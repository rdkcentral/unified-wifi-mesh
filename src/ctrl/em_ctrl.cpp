--- conflicted
+++ resolved
@@ -139,11 +139,7 @@
 {
     em_cmd_t *pcmd[EM_MAX_CMD] = {NULL};
     unsigned int num;
-<<<<<<< HEAD
-
-=======
-    
->>>>>>> 94a89e7c
+    
     if ((num = m_data_model.analyze_sta_assoc_event(evt, pcmd)) > 0) {
         m_orch->submit_commands(pcmd, num);
     }
@@ -394,17 +390,10 @@
 			handle_config_renew(evt);
 			break;
 
-<<<<<<< HEAD
-        case em_bus_event_type_sta_assoc:
-			handle_sta_assoc_event(evt);
-			break;
-
-=======
 		case em_bus_event_type_sta_assoc:
 			handle_sta_assoc_event(evt);
 			break;
 	
->>>>>>> 94a89e7c
         default:
             break;
     }
@@ -558,46 +547,14 @@
 			}
 			break;
 
-<<<<<<< HEAD
-        case em_msg_type_topo_notif:
-            em = al_em;
-            break;
-
-        case em_msg_type_client_cap_query:
-            if (em_msg_t(data + (sizeof(em_raw_hdr_t) + sizeof(em_cmdu_t)),
-                len - (sizeof(em_raw_hdr_t) + sizeof(em_cmdu_t))).get_bss_id(&bssid) == false) {
-                printf("%s:%d: Could not find bss id in msg:0x%04x\n", __func__, __LINE__, htons(cmdu->type));
-                return NULL;
-            }
-
-            dm_easy_mesh_t::macbytes_to_string(bssid, mac_str1);
-
-            if ((bss = m_data_model.get_bss(mac_str1)) == NULL) {
-                printf("%s:%d: Could not find bss:%s from data model\n", __func__, __LINE__, mac_str1);
-                return NULL;
-            }
-            dm_easy_mesh_t::macbytes_to_string(bss->m_bss_info.ruid.mac, mac_str1);
-            if ((em = (em_t *)hash_map_get(m_em_map, mac_str1)) == NULL) {
-                printf("%s:%d: Could not find radio:%s\n", __func__, __LINE__, mac_str1);
-                return NULL;
-            }
-
-            break;
-
-=======
 		case em_msg_type_topo_notif:
 			em = al_em;
 			break;
 		
->>>>>>> 94a89e7c
 		case em_msg_type_autoconf_resp:
 		case em_msg_type_topo_query:
 		case em_msg_type_autoconf_renew:
         case em_msg_type_channel_pref_query:
-<<<<<<< HEAD
-		case em_msg_type_topo_notif:
-=======
->>>>>>> 94a89e7c
 		case em_msg_type_channel_sel_req:
 			break;
 
