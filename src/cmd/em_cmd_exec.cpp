--- conflicted
+++ resolved
@@ -309,8 +309,7 @@
     memset(&addr, 0, sizeof(addr));
 #ifdef LOCAL_CLI 
     addr.sun_family = AF_UNIX;
-<<<<<<< HEAD
-    snprintf(addr.sun_path, sizeof(addr.sun_path), "%s", sock_path);
+    snprintf(addr.sun_path, sizeof(addr.sun_path), "%.*s", static_cast<int>(sizeof(addr.sun_path) - 1), sock_path);
 #else
 	addr.sin_family = AF_INET; 
 	addr.sin_addr.s_addr = inet_addr("127.0.0.1");
@@ -318,9 +317,6 @@
 #endif
 
     //snprintf(addr.sun_path, sizeof(addr.sun_path), "%s", sock_path);
-=======
-    snprintf(addr.sun_path, sizeof(addr.sun_path), "%.*s", static_cast<int>(sizeof(addr.sun_path) - 1), sock_path);
->>>>>>> 9871e977
     if ((ret = connect(dsock, reinterpret_cast<const struct sockaddr *> (&addr), sizeof(struct sockaddr_un))) != 0) {
         snprintf(out, out_len, "%s:%d: connect error on socket, err:%d\n", __func__, __LINE__, errno);
         return -1;
