/**
 * Copyright 2023 Comcast Cable Communications Management, LLC
 *
 * Licensed under the Apache License, Version 2.0 (the "License");
 * you may not use this file except in compliance with the License.
 * You may obtain a copy of the License at
 *
 * http://www.apache.org/licenses/LICENSE-2.0
 *
 * Unless required by applicable law or agreed to in writing, software
 * distributed under the License is distributed on an "AS IS" BASIS,
 * WITHOUT WARRANTIES OR CONDITIONS OF ANY KIND, either express or implied.
 * See the License for the specific language governing permissions and
 * limitations under the License.
 *
 * SPDX-License-Identifier: Apache-2.0
 */

#include <stdio.h>
#include <string.h>
#include <stdlib.h>
#include <errno.h>
#include <assert.h>
#include <signal.h>
#include <unistd.h>
#include <arpa/inet.h>
#include <net/if.h>
#include <linux/filter.h>
#include <netinet/ether.h>
#include <netpacket/packet.h>
#include <linux/netlink.h>
#include <linux/rtnetlink.h>
#include <sys/ioctl.h>
#include <sys/socket.h>
#include <sys/uio.h>
#include <sys/time.h>
#include <sys/un.h>
#include <unistd.h>
#include <pthread.h>
#include <cjson/cJSON.h>
#include "em_cmd.h"

int em_cmd_t::edit_params_file()
{
    char buff[EM_IO_BUFF_SZ];
    em_long_string_t cmd;
    cJSON *obj;


    snprintf(cmd, sizeof(em_long_string_t), "vi %s", m_param.fixed_args);
    system(cmd);

    if (load_params_file(buff) < 0) {
        printf("%s:%d: Failed to load params file\n", __func__, __LINE__);
        return -1;
    }

    if ((obj = cJSON_Parse(buff)) == NULL) {
        printf("%s:%d: Failed to read file\n", __func__, __LINE__);
        return -1;
    }

    return 0;
}

int em_cmd_t::write_params_file(char *buff, const char *net_id, const char *header)
{
    FILE *fp;
    char tmp[EM_IO_BUFF_SZ];
    unsigned int sz = 0;

    em_long_string_t wfa;
	cJSON *obj, *res_obj, *wfa_obj;

	obj = cJSON_Parse(buff);
	if (obj == NULL) {
		printf("%s:%d: Failed to parse\n", __func__, __LINE__);
        return -1;
	}

	if ((res_obj = cJSON_GetObjectItem(obj, "Result")) == NULL) {
		printf("%s:%d: Failed to parse\n", __func__, __LINE__);
		cJSON_free(obj);
        return -1;
	}

	if (header != NULL) {
		snprintf(wfa, sizeof(wfa), "wfa-dataelements:%s", header);
		wfa_obj = cJSON_CreateObject();
		if (wfa_obj == NULL) {
			printf("%s:%d: Failed to parse\n", __func__, __LINE__);
			cJSON_free(obj);
        	return -1;
		}
		cJSON_AddItemToObject(wfa_obj, wfa, res_obj);
		cJSON_AddStringToObject(res_obj, "ID", net_id);
	} else {
		wfa_obj = res_obj;
	}

	cJSON_PrintPreallocated(wfa_obj, tmp, EM_IO_BUFF_SZ, true);

	cJSON_free(obj);

    if ((fp = fopen(m_param.fixed_args, "w")) == NULL) {
        printf("%s:%d: failed to open file at location:%s error:%d\n", __func__, __LINE__, m_param.fixed_args, errno);
        return -1;
    } else {
        fputs(tmp, fp);
        fclose(fp);
    }

    return strlen(buff);
}

int em_cmd_t::load_params_file(char *buff)
{
    FILE *fp;
    char tmp[1024];
    unsigned int sz = 0;

    if ((fp = fopen(m_param.fixed_args, "r")) == NULL) {
        printf("%s:%d: failed to open file at location:%s error:%d\n", __func__, __LINE__, m_param.fixed_args, errno);
        return -1;
    } else {

        memset(buff, 0, sizeof(buff));
        while (fgets(tmp, sizeof(tmp), fp) != NULL) {
            strncat(buff, tmp, sizeof(tmp));
            sz += strlen(tmp);
        }

        fclose(fp);
    }

    return sz;
}

bool em_cmd_t::validate()
{
    if ((m_type == em_cmd_type_none) || (m_type >= em_cmd_type_max)) {
        return false;
    }

    return true;

}

char *em_cmd_t::status_to_string(em_cmd_out_status_t status, em_status_string_t str)
{
    cJSON *obj, *res = NULL;
    em_long_string_t status_str;
    em_subdoc_info_t *info;
    em_event_t *evt;
    char *tmp;

    evt = get_event();
    info = &evt->u.bevt.u.subdoc;

    obj = cJSON_CreateObject();

    switch (status) {
        case em_cmd_out_status_success:
            snprintf(status_str, sizeof(status_str), "%s", "Success");
            break;

        case em_cmd_out_status_not_ready:
            snprintf(status_str, sizeof(status_str), "%s", "Error_Not_Ready");
            break;

        case em_cmd_out_status_invalid_input:
            snprintf(status_str, sizeof(status_str), "%s", "Error_Invalid_Input");
            break;

        case em_cmd_out_status_timeout:
            snprintf(status_str, sizeof(status_str), "%s", "Error_Timeout");
            break;

        case em_cmd_out_status_invalid_mac:
            snprintf(status_str, sizeof(status_str), "%s", "Error_Invalid_Mac");
            break;

        case em_cmd_out_status_interface_down:
            snprintf(status_str, sizeof(status_str), "%s", "Error_Interface_Down");
            break;

        case em_cmd_out_status_other:
            snprintf(status_str, sizeof(status_str), "%s", "Error_Other");
            break;

        case em_cmd_out_status_prev_cmd_in_progress:
            snprintf(status_str, sizeof(status_str), "%s", "Error_Prev_Cmd_In_Progress");
            break;

        case em_cmd_out_status_no_change:
            snprintf(status_str, sizeof(status_str), "%s", "Error_No_Config_Change_Detected");
            break;
    }

    cJSON_AddStringToObject(obj, "Status", status_str);
    if (status == em_cmd_out_status_success) {
        res = cJSON_Parse(info->buff);
        if (res != NULL) {
            cJSON_AddItemToObject(obj, "Result", res);
        }
    }

    tmp = cJSON_Print(obj);
    strncpy(str, tmp, strlen(tmp) + 1);
    cJSON_Delete(obj);

    return str;
}

void em_cmd_t::set_rd_freq_band(unsigned int i)
{
    unsigned int num_curr_opclass = 0;

    em_freq_band_t freq_band;
    dm_op_class_t *op_class_info;
    em_op_class_info_t em_op_class;
    num_curr_opclass = m_data_model.get_num_op_class();
    printf("number of op_class = %d\n",num_curr_opclass);

    op_class_info = m_data_model.get_curr_op_class(i);
    if (op_class_info == NULL) {
        printf("op_class_info is NULL\n");
    }
    em_op_class = op_class_info->m_op_class_info;
    printf("opclass = %d\n",em_op_class.op_class);
    m_rd_op_class = em_op_class.op_class;
    m_rd_channel = em_op_class.channel;
    if (em_op_class.op_class >= EM_MIN_OP_CLASS_24 && em_op_class.op_class <= EM_MAX_OP_CLASS_24) {
        freq_band = em_freq_band_24;
    } else if (em_op_class.op_class >= EM_MIN_OP_CLASS_5  && em_op_class.op_class<= EM_MAX_OP_CLASS_5) {
        freq_band = em_freq_band_5;
    } else {
        freq_band = em_freq_band_60;
    }
    m_rd_freq_band = freq_band;

}

void em_cmd_t::deinit()
{
    queue_destroy(m_em_candidates);
    m_data_model.deinit();
}

void em_cmd_t::init(dm_easy_mesh_t *dm)
{
    m_em_candidates = queue_create();
    m_data_model.init();
    m_data_model = *dm;
}

em_cmd_t *em_cmd_t::clone()
{   
    em_cmd_t *out = NULL;
    unsigned int i;
    em_cmd_ctx_t *pctx, ctx;

    out = new em_cmd_t(m_type, m_param, m_data_model);

    out->m_data_model = m_data_model;
    out->set_orch_op_index(m_orch_op_idx);
    out->m_num_orch_desc = m_num_orch_desc;
    for (i = 0; i < m_num_orch_desc; i++) {
        out->m_orch_desc[i].op = m_orch_desc[i].op;
        out->m_orch_desc[i].submit = m_orch_desc[i].submit;
    }

    pctx = m_data_model.get_cmd_ctx();	
    memcpy(&ctx, pctx, sizeof(em_cmd_ctx_t));	
    ctx.arr_index += 1;
    out->m_data_model.set_cmd_ctx(&ctx);
    return out;
}

em_cmd_t *em_cmd_t::clone_for_next()
{
    em_cmd_t *out = NULL;
    unsigned int i;
    em_cmd_ctx_t ctx;

    if (m_orch_op_idx == (m_num_orch_desc - 1)) {
        return NULL;
    }

    out = new em_cmd_t(m_type, m_param, m_data_model);

    out->m_data_model = m_data_model;
    out->set_orch_op_index(m_orch_op_idx + 1);
    out->m_num_orch_desc = m_num_orch_desc;
    for (i = 0; i < m_num_orch_desc; i++) {
        out->m_orch_desc[i].op = m_orch_desc[i].op;
        out->m_orch_desc[i].submit = m_orch_desc[i].submit;
    }

    memset(&ctx, 0, sizeof(em_cmd_ctx_t));
    ctx.type = out->get_orch_op();
    out->m_data_model.set_cmd_ctx(&ctx);

    return out;
}

void em_cmd_t::override_op(unsigned int index, em_orch_desc_t *desc)
{
    em_cmd_ctx_t *ctx;

    m_orch_desc[index].op = desc->op;
    m_orch_desc[index].submit = desc->submit;
    ctx = m_data_model.get_cmd_ctx();
    ctx->type = desc->op;
    m_data_model.set_cmd_ctx(ctx);
}

void em_cmd_t::init()
{
    switch (m_type) {
        case em_cmd_type_none:
            snprintf(m_name, sizeof(m_name), "%s", "none");
            m_svc = em_service_type_none;
            break;

        case em_cmd_type_reset:
            snprintf(m_name, sizeof(m_name), "%s", "reset");
            m_svc = em_service_type_ctrl;
            break;

        case em_cmd_type_dev_test:
            snprintf(m_name, sizeof(m_name), "%s", "dev_test");
            m_svc = em_service_type_ctrl;
            break;

        case em_cmd_type_get_network:
            snprintf(m_name, sizeof(m_name), "%s", "get_network");
            m_svc = em_service_type_ctrl;
            break;

        case em_cmd_type_get_device:
            strncpy(m_name, "get_device", strlen("get_device") + 1);
            m_svc = em_service_type_ctrl;
            break;

        case em_cmd_type_remove_device:
            strncpy(m_name, "remove_device", strlen("remove_device") + 1);
            m_svc = em_service_type_ctrl;
            break;

        case em_cmd_type_get_radio:
            strncpy(m_name, "get_radio", strlen("get_radio") + 1);
            m_svc = em_service_type_ctrl;
            break;

        case em_cmd_type_get_ssid:
            snprintf(m_name, sizeof(m_name), "%s", "get_ssid");
            m_svc = em_service_type_ctrl;
            break;

        case em_cmd_type_set_ssid:
            snprintf(m_name, sizeof(m_name), "%s", "set_ssid");
            m_svc = em_service_type_ctrl;
            break;

        case em_cmd_type_get_channel:
            snprintf(m_name, sizeof(m_name), "%s", "get_channel");
            m_svc = em_service_type_ctrl;
            break;

        case em_cmd_type_set_channel:
            snprintf(m_name, sizeof(m_name), "%s", "set_channel");
            m_svc = em_service_type_ctrl;
            break;

        case em_cmd_type_scan_channel:
            snprintf(m_name, sizeof(m_name), "%s", "scan_channel");
            m_svc = em_service_type_ctrl;
            break;

        case em_cmd_type_get_bss:
            snprintf(m_name, sizeof(m_name), "%s", "get_bss");
            m_svc = em_service_type_ctrl;
            break;

        case em_cmd_type_get_sta:
            snprintf(m_name, sizeof(m_name), "%s", "get_sta");
            m_svc = em_service_type_ctrl;
            break;

        case em_cmd_type_steer_sta:
            snprintf(m_name, sizeof(m_name), "%s", "steer_sta");
            m_svc = em_service_type_ctrl;
            break;

        case em_cmd_type_disassoc_sta:
            snprintf(m_name, sizeof(m_name), "%s", "disassoc_sta");
            m_svc = em_service_type_ctrl;
            break;

        case em_cmd_type_dev_init:
            snprintf(m_name, sizeof(m_name), "%s", "dev_init");
            m_svc = em_service_type_agent;
            break;

        case em_cmd_type_cfg_renew:
            snprintf(m_name, sizeof(m_name), "%s", "cfg_renew");
            m_svc = em_service_type_agent;
            break;

        case em_cmd_type_vap_config:
            snprintf(m_name, sizeof(m_name), "%s", "vap_config");
            m_svc = em_service_type_agent;
            break;

        case em_cmd_type_radio_config:
            snprintf(m_name, sizeof(m_name), "%s", "radio_config");
            m_svc = em_service_type_agent;
            break;

        case em_cmd_type_sta_list:
            snprintf(m_name, sizeof(m_name), "%s", "sta_list");
            m_svc = em_service_type_agent;
            break;

        case em_cmd_type_ap_cap_query:
            snprintf(m_name, sizeof(m_name), "%s", "ap_cap");
            m_svc = em_service_type_agent;
            break;

    	case em_cmd_type_client_cap_query:
	        snprintf(m_name, sizeof(m_name), "%s", "client_cap");
            m_svc = em_service_type_agent;
    	    break;

        case em_cmd_type_start_dpp:
            snprintf(m_name, sizeof(m_name), "%s", "start_dpp");
            m_svc = em_service_type_ctrl;
            break;

        case em_cmd_type_max:
            snprintf(m_name, sizeof(m_name), "%s", "max");
            m_svc = em_service_type_none;
            break;

        case em_cmd_type_topo_sync:
            strncpy(m_name, "topo_sync", strlen("topo_sync") + 1);
            m_svc = em_service_type_ctrl;
            break;

        case em_cmd_type_sta_assoc:
            strncpy(m_name, "sta_assoc", strlen("sta_assoc") + 1);
            m_svc = em_service_type_ctrl;
            break;

        case em_cmd_type_sta_link_metrics:
            strncpy(m_name, "sta_link_metrics", strlen("sta_link_metrics") + 1);
            m_svc = em_service_type_ctrl;
            break;

        case em_cmd_type_em_config:
            strncpy(m_name, "em_config", strlen("em_config") + 1);
            m_svc = em_service_type_ctrl;
            break;
    }
}

const char *em_cmd_t::get_bus_event_type_str(em_bus_event_type_t type)
{
#define BUS_EVENT_TYPE_2S(x) case x: return #x;
    switch (type) { 
    BUS_EVENT_TYPE_2S(em_bus_event_type_none)
    BUS_EVENT_TYPE_2S(em_bus_event_type_chirp)
    BUS_EVENT_TYPE_2S(em_bus_event_type_reset)
    BUS_EVENT_TYPE_2S(em_bus_event_type_dev_test)
    BUS_EVENT_TYPE_2S(em_bus_event_type_get_network)
    BUS_EVENT_TYPE_2S(em_bus_event_type_get_device)
    BUS_EVENT_TYPE_2S(em_bus_event_type_remove_device)
    BUS_EVENT_TYPE_2S(em_bus_event_type_get_radio)
    BUS_EVENT_TYPE_2S(em_bus_event_type_get_ssid)
    BUS_EVENT_TYPE_2S(em_bus_event_type_set_ssid)
    BUS_EVENT_TYPE_2S(em_bus_event_type_get_channel)
    BUS_EVENT_TYPE_2S(em_bus_event_type_set_channel)
    BUS_EVENT_TYPE_2S(em_bus_event_type_get_bss)
    BUS_EVENT_TYPE_2S(em_bus_event_type_get_sta)
    BUS_EVENT_TYPE_2S(em_bus_event_type_steer_sta)
    BUS_EVENT_TYPE_2S(em_bus_event_type_start_dpp)
    BUS_EVENT_TYPE_2S(em_bus_event_type_dev_init)
    BUS_EVENT_TYPE_2S(em_bus_event_type_cfg_renew)
    BUS_EVENT_TYPE_2S(em_bus_event_type_radio_config)
    BUS_EVENT_TYPE_2S(em_bus_event_type_vap_config)
    BUS_EVENT_TYPE_2S(em_bus_event_type_sta_list)
    BUS_EVENT_TYPE_2S(em_bus_event_type_listener_stop)
    BUS_EVENT_TYPE_2S(em_bus_event_type_dm_commit)
    BUS_EVENT_TYPE_2S(em_bus_event_type_topo_sync)
    }
}   

const char *em_cmd_t::get_orch_op_str(dm_orch_type_t type)
{
#define ORCH_TYPE_2S(x) case x: return #x;
    switch (type) {
        ORCH_TYPE_2S(dm_orch_type_none)
        ORCH_TYPE_2S(dm_orch_type_net_insert)
        ORCH_TYPE_2S(dm_orch_type_net_update)
        ORCH_TYPE_2S(dm_orch_type_net_delete)
        ORCH_TYPE_2S(dm_orch_type_al_insert)
        ORCH_TYPE_2S(dm_orch_type_al_update)
        ORCH_TYPE_2S(dm_orch_type_al_delete)
        ORCH_TYPE_2S(dm_orch_type_em_insert)
        ORCH_TYPE_2S(dm_orch_type_em_update)
        ORCH_TYPE_2S(dm_orch_type_em_delete)
        ORCH_TYPE_2S(dm_orch_type_em_test)
        ORCH_TYPE_2S(dm_orch_type_bss_insert)
        ORCH_TYPE_2S(dm_orch_type_bss_update)
        ORCH_TYPE_2S(dm_orch_type_bss_delete)
        ORCH_TYPE_2S(dm_orch_type_ssid_insert)
        ORCH_TYPE_2S(dm_orch_type_ssid_update)
        ORCH_TYPE_2S(dm_orch_type_ssid_delete)
        ORCH_TYPE_2S(dm_orch_type_sta_insert)
        ORCH_TYPE_2S(dm_orch_type_sta_update)
        ORCH_TYPE_2S(dm_orch_type_sta_delete)
        ORCH_TYPE_2S(dm_orch_type_sec_insert)
        ORCH_TYPE_2S(dm_orch_type_sec_update)
        ORCH_TYPE_2S(dm_orch_type_sec_delete)
        ORCH_TYPE_2S(dm_orch_type_cap_insert)
        ORCH_TYPE_2S(dm_orch_type_cap_update)
        ORCH_TYPE_2S(dm_orch_type_cap_delete)
        ORCH_TYPE_2S(dm_orch_type_op_class_insert)
        ORCH_TYPE_2S(dm_orch_type_op_class_update)
        ORCH_TYPE_2S(dm_orch_type_op_class_delete)
        ORCH_TYPE_2S(dm_orch_type_ssid_vid_insert)
        ORCH_TYPE_2S(dm_orch_type_ssid_vid_update)
        ORCH_TYPE_2S(dm_orch_type_ssid_vid_delete)
        ORCH_TYPE_2S(dm_orch_type_dpp_insert)
        ORCH_TYPE_2S(dm_orch_type_dpp_update)
        ORCH_TYPE_2S(dm_orch_type_dpp_delete)
        ORCH_TYPE_2S(dm_orch_type_em_reset)
        ORCH_TYPE_2S(dm_orch_type_db_reset)
        ORCH_TYPE_2S(dm_orch_type_db_cfg)
        ORCH_TYPE_2S(dm_orch_type_db_insert)
        ORCH_TYPE_2S(dm_orch_type_db_update)
        ORCH_TYPE_2S(dm_orch_type_db_delete)
        ORCH_TYPE_2S(dm_orch_type_dm_delete)
        ORCH_TYPE_2S(dm_orch_type_tx_cfg_renew)
        ORCH_TYPE_2S(dm_orch_type_owconfig_req)
        ORCH_TYPE_2S(dm_orch_type_owconfig_cnf)
        ORCH_TYPE_2S(dm_orch_type_ctrl_notify)
        ORCH_TYPE_2S(dm_orch_type_ap_cap_report)
        ORCH_TYPE_2S(dm_orch_type_client_cap_report)
        ORCH_TYPE_2S(dm_orch_type_net_ssid_update)
        ORCH_TYPE_2S(dm_orch_type_topo_sync)
        ORCH_TYPE_2S(dm_orch_type_channel_pref)
        ORCH_TYPE_2S(dm_orch_type_channel_sel)
        ORCH_TYPE_2S(dm_orch_type_channel_cnf)
        ORCH_TYPE_2S(dm_orch_type_sta_cap)
        ORCH_TYPE_2S(dm_orch_type_sta_link_metrics)
<<<<<<< HEAD
=======
        ORCH_TYPE_2S(dm_orch_type_op_channel_report)
>>>>>>> abdfacc5
    }

    return "dm_orch_type_unknown";
}

const char *em_cmd_t::get_cmd_type_str(em_cmd_type_t type)
{
#define CMD_TYPE_2S(x) case x: return #x;
    switch (type) {
        CMD_TYPE_2S(em_cmd_type_none)
        CMD_TYPE_2S(em_cmd_type_reset)
        CMD_TYPE_2S(em_cmd_type_get_network)
        CMD_TYPE_2S(em_cmd_type_get_device)
        CMD_TYPE_2S(em_cmd_type_remove_device)
        CMD_TYPE_2S(em_cmd_type_get_radio)
        CMD_TYPE_2S(em_cmd_type_get_ssid)
        CMD_TYPE_2S(em_cmd_type_set_ssid)
        CMD_TYPE_2S(em_cmd_type_get_channel)
        CMD_TYPE_2S(em_cmd_type_set_channel)
        CMD_TYPE_2S(em_cmd_type_scan_channel)
        CMD_TYPE_2S(em_cmd_type_get_bss)
        CMD_TYPE_2S(em_cmd_type_get_sta)
        CMD_TYPE_2S(em_cmd_type_steer_sta)
        CMD_TYPE_2S(em_cmd_type_disassoc_sta)
        CMD_TYPE_2S(em_cmd_type_dev_init)
        CMD_TYPE_2S(em_cmd_type_dev_test)
        CMD_TYPE_2S(em_cmd_type_cfg_renew)
        CMD_TYPE_2S(em_cmd_type_vap_config)
        CMD_TYPE_2S(em_cmd_type_radio_config)
        CMD_TYPE_2S(em_cmd_type_sta_list)
        CMD_TYPE_2S(em_cmd_type_start_dpp)
        CMD_TYPE_2S(em_cmd_type_ap_cap_query)
        CMD_TYPE_2S(em_cmd_type_client_cap_query)
        CMD_TYPE_2S(em_cmd_type_topo_sync)
        CMD_TYPE_2S(em_cmd_type_em_config)
        CMD_TYPE_2S(em_cmd_type_sta_assoc)
        CMD_TYPE_2S(em_cmd_type_channel_pref_query)
        CMD_TYPE_2S(em_cmd_type_sta_link_metrics)
    }

    return "em_cmd_type_unknown";
}

em_cmd_type_t em_cmd_t::bus_2_cmd_type(em_bus_event_type_t etype)
{
    em_cmd_type_t type = em_cmd_type_none;

    switch (etype) {
        case em_bus_event_type_reset:
            type = em_cmd_type_reset;
            break;

        case em_bus_event_type_dev_test:
            type = em_cmd_type_dev_test;
            break;

        case em_bus_event_type_get_network:
            type = em_cmd_type_get_network;
            break;

        case em_bus_event_type_get_device:
            type = em_cmd_type_get_device;
            break;

        case em_bus_event_type_remove_device:
            type = em_cmd_type_remove_device;
            break;

        case em_bus_event_type_get_radio:
            type = em_cmd_type_get_radio;
            break;

        case em_bus_event_type_set_ssid:
            type = em_cmd_type_set_ssid;
            break;

        case em_bus_event_type_get_ssid:
            type = em_cmd_type_get_ssid;
            break;

        case em_bus_event_type_set_channel:
            type = em_cmd_type_set_channel;
            break;

        case em_bus_event_type_get_channel:
            type = em_cmd_type_get_channel;
            break;

        case em_bus_event_type_scan_channel:
            type = em_cmd_type_scan_channel;
            break;

        case em_bus_event_type_get_bss:
            type = em_cmd_type_get_bss;
            break;

        case em_bus_event_type_get_sta:
            type = em_cmd_type_get_sta;
            break;

        case em_bus_event_type_steer_sta:
            type = em_cmd_type_steer_sta;
            break;

        case em_bus_event_type_disassoc_sta:
            type = em_cmd_type_disassoc_sta;
            break;

        case em_bus_event_type_dev_init:
            type = em_cmd_type_dev_init;
            break;

        case em_bus_event_type_cfg_renew:
            type = em_cmd_type_cfg_renew;
            break;			

        case em_bus_event_type_sta_list:
            type = em_cmd_type_sta_list;
            break;

        case em_bus_event_type_ap_cap_query:
            type = em_cmd_type_ap_cap_query;
            break;

	    case em_bus_event_type_client_cap_query:
	        type = em_cmd_type_client_cap_query;
	        break;

        case em_bus_event_type_topo_sync:
            type = em_cmd_type_em_config;
            break;

    }

    return type;
}

em_bus_event_type_t em_cmd_t::cmd_2_bus_event_type(em_cmd_type_t ctype)
{
    em_bus_event_type_t type = em_bus_event_type_none;

    switch (ctype) {
        case em_cmd_type_reset:
            type = em_bus_event_type_reset;
            break;

        case em_cmd_type_dev_test:
            type = em_bus_event_type_dev_test;
            break;

        case em_cmd_type_set_ssid:
            type = em_bus_event_type_set_ssid;;
            break;

        case em_cmd_type_em_config:
            type = em_bus_event_type_topo_sync;;
            break;

        case em_cmd_type_dev_init:
            type = em_bus_event_type_dev_init;
            break;

        case em_cmd_type_cfg_renew:
            type = em_bus_event_type_cfg_renew;
            break;

        case em_cmd_type_sta_list:
            type = em_bus_event_type_sta_list;
            break;
    }

    return type;
}

void em_cmd_t::dump_bus_event(em_bus_event_t *evt)
{
    em_cmd_params_t *params;
    unsigned int i;
    em_subdoc_info_t *info;

    printf("Bus Event\n");
    params = &evt->params;

    switch (evt->type) {
        case em_bus_event_type_get_network:
        case em_bus_event_type_get_device:
        case em_bus_event_type_remove_device:
        case em_bus_event_type_get_radio:
        case em_bus_event_type_get_ssid:
        case em_bus_event_type_get_channel:
        case em_bus_event_type_get_bss:
        case em_bus_event_type_get_sta:
            info = &evt->u.subdoc;
            printf("Name: %s\n", info->name);
            break;
    }

    printf("Type: %s\tNumber of Command Parameters: %d\n", get_bus_event_type_str(evt->type), params->num_args);
    for (i = 0; i < params->num_args; i++) {
        printf("Arg[%d]: %s\n", i, params->args[i]);
    }   
}   

em_cmd_t::em_cmd_t(em_cmd_type_t type, em_cmd_params_t param, dm_easy_mesh_t& dm)
{
    m_type = type;
    m_db_cfg_type = db_cfg_type_none;
    memcpy(&m_param, &param, sizeof(em_cmd_params_t));
    init(&dm);
    init();
}

em_cmd_t::em_cmd_t(em_cmd_type_t type, em_cmd_params_t param)
{
    m_type = type;
    m_db_cfg_type = db_cfg_type_none;
    memcpy(&m_param, &param, sizeof(em_cmd_params_t));
    init();
}

em_cmd_t::em_cmd_t()
{

}

em_cmd_t::~em_cmd_t()
{

}
<|MERGE_RESOLUTION|>--- conflicted
+++ resolved
@@ -555,10 +555,7 @@
         ORCH_TYPE_2S(dm_orch_type_channel_cnf)
         ORCH_TYPE_2S(dm_orch_type_sta_cap)
         ORCH_TYPE_2S(dm_orch_type_sta_link_metrics)
-<<<<<<< HEAD
-=======
         ORCH_TYPE_2S(dm_orch_type_op_channel_report)
->>>>>>> abdfacc5
     }
 
     return "dm_orch_type_unknown";
