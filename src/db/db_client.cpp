--- conflicted
+++ resolved
@@ -16,162 +16,6 @@
  * SPDX-License-Identifier: Apache-2.0
  */
 
-<<<<<<< HEAD
-#include "mysql_connection.h"
-#include <cppconn/driver.h>
-#include <cppconn/exception.h>
-#include <cppconn/resultset.h>
-#include <cppconn/statement.h>
-#include <string.h>
-#include <stdlib.h>
-#include "db_client.h"
-#include "em_base.h"
-
-int db_client_t::recreate_db()
-{
-	execute("drop database OneWifiMesh");
-	execute("create database OneWifiMesh");
-	return 0;
-}
-
-void *db_client_t::execute(const char *query)
-{
-    void *tmp = NULL;
-
-    try {
-        sql::Statement *stmt;
-        sql::ResultSet *res;
-
-        if (m_con) {
-            stmt = static_cast<sql::Connection *> (m_con)->createStatement();
-        } else {
-            printf("%s:%d: Query: %s m_con is NULL, exciting\n", __func__, __LINE__, query);
-            return tmp;
-        }
-
-        if (stmt) {
-            res = stmt->executeQuery(query);
-        } else {
-            printf("%s:%d: Query: %s stmt is NULL, exciting\n", __func__, __LINE__, query);
-            return tmp;
-        }
-        tmp = res;
-        delete stmt;
-
-    } catch (sql::SQLException &e) {
-        //printf("%s:%d: Exception in executing query, error code:%d\n", __func__, __LINE__, e.getErrorCode());
-    }
-
-    return tmp;
-}
-
-bool db_client_t::next_result(void *ctx)
-{
-    bool ret = false;
-
-    if (ctx == NULL) {
-        return ret;
-    }
-
-    try {
-        sql::ResultSet *res = static_cast<sql::ResultSet *> (ctx);
-        ret = res->next();
-        if (ret == false) {
-            //printf("%s:%d: result set deleted\n", __func__, __LINE__);
-            delete res;    
-        }
-
-    } catch (sql::SQLException &e) {
-        printf("%s:%d: Exception, error code:%d\n", __func__, __LINE__, e.getErrorCode());
-    }
-
-    return ret;
-}
-
-char *db_client_t::get_string(void *ctx, char *str, unsigned int col)
-{
-    if (ctx == NULL) {
-        return NULL;
-    }
-
-    try {
-        sql::ResultSet *res = static_cast<sql::ResultSet *> (ctx);
-        snprintf(str, strlen(res->getString(col).c_str()) + 1, "%s", res->getString(col).c_str());
-        //printf("%s:%d: str:%s\n", __func__, __LINE__, str);
-    } catch (sql::SQLException &e) {
-        printf("%s:%d: Exception, error code:%d\n", __func__, __LINE__, e.getErrorCode());
-    }
-
-    return str;
-}
-
-int db_client_t::get_number(void *ctx, unsigned int col)
-{
-    int n = 0;
-
-    assert(ctx != NULL);
-
-    try {
-        sql::ResultSet *res = static_cast<sql::ResultSet *> (ctx);
-        n = res->getInt(col);
-
-    } catch (sql::SQLException &e) {
-        printf("%s:%d: Exception, error code:%d\n", __func__, __LINE__, e.getErrorCode());
-    }
-
-    return n;
-}
-
-int db_client_t::connect(const char *path)
-{
-    int ret = 0;
-    char *tmp;
-
-    if (path == NULL || strlen(path) <= 0) return -1;
-
-    if ((tmp = strchr( const_cast<char *> (path), '@')) == NULL) {
-        printf("%s:%d: invalid path: %s\n", __func__, __LINE__, path);
-        return -1;
-    }
-
-    *tmp = 0; tmp++;
-
-    printf("%s:%d: user:%s pass:%s\n", __func__, __LINE__, path, tmp); 
-    try {
-        m_driver = get_driver_instance();
-        m_con = static_cast<sql::Driver *> (m_driver)->connect("tcp://127.0.0.1:3306", path, tmp);
-
-        static_cast<sql::Connection*> (m_con)->setSchema("OneWifiMesh");
-
-
-    } catch (sql::SQLException &e) {
-        printf("%s:%d: Exception in connecting to database, error code:%d\n", __func__, __LINE__, e.getErrorCode());
-        ret = -1;
-    }
-
-    return ret;
-}
-
-int db_client_t::init(const char *path)
-{
-    if (connect(path) != 0) {
-        printf("%s:%d: Connect failed\n", __func__, __LINE__);
-        return -1;
-    }
-
-    return 0;
-}
-
-db_client_t::db_client_t()
-{
-
-}
-
-db_client_t::~db_client_t()
-{
-
-}
-=======
  #include <string.h>
  #include <stdlib.h>
  #include <assert.h>
@@ -378,5 +222,4 @@
          mysql_close(m_con);
          m_con = NULL;
      }
- }
->>>>>>> 61701309
+ }