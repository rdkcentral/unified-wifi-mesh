--- conflicted
+++ resolved
@@ -105,14 +105,9 @@
         return true;
     } else if (pcmd->m_type == em_cmd_type_sta_list) {
         return true;
-<<<<<<< HEAD
-    }
-
-=======
     } else if ((pcmd->m_type == em_cmd_type_channel_pref_query) && (em->get_state() == em_state_agent_topo_synchronized)) {
 		return true;
     }
->>>>>>> 94a89e7c
     return false;
 }
 
