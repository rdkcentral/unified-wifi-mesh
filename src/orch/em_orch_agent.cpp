/**
 * Copyright 2023 Comcast Cable Communications Management, LLC
 *
 * Licensed under the Apache License, Version 2.0 (the "License");
 * you may not use this file except in compliance with the License.
 * You may obtain a copy of the License at
 *
 * http://www.apache.org/licenses/LICENSE-2.0
 *
 * Unless required by applicable law or agreed to in writing, software
 * distributed under the License is distributed on an "AS IS" BASIS,
 * WITHOUT WARRANTIES OR CONDITIONS OF ANY KIND, either express or implied.
 * See the License for the specific language governing permissions and
 * limitations under the License.
 *
 * SPDX-License-Identifier: Apache-2.0
 */

#include <string.h>
#include <stdlib.h>
#include <errno.h>
#include <signal.h>
#include <fcntl.h>
#include <sys/stat.h>
#include <sys/types.h>
#include <unistd.h>
#include <arpa/inet.h>
#include <net/if.h>
#include <netinet/if_ether.h>
#include <sys/time.h>
#include <sys/ioctl.h>
#include <sys/socket.h>
#include <sys/uio.h>
#include <unistd.h>
#include <assert.h>
#include "em_base.h"
#include "em_cmd.h"
#include "em_orch_agent.h"

extern char *global_netid;

void em_orch_agent_t::orch_transient(em_cmd_t *pcmd, em_t *em)
{
    em_cmd_stats_t *stats;
    em_short_string_t key;
    
    snprintf(key, sizeof(em_short_string_t), "%d", pcmd->get_type());

    stats = (em_cmd_stats_t *)hash_map_get(m_cmd_map, key);
    assert(stats != NULL);
    if (stats->time > EM_MAX_CMD_TTL) {
        printf("%s:%d: Canceling comd: %s because time limit exceeded\n", __func__, __LINE__, pcmd->get_cmd_name());
        cancel_command(pcmd->get_type());
    	if (em->get_state() < em_state_agent_topo_synchronized) {
	    	em->set_state(em_state_agent_unconfigured);
		} else {
	    	em->set_state(em_state_agent_topo_synchronized);
		}
	}

}

bool em_orch_agent_t::is_em_ready_for_orch_fini(em_cmd_t *pcmd, em_t *em)
{
    switch (pcmd->get_type()) {
        case em_cmd_type_dev_init:
            if (em->get_state() == em_state_agent_owconfig_pending) {
                //m_mgr->io(&pcmd->m_data_model, false);
                return true;				
            }
            break;
        case em_cmd_type_onewifi_cb:
            if (em->get_state() == em_state_agent_topo_synchronized) {
                return true;
            }
            break;
        case em_cmd_type_cfg_renew:
            if (em->get_state() == em_state_agent_owconfig_pending) {
                return true;
            }
            break;
		case em_cmd_type_channel_pref_query:
			if (em->get_state() == em_state_agent_channel_selection_pending) {
				return true;
<<<<<<< HEAD
	    	}
	    	break;
=======
			}
	    break;

>>>>>>> 2170a595
        case em_cmd_type_sta_list:
            if (em->get_state() == em_state_agent_configured) {
                return true;
            }
            break;
<<<<<<< HEAD
=======
		
		case em_cmd_type_channel_sel_resp:
			if (em->get_state() == em_state_agent_configured) {
				return true;
			}
			break;

>>>>>>> 2170a595
        default:
            if ((em->get_state() == em_state_agent_unconfigured) || \
                    (em->get_state() == em_state_agent_configured)) {
                return true;
            }
            break;
    }

    return false;
}

bool em_orch_agent_t::is_em_ready_for_orch_exec(em_cmd_t *pcmd, em_t *em)
{
    if (em->get_state() == em_state_agent_unconfigured) {
        return true;
    } else if (pcmd->m_type == em_cmd_type_onewifi_cb) {
        return true;
    } else if (pcmd->m_type == em_cmd_type_cfg_renew) {
        return true;
    } else if (pcmd->m_type == em_cmd_type_sta_list) {
        return true;
    } else if ((pcmd->m_type == em_cmd_type_channel_pref_query) && (em->get_state() == em_state_agent_topo_synchronized)) {
		return true;
	} else if (pcmd->m_type == em_cmd_type_channel_sel_resp) {
		return true;
	}

    return false;
}


void em_orch_agent_t::pre_process_cancel(em_cmd_t *pcmd, em_t *em)
{

}

bool em_orch_agent_t::pre_process_orch_op(em_cmd_t *pcmd)
{
    em_t *em;
    em_cmd_ctx_t *ctx;
    em_interface_t *intf;
    mac_addr_str_t	mac_str;
    dm_easy_mesh_t *dm;
    em_commit_target_t config;
    dm_sta_t *sta;
    em_long_string_t key;
    mac_addr_str_t sta_mac_str, bss_mac_str, radio_mac_str;
    mac_address_t   radio_mac;

    ctx = pcmd->m_data_model.get_cmd_ctx();

    switch (pcmd->get_orch_op()) {
        case dm_orch_type_al_insert:
            // for device insert, just create the al interface em and return, do not submit command
            printf("%s:%d: calling create node\n", __func__, __LINE__);

            intf = pcmd->get_agent_al_interface();
            if ((dm = m_mgr->get_data_model(global_netid, intf->mac)) == NULL) {
                dm = m_mgr->create_data_model(global_netid, intf->mac);
            }
            config.type = em_commit_target_al;
            //commit basic configuration before orchestrate
            dm->commit_config(pcmd->m_data_model, config);
            em = m_mgr->create_node(intf, pcmd->get_band(), dm, 1, em_profile_type_3, em_service_type_agent);
            if (em != NULL) {
                printf("%s:%d: AL node created\n", __func__, __LINE__);
            }
            break;
        case dm_orch_type_em_insert:
            // for radio insert, create the radio em and then submit command
            intf = pcmd->get_radio_interface(ctx->arr_index);
            if ((dm = m_mgr->get_data_model(global_netid, intf->mac)) == NULL) {
                dm = m_mgr->create_data_model(global_netid, intf->mac);
            }    
            dm_easy_mesh_t::macbytes_to_string(intf->mac, mac_str);
            config.type = em_commit_target_radio;
            snprintf((char *)config.params,sizeof(config.params),(char*)"%s",mac_str);
            dm->commit_config(pcmd->m_data_model, config);
            config.type = em_commit_target_bss;
            dm->commit_config(pcmd->m_data_model, config);
            printf("%s:%d: calling create_node\n", __func__, __LINE__);
            if ((em = m_mgr->create_node(intf, pcmd->get_band(), dm, 0, em_profile_type_3, em_service_type_agent)) == NULL) {
                printf("%s:%d: Failed to create node\n", __func__, __LINE__);
            
            }
            break;
        case dm_orch_type_em_update:
            break;
        case dm_orch_type_sta_aggregate:
            intf = pcmd->get_radio_interface(ctx->arr_index);
            if ((dm = m_mgr->get_data_model(global_netid, intf->mac)) == NULL) {
                dm = m_mgr->create_data_model(global_netid, intf->mac);
            }

            sta = (dm_sta_t *)hash_map_get_first(pcmd->get_data_model()->m_sta_assoc_map);
            while(sta != NULL) {
                dm_easy_mesh_t::macbytes_to_string(sta->m_sta_info.id, sta_mac_str);
                dm_easy_mesh_t::macbytes_to_string(sta->m_sta_info.bssid, bss_mac_str);
                dm_easy_mesh_t::macbytes_to_string(sta->m_sta_info.radiomac, radio_mac_str);
                snprintf(key, sizeof(em_long_string_t), "%s@%s@%s", sta_mac_str, bss_mac_str, radio_mac_str);

                em_sta_info_t *em_sta = dm->get_sta_info(sta->get_sta_info()->id, sta->get_sta_info()->bssid, sta->get_sta_info()->radiomac, em_target_sta_map_consolidated);
                if (em_sta != NULL) {
                    printf("Consolidated Map, sta exists; updating with key: %s\n", key);
                    memcpy(em_sta, sta->get_sta_info(), sizeof(em_sta_info_t));
                } else {
                    printf("Consolidated map new addition with key: %s\n", key);
                    hash_map_put(dm->m_sta_map, strdup(key), new dm_sta_t(*sta));
                }

                sta = (dm_sta_t *)hash_map_get_next(pcmd->get_data_model()->m_sta_assoc_map, sta);
            }

            sta = (dm_sta_t *)hash_map_get_first(pcmd->get_data_model()->m_sta_dassoc_map);
            while(sta != NULL) {
                dm_easy_mesh_t::macbytes_to_string(sta->m_sta_info.id, sta_mac_str);
                dm_easy_mesh_t::macbytes_to_string(sta->m_sta_info.bssid, bss_mac_str);
                dm_easy_mesh_t::macbytes_to_string(sta->m_sta_info.radiomac, radio_mac_str);
                snprintf(key, sizeof(em_long_string_t), "%s@%s@%s", sta_mac_str, bss_mac_str, radio_mac_str);

                em_sta_info_t *em_sta = dm->get_sta_info(sta->get_sta_info()->id, sta->get_sta_info()->bssid, sta->get_sta_info()->radiomac, em_target_sta_map_consolidated);
                sta = (dm_sta_t *)hash_map_get_next(pcmd->get_data_model()->m_sta_dassoc_map, sta);
                if (em_sta != NULL) {
                    printf("Consolidated Map removed with key: %s\n", key);
                    dm_sta_t *tmp = sta;
                    tmp = (dm_sta_t *)hash_map_remove(dm->m_sta_map, key);
                    delete tmp;
                }
            }
            break;
        case dm_orch_type_sta_insert:
        case dm_orch_type_sta_update:
        case dm_orch_type_ap_cap_report:
        case dm_orch_type_client_cap_report:
        case dm_orch_type_owconfig_cnf:
        case dm_orch_type_tx_cfg_renew:
    	case dm_orch_type_channel_pref:
<<<<<<< HEAD
=======
		case dm_orch_type_channel_sel_resp:
>>>>>>> 2170a595
            break;
        default:
            break;
    }

    return pcmd->get_orch_submit();
}

unsigned int em_orch_agent_t::build_candidates(em_cmd_t *pcmd)
{
    em_t *em;
    unsigned int count = 0 , num = 0;
    em_cmd_ctx_t *ctx;
    dm_radio_t *radio;
    mac_addr_str_t	src_mac_str, dst_mac_str;
    em_freq_band_t freq_band, em_freq_band;
    int build_autoconf_renew = 0;
    dm_easy_mesh_t dm;
    mac_address_t	radio_mac;

    ctx = pcmd->m_data_model.get_cmd_ctx();
    em = (em_t *)hash_map_get_first(m_mgr->m_em_map);	
    while (em != NULL) {
        switch (pcmd->m_type) {
            case em_cmd_type_dev_init:
                radio = pcmd->m_data_model.get_radio(ctx->arr_index);
                dm_easy_mesh_t::macbytes_to_string(radio->get_radio_interface_mac(), src_mac_str);
                dm_easy_mesh_t::macbytes_to_string(em->get_radio_interface_mac(), dst_mac_str);
                if (em->is_dev_init_candidate(radio->get_radio_interface_mac()) == true) {
                    //printf("%s:%d: Matched source mac: %s and destination mac: %s\n", __func__, __LINE__, 
                    //src_mac_str, dst_mac_str);
                    queue_push(pcmd->m_em_candidates, em);
                    count++;
                }
                break;
            case em_cmd_type_cfg_renew:
                if (memcmp(pcmd->get_data_model()->get_radio(num)->get_radio_info()->id.mac, em->get_radio_interface_mac(), sizeof(mac_address_t)) == 0) {
                    queue_push(pcmd->m_em_candidates, em);
                    count++;
                }
                break;
            case em_cmd_type_sta_list:
                dm_easy_mesh_t::string_to_macbytes(pcmd->m_param.args[0], radio_mac);
                if (memcmp(radio_mac, em->get_radio_interface_mac(), sizeof(mac_address_t)) != 0) {
                    break;
                }

                printf("%s:%d pcmd radio mac=%s\n", __func__, __LINE__, pcmd->m_param.args[0]);
                if ((hash_map_count(pcmd->get_data_model()->m_sta_assoc_map) != 0) || (hash_map_count(pcmd->get_data_model()->m_sta_dassoc_map) != 0)) {
                    queue_push(pcmd->m_em_candidates, em);
                    count++;
                }
                break;	
	        case em_cmd_type_ap_cap_query:
                if (!(em->is_al_interface_em())) {
                    dm_easy_mesh_t::macbytes_to_string(em->get_radio_interface_mac(), dst_mac_str);
                    printf("%s:%d Radio CAP report build candidate MAC=%s\n", __func__, __LINE__,dst_mac_str);
                    queue_push(pcmd->m_em_candidates, em);
                    count++;
                }
		        break;
	        case em_cmd_type_client_cap_query:
                if (!(em->is_al_interface_em())) {
                    radio = pcmd->m_data_model.get_radio((unsigned int)0);
		            if (radio == NULL) {
                        printf("%s:%d client cap radio cannot be found.\n", __func__, __LINE__);
                        break;
                    }
                    if (memcmp(radio->get_radio_interface_mac(),em->get_radio_interface_mac(),sizeof(mac_address_t)) == 0) {
                        queue_push(pcmd->m_em_candidates, em);
                        count++;
                        dm_easy_mesh_t::macbytes_to_string(em->get_radio_interface_mac(), dst_mac_str);
                        printf("%s:%d Client CAP report build candidate MAC=%s\n", __func__, __LINE__,dst_mac_str);
                    }
                }
                break;
            case em_cmd_type_onewifi_cb:
                if (memcmp(pcmd->get_data_model()->m_bss[0].m_bss_info.ruid.mac, em->get_radio_interface_mac(), sizeof(mac_address_t)) == 0) {
                    if (em->get_state() == em_state_agent_owconfig_pending) {
                        printf("em candidates created for em_cmd_type_onewifi_cb\n");
                        queue_push(pcmd->m_em_candidates, em);
                        count++;
                    }
                }
                break;
			case em_cmd_type_channel_pref_query:
				if (!(em->is_al_interface_em())) {
					radio = pcmd->m_data_model.get_radio((unsigned int)0);
					if (radio == NULL) {
						printf("%s:%d em_cmd_type_channel_pref_query radio cannot be found.\n", __func__, __LINE__);
						break;
					}
					if ((memcmp(radio->get_radio_interface_mac(),em->get_radio_interface_mac(),sizeof(mac_address_t)) == 0)
							&& (em->get_state() >= em_state_agent_topo_synchronized)
							&& (em->get_state() < em_state_agent_configured)) {
						queue_push(pcmd->m_em_candidates, em);
						count++;
						dm_easy_mesh_t::macbytes_to_string(em->get_radio_interface_mac(), dst_mac_str);
						printf("%s:%d em_cmd_type_channel_pref_query build candidate MAC=%s\n", __func__, __LINE__,dst_mac_str);
					}
				}
				break;
			
			case em_cmd_type_channel_sel_resp:
				if (!(em->is_al_interface_em())) {
					radio = pcmd->m_data_model.get_radio((unsigned int)0);
					if (radio == NULL) {
						printf("%s:%d channel sel radio cannot be found.\n", __func__, __LINE__);
						break;
					}
					if (memcmp(radio->get_radio_interface_mac(),em->get_radio_interface_mac(),sizeof(mac_address_t)) == 0) {
						queue_push(pcmd->m_em_candidates, em);
						count++;
						dm_easy_mesh_t::macbytes_to_string(em->get_radio_interface_mac(), dst_mac_str);
						printf("%s:%d Channel Sel Response build candidate MAC=%s\n", __func__, __LINE__,dst_mac_str);
					}
				}
				break;

			default:
                break;
        }
        em = (em_t *)hash_map_get_next(m_mgr->m_em_map, em);	
    }

    return count;
}

em_orch_agent_t::em_orch_agent_t(em_mgr_t *mgr)
{
    m_mgr = mgr;
}  <|MERGE_RESOLUTION|>--- conflicted
+++ resolved
@@ -82,21 +82,13 @@
 		case em_cmd_type_channel_pref_query:
 			if (em->get_state() == em_state_agent_channel_selection_pending) {
 				return true;
-<<<<<<< HEAD
 	    	}
 	    	break;
-=======
-			}
-	    break;
-
->>>>>>> 2170a595
         case em_cmd_type_sta_list:
             if (em->get_state() == em_state_agent_configured) {
                 return true;
             }
             break;
-<<<<<<< HEAD
-=======
 		
 		case em_cmd_type_channel_sel_resp:
 			if (em->get_state() == em_state_agent_configured) {
@@ -104,7 +96,6 @@
 			}
 			break;
 
->>>>>>> 2170a595
         default:
             if ((em->get_state() == em_state_agent_unconfigured) || \
                     (em->get_state() == em_state_agent_configured)) {
@@ -242,10 +233,7 @@
         case dm_orch_type_owconfig_cnf:
         case dm_orch_type_tx_cfg_renew:
     	case dm_orch_type_channel_pref:
-<<<<<<< HEAD
-=======
 		case dm_orch_type_channel_sel_resp:
->>>>>>> 2170a595
             break;
         default:
             break;
