##########################################################################
 # Copyright 2023 Comcast Cable Communications Management, LLC
 #
 # Licensed under the Apache License, Version 2.0 (the "License");
 # you may not use this file except in compliance with the License.
 # You may obtain a copy of the License at
 #
 # http://www.apache.org/licenses/LICENSE-2.0
 #
 # Unless required by applicable law or agreed to in writing, software
 # distributed under the License is distributed on an "AS IS" BASIS,
 # WITHOUT WARRANTIES OR CONDITIONS OF ANY KIND, either express or implied.
 # See the License for the specific language governing permissions and
 # limitations under the License.
 #
 # SPDX-License-Identifier: Apache-2.0
##########################################################################

include ../makefile.inc

#
# program
#

PROGRAM = $(INSTALLDIR)/bin/onewifi_em_agent

INCLUDEDIRS = \
	-I$(ONEWIFI_EM_HOME)/inc \
	-I$(ONEWIFI_EM_HOME)/src/utils \
	-I$(ONEWIFI_HAL_INTF_HOME) \
	-I$(ONEWIFI_HOME)/source/utils \
	-I$(ONEWIFI_HOME)/include \
    	-I$(ONEWIFI_BUS_LIB_HOME)/inc \
    	-I$(ONEWIFI_HOME)/lib/log \
    	-I$(ONEWIFI_HOME)/lib/ds \
    	-I$(ONEWIFI_HOME)/source/platform/linux \
    	-I$(ONEWIFI_HOME)/source/platform/common \
    	-I$(ONEWIFI_HOME)/source/platform/linux/he_bus/inc \
        -I$(ONEWIFI_EM_HOME)/src/util_crypto \
        -I$(ONEWIFI_HOME)/source/ccsp
ifeq ($(WITH_SAP), 1)
INCLUDEDIRS += -I$(AL_SAP_HOME)/include
endif

$(info The value of VARIABLE is $(ONEWIFI_HAL_INTF_HOME))
CXX_COMMON_FLAGS = -DUNIT_TEST -DEASY_MESH_NODE -DEM_APP -Wall -Wextra -Wpointer-arith -Wcast-qual -Wcast-align -Wstrict-aliasing -fno-common -fstack-protector-strong -D_FORTIFY_SOURCE=2 -fPIE -pie -ftrapv -Wformat=2 -Wformat-security -Wuninitialized -Winit-self -Wconversion -Wsign-conversion -Wno-unused-parameter -fsanitize=address -fsanitize=undefined #-Werror -O2 -Weffc++
CXX_SPECIFIC_FLAGS = -Wctor-dtor-privacy -Wold-style-cast -Woverloaded-virtual -Wsign-promo -Wstrict-null-sentinel -std=c++17

ifeq ($(WITH_SAP), 1)
CXX_COMMON_FLAGS += -DAL_SAP
endif

<<<<<<< HEAD
ifeq ($(ENABLE_DEBUG_MODE),ON)
$(info ENABLE_DEBUG_MODE is set)
CXXFLAGS += -DDEBUG_MODE
endif

LDFLAGS += $(LIBDIRS) $(LIBS) -fsanitize=address -fsanitize=undefined
=======
CXXFLAGS += $(INCLUDEDIRS) -g $(CXX_COMMON_FLAGS) $(CXX_SPECIFIC_FLAGS)
CFLAGS += $(INCLUDEDIRS) -g $(CXX_COMMON_FLAGS)

LDFLAGS += $(LIBDIRS) $(LIBS) -fsanitize=address -fsanitize=undefined -lmariadb -L$(STAGING_DIR)/usr/lib
>>>>>>> c7e2a370

LIBDIRS = \
	-L$(INSTALLDIR)/lib \
    -L$(ONEWIFI_HOME)/install/lib/
ifeq ($(WITH_SAP), 1)
LIBDIRS += -L$(AL_SAP_HOME)/
endif

LIBS = -lm -lpthread -ldl -lcjson -luuid -lssl -lcrypto -lwebconfig -lhebus -lmariadb
ifeq ($(WITH_SAP), 1)
LIBS += -lalsap
endif

GENERIC_SOURCES = $(ONEWIFI_HOME)/source/utils/collection.c \
    $(ONEWIFI_EM_SRC)/util_crypto/aes_siv.c \
    $(ONEWIFI_HOME)/lib/common/util.c \
    $(ONEWIFI_HOME)/source/platform/linux/bus.c \

AGENT_SOURCES = $(wildcard $(ONEWIFI_EM_SRC)/em/*.cpp) \
	$(wildcard $(ONEWIFI_EM_SRC)/em/config/*.cpp) \
	$(wildcard $(ONEWIFI_EM_SRC)/em/prov/*.cpp) \
	$(wildcard $(ONEWIFI_EM_SRC)/em/prov/easyconnect/*.cpp) \
	$(wildcard $(ONEWIFI_EM_SRC)/em/disc/*.cpp) \
	$(wildcard $(ONEWIFI_EM_SRC)/em/channel/*.cpp) \
	$(wildcard $(ONEWIFI_EM_SRC)/em/capability/*.cpp) \
	$(wildcard $(ONEWIFI_EM_SRC)/em/metrics/*.cpp) \
	$(wildcard $(ONEWIFI_EM_SRC)/em/steering/*.cpp) \
	$(wildcard $(ONEWIFI_EM_SRC)/em/policy_cfg/*.cpp) \
	$(wildcard $(ONEWIFI_EM_SRC)/em/crypto/*.cpp) \
    	$(ONEWIFI_EM_SRC)/orch/em_orch.cpp \
    	$(ONEWIFI_EM_SRC)/orch/em_orch_agent.cpp \
	$(wildcard $(ONEWIFI_EM_SRC)/cmd/*.cpp) \
	$(wildcard $(ONEWIFI_EM_SRC)/agent/*.cpp) \
	$(ONEWIFI_EM_SRC)/dm/dm_device.cpp \
	$(ONEWIFI_EM_SRC)/dm/dm_ieee_1905_security.cpp \
	$(ONEWIFI_EM_SRC)/dm/dm_easy_mesh.cpp \
	$(ONEWIFI_EM_SRC)/dm/dm_radio.cpp \
	$(ONEWIFI_EM_SRC)/dm/dm_bss.cpp \
	$(ONEWIFI_EM_SRC)/dm/dm_dpp.cpp \
	$(ONEWIFI_EM_SRC)/dm/dm_network_ssid.cpp \
	$(ONEWIFI_EM_SRC)/dm/dm_network.cpp \
	$(ONEWIFI_EM_SRC)/dm/dm_op_class.cpp \
	$(ONEWIFI_EM_SRC)/dm/dm_policy.cpp \
	$(ONEWIFI_EM_SRC)/dm/dm_scan_result.cpp \
	$(ONEWIFI_EM_SRC)/dm/dm_sta.cpp \
	$(ONEWIFI_EM_SRC)/dm/dm_radio_cap.cpp \
    $(ONEWIFI_EM_SRC)/dm/dm_cac_comp.cpp \
    $(ONEWIFI_EM_SRC)/dm/dm_ap_mld.cpp \
    $(ONEWIFI_EM_SRC)/dm/dm_bsta_mld.cpp \
    $(ONEWIFI_EM_SRC)/dm/dm_assoc_sta_mld.cpp \
    $(ONEWIFI_EM_SRC)/dm/dm_tid_to_link.cpp \
    $(ONEWIFI_EM_SRC)/utils/util.cpp \

AGENT_OBJECTS = $(AGENT_SOURCES:.cpp=.o)
GENERIC_OBJECTS = $(GENERIC_SOURCES:.c=.o) 
ALLOBJECTS = $(AGENT_OBJECTS) $(GENERIC_OBJECTS)

all: $(BUS_LIBRARY) $(PROGRAM)

$(PROGRAM): $(ALLOBJECTS)
	$(CXX) -o $@ $(ALLOBJECTS) $(LDFLAGS)

$(GENERIC_OBJECTS): %.o: %.c
	$(CC) $(CFLAGS) -o $@ -c $<

$(AGENT_OBJECTS): %.o: %.cpp
	$(CXX) $(CXXFLAGS) -o $@ -c $<

# Clean target: "make -f Makefile.Linux clean" to remove unwanted objects and executables.
#

clean:
	$(RM) $(ALLOBJECTS) $(PROGRAM)

#
# Run target: "make -f Makefile.Linux run" to execute the application
#             You will need to add $(VARIABLE_NAME) for any command line parameters 
#             that you defined earlier in this file.
# 

run:
	./$(PROGRAM) 
<|MERGE_RESOLUTION|>--- conflicted
+++ resolved
@@ -50,19 +50,15 @@
 CXX_COMMON_FLAGS += -DAL_SAP
 endif
 
-<<<<<<< HEAD
 ifeq ($(ENABLE_DEBUG_MODE),ON)
 $(info ENABLE_DEBUG_MODE is set)
 CXXFLAGS += -DDEBUG_MODE
 endif
 
-LDFLAGS += $(LIBDIRS) $(LIBS) -fsanitize=address -fsanitize=undefined
-=======
 CXXFLAGS += $(INCLUDEDIRS) -g $(CXX_COMMON_FLAGS) $(CXX_SPECIFIC_FLAGS)
 CFLAGS += $(INCLUDEDIRS) -g $(CXX_COMMON_FLAGS)
 
 LDFLAGS += $(LIBDIRS) $(LIBS) -fsanitize=address -fsanitize=undefined -lmariadb -L$(STAGING_DIR)/usr/lib
->>>>>>> c7e2a370
 
 LIBDIRS = \
 	-L$(INSTALLDIR)/lib \
