##########################################################################
 # Copyright 2023 Comcast Cable Communications Management, LLC
 #
 # Licensed under the Apache License, Version 2.0 (the "License");
 # you may not use this file except in compliance with the License.
 # You may obtain a copy of the License at
 #
 # http://www.apache.org/licenses/LICENSE-2.0
 #
 # Unless required by applicable law or agreed to in writing, software
 # distributed under the License is distributed on an "AS IS" BASIS,
 # WITHOUT WARRANTIES OR CONDITIONS OF ANY KIND, either express or implied.
 # See the License for the specific language governing permissions and
 # limitations under the License.
 #
 # SPDX-License-Identifier: Apache-2.0
##########################################################################

include ../makefile.inc

#
# program
#

PROGRAM = $(INSTALLDIR)/bin/onewifi_em_ctrl

INCLUDEDIRS = \
	-I$(ONEWIFI_EM_HOME)/inc \
	-I$(ONEWIFI_EM_HOME)/src/utils \
	-I$(ONEWIFI_HAL_INTF_HOME)/ \
<<<<<<< HEAD
	-I$(ONEWIFI_HOME)/generic/source/utils \
	-I$(ONEWIFI_HOME)/generic/include \
=======
	-I$(ONEWIFI_HOME)/source/utils \
	-I$(ONEWIFI_HOME)/include \
>>>>>>> 94a89e7c
    	-I$(RBUS_HOME)/include \
    	-I$(ONEWIFI_EM_HOME)/src/util_crypto \
	-I$(WIFI_CJSON) \

CXXFLAGS = $(INCLUDEDIRS) -g -DUNIT_TEST
LDFLAGS = $(LIBDIRS) $(LIBS)
LIBDIRS = \
	-L$(INSTALLDIR)/lib \

LIBS = -lm -lpthread -ldl -luuid -lcjson -lssl -lcrypto -lmysqlcppconn

GENERIC_SOURCES = $(ONEWIFI_HOME)/source/utils/collection.c \
	$(ONEWIFI_EM_SRC)/util_crypto/aes_siv.c \

CTRL_SOURCES = $(wildcard $(ONEWIFI_EM_SRC)/em/*.cpp) \
    	$(wildcard $(ONEWIFI_EM_SRC)/em/config/*.cpp) \
    	$(wildcard $(ONEWIFI_EM_SRC)/em/prov/*.cpp) \
    	$(wildcard $(ONEWIFI_EM_SRC)/em/disc/*.cpp) \
    	$(wildcard $(ONEWIFI_EM_SRC)/em/channel/*.cpp) \
    	$(wildcard $(ONEWIFI_EM_SRC)/em/capability/*.cpp) \
    	$(wildcard $(ONEWIFI_EM_SRC)/em/metrics/*.cpp) \
    	$(wildcard $(ONEWIFI_EM_SRC)/em/steering/*.cpp) \
	$(wildcard $(ONEWIFI_EM_SRC)/em/crypto/*.cpp) \
	$(wildcard $(ONEWIFI_EM_SRC)/cmd/*.cpp) \
	$(wildcard $(ONEWIFI_EM_SRC)/ctrl/*.cpp) \
	$(wildcard $(ONEWIFI_EM_SRC)/db/*.cpp) \
	$(wildcard $(ONEWIFI_EM_SRC)/dm/*.cpp) \
	$(ONEWIFI_EM_SRC)/orch/em_orch.cpp \
	$(ONEWIFI_EM_SRC)/orch/em_orch_ctrl.cpp \

CTRL_OBJECTS = $(CTRL_SOURCES:.cpp=.o)
GENERIC_OBJECTS = $(GENERIC_SOURCES:.c=.o) 
ALLOBJECTS = $(CTRL_OBJECTS) $(GENERIC_OBJECTS)

all: $(PROGRAM)

$(PROGRAM): $(ALLOBJECTS)
	$(CXX) -o $@ $(ALLOBJECTS) $(LDFLAGS)

$(GENERIC_OBJECTS): %.o: %.c
	$(CC) $(CXXFLAGS) -o $@ -c $<

$(CTRL_OBJECTS): %.o: %.cpp
	$(CXX) $(CXXFLAGS) -o $@ -c $<

# Clean target: "make -f Makefile.Linux clean" to remove unwanted objects and executables.
#

clean:
	$(RM) $(ALLOBJECTS) $(PROGRAM)

#
# Run target: "make -f Makefile.Linux run" to execute the application
#             You will need to add $(VARIABLE_NAME) for any command line parameters 
#             that you defined earlier in this file.
# 

run:
	./$(PROGRAM) 
<|MERGE_RESOLUTION|>--- conflicted
+++ resolved
@@ -28,13 +28,8 @@
 	-I$(ONEWIFI_EM_HOME)/inc \
 	-I$(ONEWIFI_EM_HOME)/src/utils \
 	-I$(ONEWIFI_HAL_INTF_HOME)/ \
-<<<<<<< HEAD
-	-I$(ONEWIFI_HOME)/generic/source/utils \
-	-I$(ONEWIFI_HOME)/generic/include \
-=======
 	-I$(ONEWIFI_HOME)/source/utils \
 	-I$(ONEWIFI_HOME)/include \
->>>>>>> 94a89e7c
     	-I$(RBUS_HOME)/include \
     	-I$(ONEWIFI_EM_HOME)/src/util_crypto \
 	-I$(WIFI_CJSON) \
